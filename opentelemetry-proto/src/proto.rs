/// provide serde support for proto traceIds and spanIds.
/// Those are hex encoded strings in the jsons but they are byte arrays in the proto.
/// See https://opentelemetry.io/docs/specs/otlp/#json-protobuf-encoding for more details
#[cfg(all(feature = "with-serde", feature = "gen-tonic-messages"))]
pub(crate) mod serializers {
    use crate::tonic::common::v1::any_value::{self, Value};
    use crate::tonic::common::v1::AnyValue;
    use serde::de::{self, MapAccess, Visitor};
    use serde::ser::SerializeStruct;
    use serde::{Deserialize, Deserializer, Serialize, Serializer};
    use std::fmt;

    // hex string <-> bytes conversion

    pub fn serialize_to_hex_string<S>(bytes: &[u8], serializer: S) -> Result<S::Ok, S::Error>
    where
        S: Serializer,
    {
        let hex_string = hex::encode(bytes);
        serializer.serialize_str(&hex_string)
    }

    pub fn deserialize_from_hex_string<'de, D>(deserializer: D) -> Result<Vec<u8>, D::Error>
    where
        D: Deserializer<'de>,
    {
        struct BytesVisitor;

        impl<'de> Visitor<'de> for BytesVisitor {
            type Value = Vec<u8>;

            fn expecting(&self, formatter: &mut fmt::Formatter) -> fmt::Result {
                formatter.write_str("a string representing hex-encoded bytes")
            }

            fn visit_str<E>(self, value: &str) -> Result<Vec<u8>, E>
            where
                E: de::Error,
            {
                hex::decode(value).map_err(E::custom)
            }
        }

        deserializer.deserialize_str(BytesVisitor)
    }

    // AnyValue <-> KeyValue conversion
    pub fn serialize_to_value<S>(value: &Option<AnyValue>, serializer: S) -> Result<S::Ok, S::Error>
    where
        S: Serializer,
    {
        match value {
            Some(any_value) => match &any_value.value {
<<<<<<< HEAD
=======
                Some(Value::IntValue(i)) => {
                    // Attempt to create a struct to wrap the intValue
                    let mut state = match serializer.serialize_struct("Value", 1) {
                        Ok(s) => s,
                        Err(e) => return Err(e), // Handle the error or return it
                    };
    
                    // Attempt to serialize the intValue field
                    if let Err(e) = state.serialize_field("intValue", &i.to_string()) {
                        return Err(e); // Handle the error or return it
                    }
    
                    // Finalize the struct serialization
                    state.end()
                },
>>>>>>> e0fb7fe3
                Some(value) => value.serialize(serializer),
                None => serializer.serialize_none(),
            },
            None => serializer.serialize_none(),
        }
    }

    pub fn deserialize_from_value<'de, D>(deserializer: D) -> Result<Option<AnyValue>, D::Error>
    where
        D: Deserializer<'de>,
    {
        struct ValueVisitor;

        impl<'de> de::Visitor<'de> for ValueVisitor {
            type Value = AnyValue;

            fn expecting(&self, formatter: &mut fmt::Formatter) -> fmt::Result {
                formatter.write_str("a JSON object for AnyValue")
            }

            fn visit_map<V>(self, mut map: V) -> Result<AnyValue, V::Error>
            where
                V: de::MapAccess<'de>,
            {
                let mut value: Option<any_value::Value> = None;

                while let Some(key) = map.next_key::<String>()? {
                    let key_str = key.as_str();
                    match key_str {
                        "stringValue" => {
                            let s = map.next_value()?;
                            value = Some(any_value::Value::StringValue(s));
                        }
                        "boolValue" => {
                            let b = map.next_value()?;
                            value = Some(any_value::Value::BoolValue(b));
                        }
                        "intValue" => {
                            let value_str = map.next_value::<String>()?;
                            let int_value = value_str.parse::<i64>().map_err(de::Error::custom)?;
                            value = Some(any_value::Value::IntValue(int_value));
                        }
                        "doubleValue" => {
                            let d = map.next_value()?;
                            value = Some(any_value::Value::DoubleValue(d));
                        }
                        "arrayValue" => {
                            let a = map.next_value()?;
                            value = Some(any_value::Value::ArrayValue(a));
                        }
                        "kvlistValue" => {
                            let kv = map.next_value()?;
                            value = Some(any_value::Value::KvlistValue(kv));
                        }
                        "bytesValue" => {
                            let bytes = map.next_value()?;
                            value = Some(any_value::Value::BytesValue(bytes));
                        }
                        _ => {
                            //skip unknown keys, and handle error later.
                            continue;
                        }
                    }
                }

                if let Some(v) = value {
                    Ok(AnyValue { value: Some(v) })
                } else {
                    Err(de::Error::custom(
                        "Invalid data for AnyValue, no known keys found",
                    ))
                }
            }
        }

        let value = deserializer.deserialize_map(ValueVisitor)?;
        Ok(Some(value))
    }

    pub fn serialize_u64_to_string<S>(value: &u64, serializer: S) -> Result<S::Ok, S::Error>
    where
        S: Serializer,
    {
        let s = value.to_string();
        serializer.serialize_str(&s)
    }

    pub fn deserialize_string_to_u64<'de, D>(deserializer: D) -> Result<u64, D::Error>
    where
        D: Deserializer<'de>,
    {
        let s: String = Deserialize::deserialize(deserializer)?;
        s.parse::<u64>().map_err(de::Error::custom)
    }

    pub fn serialize_i64_to_string<S>(value: &i64, serializer: S) -> Result<S::Ok, S::Error>
    where
        S: Serializer,
    {
        let s = value.to_string();
        serializer.serialize_str(&s)
    }

    pub fn deserialize_string_to_i64<'de, D>(deserializer: D) -> Result<i64, D::Error>
    where
        D: Deserializer<'de>,
    {
        let s: String = Deserialize::deserialize(deserializer)?;
        s.parse::<i64>().map_err(de::Error::custom)
    }
}

#[cfg(feature = "gen-tonic-messages")]
#[path = "proto/tonic"]
/// Generated files using [`tonic`](https://docs.rs/crate/tonic) and [`prost`](https://docs.rs/crate/prost)
pub mod tonic {
    /// Service stub and clients
    #[path = ""]
    pub mod collector {
        #[cfg(feature = "logs")]
        #[path = ""]
        pub mod logs {
            #[path = "opentelemetry.proto.collector.logs.v1.rs"]
            pub mod v1;
        }

        #[cfg(feature = "metrics")]
        #[path = ""]
        pub mod metrics {
            #[path = "opentelemetry.proto.collector.metrics.v1.rs"]
            pub mod v1;
        }

        #[cfg(feature = "trace")]
        #[path = ""]
        pub mod trace {
            #[path = "opentelemetry.proto.collector.trace.v1.rs"]
            pub mod v1;
        }
    }

    /// Common types used across all signals
    #[path = ""]
    pub mod common {
        #[path = "opentelemetry.proto.common.v1.rs"]
        pub mod v1;
    }

    /// Generated types used in logging.
    #[cfg(feature = "logs")]
    #[path = ""]
    pub mod logs {
        #[path = "opentelemetry.proto.logs.v1.rs"]
        pub mod v1;
    }

    /// Generated types used in metrics.
    #[cfg(feature = "metrics")]
    #[path = ""]
    pub mod metrics {
        #[path = "opentelemetry.proto.metrics.v1.rs"]
        pub mod v1;
    }

    /// Generated types used in resources.
    #[path = ""]
    pub mod resource {
        #[path = "opentelemetry.proto.resource.v1.rs"]
        pub mod v1;
    }

    /// Generated types used in traces.
    #[cfg(feature = "trace")]
    #[path = ""]
    pub mod trace {
        #[path = "opentelemetry.proto.trace.v1.rs"]
        pub mod v1;
    }

    /// Generated types used in zpages.
    #[cfg(feature = "zpages")]
    #[path = ""]
    pub mod tracez {
        #[path = "opentelemetry.proto.tracez.v1.rs"]
        pub mod v1;
    }

    pub use crate::transform::common::tonic::Attributes;
}<|MERGE_RESOLUTION|>--- conflicted
+++ resolved
@@ -51,8 +51,6 @@
     {
         match value {
             Some(any_value) => match &any_value.value {
-<<<<<<< HEAD
-=======
                 Some(Value::IntValue(i)) => {
                     // Attempt to create a struct to wrap the intValue
                     let mut state = match serializer.serialize_struct("Value", 1) {
@@ -68,7 +66,6 @@
                     // Finalize the struct serialization
                     state.end()
                 },
->>>>>>> e0fb7fe3
                 Some(value) => value.serialize(serializer),
                 None => serializer.serialize_none(),
             },
