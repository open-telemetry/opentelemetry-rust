#[cfg(any(feature = "traces", feature = "logs"))]
use std::time::{Duration, SystemTime, UNIX_EPOCH};

#[cfg(any(feature = "traces", feature = "logs"))]
pub(crate) fn to_nanos(time: SystemTime) -> u64 {
    time.duration_since(UNIX_EPOCH)
        .unwrap_or_else(|_| Duration::from_secs(0))
        .as_nanos() as u64
}

#[cfg(feature = "gen-tonic")]
pub mod tonic {
    use crate::proto::tonic::common::v1::{
        any_value, AnyValue, ArrayValue, InstrumentationScope, KeyValue,
    };
<<<<<<< HEAD
    use opentelemetry::{
        sdk::{trace::EvictedHashMap, Resource},
        Array, Value,
    };
=======
    use opentelemetry_api::{Array, Value};
    use opentelemetry_sdk::trace::EvictedHashMap;
>>>>>>> f42c11d8
    use std::borrow::Cow;

    impl From<opentelemetry_sdk::InstrumentationLibrary> for InstrumentationScope {
        fn from(library: opentelemetry_sdk::InstrumentationLibrary) -> Self {
            InstrumentationScope {
                name: library.name.into_owned(),
                attributes: Vec::new(),
                version: library.version.unwrap_or(Cow::Borrowed("")).to_string(),
                dropped_attributes_count: 0,
            }
        }
    }

    impl From<&opentelemetry_sdk::InstrumentationLibrary> for InstrumentationScope {
        fn from(library: &opentelemetry_sdk::InstrumentationLibrary) -> Self {
            InstrumentationScope {
                name: library.name.to_string(),
                attributes: Vec::new(),
                version: library
                    .version
                    .as_ref()
                    .map(ToString::to_string)
                    .unwrap_or_default(),
                dropped_attributes_count: 0,
            }
        }
    }

    /// Wrapper type for Vec<[`KeyValue`](crate::proto::tonic::common::v1::KeyValue)>
    pub struct Attributes(pub ::std::vec::Vec<crate::proto::tonic::common::v1::KeyValue>);

    impl From<EvictedHashMap> for Attributes {
        fn from(attributes: EvictedHashMap) -> Self {
            Attributes(
                attributes
                    .into_iter()
                    .map(|(key, value)| KeyValue {
                        key: key.as_str().to_string(),
                        value: Some(value.into()),
                    })
                    .collect(),
            )
        }
    }

    impl From<Vec<opentelemetry_api::KeyValue>> for Attributes {
        fn from(kvs: Vec<opentelemetry_api::KeyValue>) -> Self {
            Attributes(
                kvs.into_iter()
                    .map(|api_kv| KeyValue {
                        key: api_kv.key.as_str().to_string(),
                        value: Some(api_kv.value.into()),
                    })
                    .collect(),
            )
        }
    }

    impl From<Value> for AnyValue {
        fn from(value: Value) -> Self {
            AnyValue {
                value: match value {
                    Value::Bool(val) => Some(any_value::Value::BoolValue(val)),
                    Value::I64(val) => Some(any_value::Value::IntValue(val)),
                    Value::F64(val) => Some(any_value::Value::DoubleValue(val)),
                    Value::String(val) => Some(any_value::Value::StringValue(val.to_string())),
                    Value::Array(array) => Some(any_value::Value::ArrayValue(match array {
                        Array::Bool(vals) => array_into_proto(vals),
                        Array::I64(vals) => array_into_proto(vals),
                        Array::F64(vals) => array_into_proto(vals),
                        Array::String(vals) => array_into_proto(vals),
                    })),
                },
            }
        }
    }

    fn array_into_proto<T>(vals: Vec<T>) -> ArrayValue
    where
        Value: From<T>,
    {
        let values = vals
            .into_iter()
            .map(|val| AnyValue::from(Value::from(val)))
            .collect();

        ArrayValue { values }
    }

    #[cfg(any(feature = "traces", feature = "logs"))]
    pub(crate) fn resource_attributes(resource: Option<&Resource>) -> Attributes {
        resource
            .map(|res| {
                res.iter()
                    .map(|(k, v)| opentelemetry::KeyValue::new(k.clone(), v.clone()))
                    .collect::<Vec<_>>()
            })
            .unwrap_or_default()
            .into()
    }
}

#[cfg(feature = "gen-protoc")]
pub mod grpcio {
    use crate::proto::grpcio::common::{AnyValue, ArrayValue, InstrumentationScope, KeyValue};
<<<<<<< HEAD
    use opentelemetry::{
        sdk::{trace::EvictedHashMap, Resource},
        Array, Value,
    };
=======
    use opentelemetry_api::{Array, Value};
    use opentelemetry_sdk::trace::EvictedHashMap;
>>>>>>> f42c11d8
    use protobuf::RepeatedField;
    use std::borrow::Cow;

    impl From<opentelemetry_sdk::InstrumentationLibrary> for InstrumentationScope {
        fn from(library: opentelemetry_sdk::InstrumentationLibrary) -> Self {
            InstrumentationScope {
                name: library.name.to_string(),
                version: library.version.unwrap_or(Cow::Borrowed("")).to_string(),
                ..Default::default()
            }
        }
    }

    pub struct Attributes(pub ::protobuf::RepeatedField<crate::proto::grpcio::common::KeyValue>);

    impl From<EvictedHashMap> for Attributes {
        fn from(attributes: EvictedHashMap) -> Self {
            Attributes(RepeatedField::from_vec(
                attributes
                    .into_iter()
                    .map(|(key, value)| {
                        let mut kv: KeyValue = KeyValue::new();
                        kv.set_key(key.as_str().to_string());
                        kv.set_value(value.into());
                        kv
                    })
                    .collect(),
            ))
        }
    }

    impl From<Vec<opentelemetry_api::KeyValue>> for Attributes {
        fn from(kvs: Vec<opentelemetry_api::KeyValue>) -> Self {
            Attributes(RepeatedField::from_vec(
                kvs.into_iter()
                    .map(|api_kv| {
                        let mut kv: KeyValue = KeyValue::new();
                        kv.set_key(api_kv.key.as_str().to_string());
                        kv.set_value(api_kv.value.into());
                        kv
                    })
                    .collect(),
            ))
        }
    }

    impl From<Value> for AnyValue {
        fn from(value: Value) -> Self {
            let mut any_value = AnyValue::new();
            match value {
                Value::Bool(val) => any_value.set_bool_value(val),
                Value::I64(val) => any_value.set_int_value(val),
                Value::F64(val) => any_value.set_double_value(val),
                Value::String(val) => any_value.set_string_value(val.to_string()),
                Value::Array(array) => any_value.set_array_value(match array {
                    Array::Bool(vals) => array_into_proto(vals),
                    Array::I64(vals) => array_into_proto(vals),
                    Array::F64(vals) => array_into_proto(vals),
                    Array::String(vals) => array_into_proto(vals),
                }),
            };

            any_value
        }
    }

    fn array_into_proto<T>(vals: Vec<T>) -> ArrayValue
    where
        Value: From<T>,
    {
        let values = RepeatedField::from_vec(
            vals.into_iter()
                .map(|val| AnyValue::from(Value::from(val)))
                .collect(),
        );

        let mut array_value = ArrayValue::new();
        array_value.set_values(values);
        array_value
    }

    #[cfg(any(feature = "traces", feature = "logs"))]
    pub(crate) fn resource_attributes(resource: Option<&Resource>) -> Attributes {
        resource
            .map(|resource| {
                resource
                    .iter()
                    .map(|(k, v)| opentelemetry::KeyValue::new(k.clone(), v.clone()))
                    .collect::<Vec<_>>()
            })
            .unwrap_or_default()
            .into()
    }
}<|MERGE_RESOLUTION|>--- conflicted
+++ resolved
@@ -13,15 +13,8 @@
     use crate::proto::tonic::common::v1::{
         any_value, AnyValue, ArrayValue, InstrumentationScope, KeyValue,
     };
-<<<<<<< HEAD
-    use opentelemetry::{
-        sdk::{trace::EvictedHashMap, Resource},
-        Array, Value,
-    };
-=======
     use opentelemetry_api::{Array, Value};
-    use opentelemetry_sdk::trace::EvictedHashMap;
->>>>>>> f42c11d8
+    use opentelemetry_sdk::{trace::EvictedHashMap, Resource};
     use std::borrow::Cow;
 
     impl From<opentelemetry_sdk::InstrumentationLibrary> for InstrumentationScope {
@@ -127,15 +120,8 @@
 #[cfg(feature = "gen-protoc")]
 pub mod grpcio {
     use crate::proto::grpcio::common::{AnyValue, ArrayValue, InstrumentationScope, KeyValue};
-<<<<<<< HEAD
-    use opentelemetry::{
-        sdk::{trace::EvictedHashMap, Resource},
-        Array, Value,
-    };
-=======
     use opentelemetry_api::{Array, Value};
     use opentelemetry_sdk::trace::EvictedHashMap;
->>>>>>> f42c11d8
     use protobuf::RepeatedField;
     use std::borrow::Cow;
 
