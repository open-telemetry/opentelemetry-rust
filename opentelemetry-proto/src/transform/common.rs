<<<<<<< HEAD
#[cfg(any(feature = "traces", feature = "logs", feature = "metrics"))]
use std::time::{Duration, SystemTime, UNIX_EPOCH};

#[cfg(any(feature = "traces", feature = "logs", feature = "metrics"))]
=======
#[cfg(any(feature = "trace", feature = "logs"))]
use std::time::{Duration, SystemTime, UNIX_EPOCH};

#[cfg(any(feature = "trace", feature = "logs"))]
>>>>>>> e12247e9
pub(crate) fn to_nanos(time: SystemTime) -> u64 {
    time.duration_since(UNIX_EPOCH)
        .unwrap_or_else(|_| Duration::from_secs(0))
        .as_nanos() as u64
}

#[cfg(feature = "gen-tonic-messages")]
pub mod tonic {
    use crate::proto::tonic::common::v1::{
        any_value, AnyValue, ArrayValue, InstrumentationScope, KeyValue,
    };
    use opentelemetry_api::{Array, Value};
    use std::borrow::Cow;

    #[cfg(any(feature = "trace", feature = "logs"))]
    use opentelemetry_sdk::Resource;

    impl From<opentelemetry_sdk::InstrumentationLibrary> for InstrumentationScope {
        fn from(library: opentelemetry_sdk::InstrumentationLibrary) -> Self {
            InstrumentationScope {
                name: library.name.into_owned(),
                version: library.version.map(Cow::into_owned).unwrap_or_default(),
                attributes: Attributes::from(library.attributes).0,
                ..Default::default()
            }
        }
    }

    impl From<&opentelemetry_sdk::InstrumentationLibrary> for InstrumentationScope {
        fn from(library: &opentelemetry_sdk::InstrumentationLibrary) -> Self {
            InstrumentationScope {
                name: library.name.to_string(),
                version: library
                    .version
                    .as_ref()
                    .map(ToString::to_string)
                    .unwrap_or_default(),
                attributes: Attributes::from(library.attributes.clone()).0,
                ..Default::default()
            }
        }
    }

    /// Wrapper type for Vec<[`KeyValue`](crate::proto::tonic::common::v1::KeyValue)>
    #[derive(Default)]
    pub struct Attributes(pub ::std::vec::Vec<crate::proto::tonic::common::v1::KeyValue>);

    #[cfg(feature = "trace")]
    impl From<opentelemetry_sdk::trace::EvictedHashMap> for Attributes {
        fn from(attributes: opentelemetry_sdk::trace::EvictedHashMap) -> Self {
            Attributes(
                attributes
                    .into_iter()
                    .map(|(key, value)| KeyValue {
                        key: key.as_str().to_string(),
                        value: Some(value.into()),
                    })
                    .collect(),
            )
        }
    }

    impl From<Vec<opentelemetry_api::KeyValue>> for Attributes {
        fn from(kvs: Vec<opentelemetry_api::KeyValue>) -> Self {
            Attributes(
                kvs.into_iter()
                    .map(|api_kv| KeyValue {
                        key: api_kv.key.as_str().to_string(),
                        value: Some(api_kv.value.into()),
                    })
                    .collect(),
            )
        }
    }

    #[cfg(feature = "logs")]
    impl<K: Into<String>, V: Into<AnyValue>> FromIterator<(K, V)> for Attributes {
        fn from_iter<T: IntoIterator<Item = (K, V)>>(iter: T) -> Self {
            Attributes(
                iter.into_iter()
                    .map(|(k, v)| KeyValue {
                        key: k.into(),
                        value: Some(v.into()),
                    })
                    .collect(),
            )
        }
    }

    impl From<Value> for AnyValue {
        fn from(value: Value) -> Self {
            AnyValue {
                value: match value {
                    Value::Bool(val) => Some(any_value::Value::BoolValue(val)),
                    Value::I64(val) => Some(any_value::Value::IntValue(val)),
                    Value::F64(val) => Some(any_value::Value::DoubleValue(val)),
                    Value::String(val) => Some(any_value::Value::StringValue(val.to_string())),
                    Value::Array(array) => Some(any_value::Value::ArrayValue(match array {
                        Array::Bool(vals) => array_into_proto(vals),
                        Array::I64(vals) => array_into_proto(vals),
                        Array::F64(vals) => array_into_proto(vals),
                        Array::String(vals) => array_into_proto(vals),
                    })),
                },
            }
        }
    }

    fn array_into_proto<T>(vals: Vec<T>) -> ArrayValue
    where
        Value: From<T>,
    {
        let values = vals
            .into_iter()
            .map(|val| AnyValue::from(Value::from(val)))
            .collect();

        ArrayValue { values }
    }

    #[cfg(any(feature = "trace", feature = "logs"))]
    pub(crate) fn resource_attributes(resource: &Resource) -> Attributes {
        resource
            .iter()
            .map(|(k, v)| opentelemetry_api::KeyValue::new(k.clone(), v.clone()))
            .collect::<Vec<_>>()
            .into()
    }
}

#[cfg(feature = "gen-protoc")]
pub mod grpcio {
    use crate::proto::grpcio::common::{AnyValue, ArrayValue, InstrumentationScope, KeyValue};
    use opentelemetry_api::{Array, Value};
    use opentelemetry_sdk::Resource;
    use protobuf::RepeatedField;
    #[cfg(feature = "logs")]
    use protobuf::SingularPtrField;
    use std::borrow::Cow;

    impl From<opentelemetry_sdk::InstrumentationLibrary> for InstrumentationScope {
        fn from(library: opentelemetry_sdk::InstrumentationLibrary) -> Self {
            InstrumentationScope {
                name: library.name.into_owned(),
                version: library.version.map(Cow::into_owned).unwrap_or_default(),
                attributes: Attributes::from(library.attributes).0,
                ..Default::default()
            }
        }
    }

    #[derive(Default)]
    pub struct Attributes(pub ::protobuf::RepeatedField<crate::proto::grpcio::common::KeyValue>);

    #[cfg(feature = "trace")]
    impl From<opentelemetry_sdk::trace::EvictedHashMap> for Attributes {
        fn from(attributes: opentelemetry_sdk::trace::EvictedHashMap) -> Self {
            Attributes(RepeatedField::from_vec(
                attributes
                    .into_iter()
                    .map(|(key, value)| {
                        let mut kv: KeyValue = KeyValue::new();
                        kv.set_key(key.as_str().to_string());
                        kv.set_value(value.into());
                        kv
                    })
                    .collect(),
            ))
        }
    }

    impl From<Vec<opentelemetry_api::KeyValue>> for Attributes {
        fn from(kvs: Vec<opentelemetry_api::KeyValue>) -> Self {
            Attributes(RepeatedField::from_vec(
                kvs.into_iter()
                    .map(|api_kv| {
                        let mut kv: KeyValue = KeyValue::new();
                        kv.set_key(api_kv.key.as_str().to_string());
                        kv.set_value(api_kv.value.into());
                        kv
                    })
                    .collect(),
            ))
        }
    }

    #[cfg(feature = "logs")]
    impl<K: Into<String>, V: Into<AnyValue>> FromIterator<(K, V)> for Attributes {
        fn from_iter<T: IntoIterator<Item = (K, V)>>(iter: T) -> Self {
            Attributes(RepeatedField::from_vec(
                iter.into_iter()
                    .map(|(k, v)| KeyValue {
                        key: k.into(),
                        value: SingularPtrField::some(v.into()),
                        ..Default::default()
                    })
                    .collect(),
            ))
        }
    }

    impl From<Value> for AnyValue {
        fn from(value: Value) -> Self {
            let mut any_value = AnyValue::new();
            match value {
                Value::Bool(val) => any_value.set_bool_value(val),
                Value::I64(val) => any_value.set_int_value(val),
                Value::F64(val) => any_value.set_double_value(val),
                Value::String(val) => any_value.set_string_value(val.to_string()),
                Value::Array(array) => any_value.set_array_value(match array {
                    Array::Bool(vals) => array_into_proto(vals),
                    Array::I64(vals) => array_into_proto(vals),
                    Array::F64(vals) => array_into_proto(vals),
                    Array::String(vals) => array_into_proto(vals),
                }),
            };

            any_value
        }
    }

    fn array_into_proto<T>(vals: Vec<T>) -> ArrayValue
    where
        Value: From<T>,
    {
        let values = RepeatedField::from_vec(
            vals.into_iter()
                .map(|val| AnyValue::from(Value::from(val)))
                .collect(),
        );

        let mut array_value = ArrayValue::new();
        array_value.set_values(values);
        array_value
    }

    #[cfg(any(feature = "trace", feature = "logs"))]
    pub(crate) fn resource_attributes(resource: &Resource) -> Attributes {
        resource
            .iter()
            .map(|(k, v)| opentelemetry_api::KeyValue::new(k.clone(), v.clone()))
            .collect::<Vec<_>>()
            .into()
    }
}<|MERGE_RESOLUTION|>--- conflicted
+++ resolved
@@ -1,14 +1,7 @@
-<<<<<<< HEAD
-#[cfg(any(feature = "traces", feature = "logs", feature = "metrics"))]
+#[cfg(any(feature = "trace", feature = "logs", feature = "metrics"))]
 use std::time::{Duration, SystemTime, UNIX_EPOCH};
 
-#[cfg(any(feature = "traces", feature = "logs", feature = "metrics"))]
-=======
-#[cfg(any(feature = "trace", feature = "logs"))]
-use std::time::{Duration, SystemTime, UNIX_EPOCH};
-
-#[cfg(any(feature = "trace", feature = "logs"))]
->>>>>>> e12247e9
+#[cfg(any(feature = "trace", feature = "logs", feature = "metrics"))]
 pub(crate) fn to_nanos(time: SystemTime) -> u64 {
     time.duration_since(UNIX_EPOCH)
         .unwrap_or_else(|_| Duration::from_secs(0))
