--- conflicted
+++ resolved
@@ -89,14 +89,6 @@
                 time_unix_nano: log_record.timestamp.map(to_nanos).unwrap_or_default(),
                 observed_time_unix_nano: to_nanos(log_record.observed_timestamp.unwrap()),
                 attributes: {
-<<<<<<< HEAD
-                    let mut attributes = log_record
-                        .attributes
-                        .map(Attributes::from_iter)
-                        .unwrap_or_default()
-                        .0;
-                    #[cfg(feature = "populate-logs-event-name")]
-=======
                     let mut attributes: Vec<KeyValue> = log_record
                         .attributes_iter()
                         .map(|kv| KeyValue {
@@ -106,7 +98,7 @@
                             }),
                         })
                         .collect();
->>>>>>> d8bb7648
+                    #[cfg(feature = "populate-logs-event-name")]
                     if let Some(event_name) = log_record.event_name.as_ref() {
                         attributes.push(KeyValue {
                             key: "name".into(),
