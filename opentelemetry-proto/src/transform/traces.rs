use crate::transform::common::to_nanos;
<<<<<<< HEAD
use opentelemetry::sdk::export::trace::SpanData;
use opentelemetry::trace::{Link, SpanId, SpanKind};
=======
use opentelemetry_api::trace::{Link, SpanId, SpanKind};
use opentelemetry_sdk::export::trace::SpanData;
>>>>>>> f42c11d8

#[cfg(feature = "gen-tonic")]
pub mod tonic {
    use super::*;
    use crate::proto::tonic::resource::v1::Resource;
    use crate::proto::tonic::trace::v1::{span, status, ResourceSpans, ScopeSpans, Span, Status};
<<<<<<< HEAD
    use crate::transform::common::tonic::{resource_attributes, Attributes};
    use opentelemetry::trace;
=======
    use crate::transform::common::tonic::Attributes;
    use opentelemetry_api::trace;
>>>>>>> f42c11d8

    impl From<SpanKind> for span::SpanKind {
        fn from(span_kind: SpanKind) -> Self {
            match span_kind {
                SpanKind::Client => span::SpanKind::Client,
                SpanKind::Consumer => span::SpanKind::Consumer,
                SpanKind::Internal => span::SpanKind::Internal,
                SpanKind::Producer => span::SpanKind::Producer,
                SpanKind::Server => span::SpanKind::Server,
            }
        }
    }

    impl From<&trace::Status> for status::StatusCode {
        fn from(status: &trace::Status) -> Self {
            match status {
                trace::Status::Ok => status::StatusCode::Ok,
                trace::Status::Unset => status::StatusCode::Unset,
                trace::Status::Error { .. } => status::StatusCode::Error,
            }
        }
    }

    impl From<Link> for span::Link {
        fn from(link: Link) -> Self {
            span::Link {
                trace_id: link.span_context.trace_id().to_bytes().to_vec(),
                span_id: link.span_context.span_id().to_bytes().to_vec(),
                trace_state: link.span_context.trace_state().header(),
                attributes: Attributes::from(link.attributes).0,
                dropped_attributes_count: link.dropped_attributes_count,
            }
        }
    }

    impl From<SpanData> for ResourceSpans {
        fn from(source_span: SpanData) -> Self {
            let span_kind: span::SpanKind = source_span.span_kind.into();
            ResourceSpans {
                resource: Some(Resource {
                    attributes: resource_attributes(Some(&source_span.resource)).0,
                    dropped_attributes_count: 0,
                }),
                schema_url: source_span
                    .resource
                    .schema_url()
                    .map(|url| url.to_string())
                    .unwrap_or_default(),
                scope_spans: vec![ScopeSpans {
                    schema_url: source_span
                        .instrumentation_lib
                        .schema_url
                        .as_ref()
                        .map(ToString::to_string)
                        .unwrap_or_default(),
                    scope: Some(source_span.instrumentation_lib.into()),
                    spans: vec![Span {
                        trace_id: source_span.span_context.trace_id().to_bytes().to_vec(),
                        span_id: source_span.span_context.span_id().to_bytes().to_vec(),
                        trace_state: source_span.span_context.trace_state().header(),
                        parent_span_id: {
                            if source_span.parent_span_id != SpanId::INVALID {
                                source_span.parent_span_id.to_bytes().to_vec()
                            } else {
                                vec![]
                            }
                        },
                        name: source_span.name.into_owned(),
                        kind: span_kind as i32,
                        start_time_unix_nano: to_nanos(source_span.start_time),
                        end_time_unix_nano: to_nanos(source_span.end_time),
                        dropped_attributes_count: source_span.attributes.dropped_count(),
                        attributes: Attributes::from(source_span.attributes).0,
                        dropped_events_count: source_span.events.dropped_count(),
                        events: source_span
                            .events
                            .into_iter()
                            .map(|event| span::Event {
                                time_unix_nano: to_nanos(event.timestamp),
                                name: event.name.into(),
                                attributes: Attributes::from(event.attributes).0,
                                dropped_attributes_count: event.dropped_attributes_count,
                            })
                            .collect(),
                        dropped_links_count: source_span.links.dropped_count(),
                        links: source_span.links.into_iter().map(Into::into).collect(),
                        status: Some(Status {
                            code: status::StatusCode::from(&source_span.status).into(),
                            message: match source_span.status {
                                trace::Status::Error { description } => description.to_string(),
                                _ => Default::default(),
                            },
                        }),
                    }],
                }],
            }
        }
    }
<<<<<<< HEAD
=======

    fn resource_attributes(resource: &opentelemetry_sdk::Resource) -> Attributes {
        resource
            .iter()
            .map(|(k, v)| opentelemetry_api::KeyValue::new(k.clone(), v.clone()))
            .collect::<Vec<_>>()
            .into()
    }
>>>>>>> f42c11d8
}

#[cfg(feature = "gen-protoc")]
pub mod grpcio {
    use super::*;
    use crate::proto::grpcio::resource::Resource;
    use crate::proto::grpcio::trace::{
        ResourceSpans, ScopeSpans, Span, Span_Event, Span_Link, Span_SpanKind, Status,
        Status_StatusCode,
    };
<<<<<<< HEAD
    use crate::transform::common::grpcio::{resource_attributes, Attributes};
    use opentelemetry::trace;
=======
    use crate::transform::common::grpcio::Attributes;
    use opentelemetry_api::trace;
>>>>>>> f42c11d8
    use protobuf::{RepeatedField, SingularPtrField};

    impl From<SpanKind> for Span_SpanKind {
        fn from(span_kind: SpanKind) -> Self {
            match span_kind {
                SpanKind::Client => Span_SpanKind::SPAN_KIND_CLIENT,
                SpanKind::Consumer => Span_SpanKind::SPAN_KIND_CONSUMER,
                SpanKind::Internal => Span_SpanKind::SPAN_KIND_INTERNAL,
                SpanKind::Producer => Span_SpanKind::SPAN_KIND_PRODUCER,
                SpanKind::Server => Span_SpanKind::SPAN_KIND_SERVER,
            }
        }
    }

    impl From<&trace::Status> for Status_StatusCode {
        fn from(status: &trace::Status) -> Self {
            match status {
                trace::Status::Ok => Status_StatusCode::STATUS_CODE_OK,
                trace::Status::Unset => Status_StatusCode::STATUS_CODE_UNSET,
                trace::Status::Error { .. } => Status_StatusCode::STATUS_CODE_ERROR,
            }
        }
    }

    impl From<Link> for Span_Link {
        fn from(link: Link) -> Self {
            Span_Link {
                trace_id: link.span_context.trace_id().to_bytes().to_vec(),
                span_id: link.span_context.span_id().to_bytes().to_vec(),
                trace_state: link.span_context.trace_state().header(),
                attributes: Attributes::from(link.attributes).0,
                dropped_attributes_count: link.dropped_attributes_count,
                ..Default::default()
            }
        }
    }

    impl From<SpanData> for ResourceSpans {
        fn from(source_span: SpanData) -> Self {
            ResourceSpans {
                resource: SingularPtrField::from(Some(Resource {
                    attributes: resource_attributes(Some(&source_span.resource)).0,
                    dropped_attributes_count: 0,
                    ..Default::default()
                })),
                scope_spans: RepeatedField::from_vec(vec![ScopeSpans {
                    schema_url: source_span
                        .instrumentation_lib
                        .schema_url
                        .as_ref()
                        .map(ToString::to_string)
                        .unwrap_or_default(),
                    scope: protobuf::SingularPtrField::some(source_span.instrumentation_lib.into()),
                    spans: RepeatedField::from_vec(vec![Span {
                        trace_id: source_span.span_context.trace_id().to_bytes().to_vec(),
                        span_id: source_span.span_context.span_id().to_bytes().to_vec(),
                        trace_state: source_span.span_context.trace_state().header(),
                        parent_span_id: {
                            if source_span.parent_span_id != SpanId::INVALID {
                                source_span.parent_span_id.to_bytes().to_vec()
                            } else {
                                vec![]
                            }
                        },
                        name: source_span.name.into_owned(),
                        kind: source_span.span_kind.into(),
                        start_time_unix_nano: to_nanos(source_span.start_time),
                        end_time_unix_nano: to_nanos(source_span.end_time),
                        dropped_attributes_count: source_span.attributes.dropped_count(),
                        attributes: Attributes::from(source_span.attributes).0,
                        dropped_events_count: source_span.events.dropped_count(),
                        events: RepeatedField::from_vec(
                            source_span
                                .events
                                .into_iter()
                                .map(|event| Span_Event {
                                    time_unix_nano: to_nanos(event.timestamp),
                                    name: event.name.into(),
                                    attributes: Attributes::from(event.attributes).0,
                                    dropped_attributes_count: event.dropped_attributes_count,
                                    ..Default::default()
                                })
                                .collect(),
                        ),
                        dropped_links_count: source_span.links.dropped_count(),
                        links: RepeatedField::from_vec(
                            source_span.links.into_iter().map(Into::into).collect(),
                        ),
                        status: SingularPtrField::some(Status {
                            code: Status_StatusCode::from(&source_span.status),
                            message: match source_span.status {
                                trace::Status::Error { description } => description.to_string(),
                                _ => Default::default(),
                            },
                            ..Default::default()
                        }),
                        ..Default::default()
                    }]),
                    ..Default::default()
                }]),
                ..Default::default()
            }
        }
    }
<<<<<<< HEAD
=======

    fn resource_attributes(resource: &opentelemetry_sdk::Resource) -> Attributes {
        resource
            .iter()
            .map(|(k, v)| opentelemetry_api::KeyValue::new(k.clone(), v.clone()))
            .collect::<Vec<_>>()
            .into()
    }
>>>>>>> f42c11d8
}<|MERGE_RESOLUTION|>--- conflicted
+++ resolved
@@ -1,24 +1,14 @@
 use crate::transform::common::to_nanos;
-<<<<<<< HEAD
-use opentelemetry::sdk::export::trace::SpanData;
-use opentelemetry::trace::{Link, SpanId, SpanKind};
-=======
 use opentelemetry_api::trace::{Link, SpanId, SpanKind};
 use opentelemetry_sdk::export::trace::SpanData;
->>>>>>> f42c11d8
 
 #[cfg(feature = "gen-tonic")]
 pub mod tonic {
     use super::*;
     use crate::proto::tonic::resource::v1::Resource;
     use crate::proto::tonic::trace::v1::{span, status, ResourceSpans, ScopeSpans, Span, Status};
-<<<<<<< HEAD
     use crate::transform::common::tonic::{resource_attributes, Attributes};
-    use opentelemetry::trace;
-=======
-    use crate::transform::common::tonic::Attributes;
     use opentelemetry_api::trace;
->>>>>>> f42c11d8
 
     impl From<SpanKind> for span::SpanKind {
         fn from(span_kind: SpanKind) -> Self {
@@ -117,17 +107,6 @@
             }
         }
     }
-<<<<<<< HEAD
-=======
-
-    fn resource_attributes(resource: &opentelemetry_sdk::Resource) -> Attributes {
-        resource
-            .iter()
-            .map(|(k, v)| opentelemetry_api::KeyValue::new(k.clone(), v.clone()))
-            .collect::<Vec<_>>()
-            .into()
-    }
->>>>>>> f42c11d8
 }
 
 #[cfg(feature = "gen-protoc")]
@@ -138,13 +117,8 @@
         ResourceSpans, ScopeSpans, Span, Span_Event, Span_Link, Span_SpanKind, Status,
         Status_StatusCode,
     };
-<<<<<<< HEAD
     use crate::transform::common::grpcio::{resource_attributes, Attributes};
-    use opentelemetry::trace;
-=======
-    use crate::transform::common::grpcio::Attributes;
     use opentelemetry_api::trace;
->>>>>>> f42c11d8
     use protobuf::{RepeatedField, SingularPtrField};
 
     impl From<SpanKind> for Span_SpanKind {
@@ -249,15 +223,4 @@
             }
         }
     }
-<<<<<<< HEAD
-=======
-
-    fn resource_attributes(resource: &opentelemetry_sdk::Resource) -> Attributes {
-        resource
-            .iter()
-            .map(|(k, v)| opentelemetry_api::KeyValue::new(k.clone(), v.clone()))
-            .collect::<Vec<_>>()
-            .into()
-    }
->>>>>>> f42c11d8
 }