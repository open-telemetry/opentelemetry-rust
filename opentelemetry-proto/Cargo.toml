[package]
name = "opentelemetry-proto"
version = "0.6.0"
description = "Protobuf generated files and transformations."
homepage = "https://github.com/open-telemetry/opentelemetry-rust/tree/main/opentelemetry-proto"
repository = "https://github.com/open-telemetry/opentelemetry-rust/tree/main/opentelemetry-proto"
readme = "README.md"
categories = [
    "development-tools::debugging",
    "development-tools::profiling",
    "asynchronous",
]
keywords = ["opentelemetry", "otlp", "logging", "tracing", "metrics"]
license = "Apache-2.0"
edition = "2021"
rust-version = "1.70"
autotests = false

[lib]
doctest = false

[[test]]
name = "grpc_build"
path = "tests/grpc_build.rs"

[[test]]
name = "json_deserialize"
path = "tests/json_deserialize.rs"


[features]
default = ["full"]

full = ["gen-tonic", "trace", "logs", "metrics", "zpages", "with-serde"]

# crates used to generate rs files
gen-tonic = ["gen-tonic-messages", "tonic/transport"]
gen-tonic-messages = ["tonic", "prost"]

# telemetry pillars and functions
trace = ["opentelemetry/trace", "opentelemetry_sdk/trace"]
metrics = ["opentelemetry/metrics", "opentelemetry_sdk/metrics"]
logs = ["opentelemetry/logs", "opentelemetry_sdk/logs"]
zpages = ["trace"]
testing = ["opentelemetry/testing"]

# add ons
with-schemars = ["schemars"]
with-serde = ["serde", "hex"]

[dependencies]
tonic = { workspace = true, optional = true, features = ["codegen", "prost"] }
prost = { workspace = true, optional = true }
opentelemetry = { version = "0.23", default-features = false, path = "../opentelemetry" }
opentelemetry_sdk = { version = "0.23", default-features = false, path = "../opentelemetry-sdk" }
schemars = { version = "0.8", optional = true }
serde = { workspace = true, optional = true, features = ["serde_derive"] }
hex = { version = "0.4.3", optional = true }

[dev-dependencies]
opentelemetry = { version = "0.23", features = ["testing"], path = "../opentelemetry" }
tonic-build = { workspace = true }
prost-build = { workspace = true }
tempfile = "3.3.0"
<<<<<<< HEAD
serde_json = "1.0"
=======
serde_json = { workspace = true }
>>>>>>> e0fb7fe3
<|MERGE_RESOLUTION|>--- conflicted
+++ resolved
@@ -62,8 +62,4 @@
 tonic-build = { workspace = true }
 prost-build = { workspace = true }
 tempfile = "3.3.0"
-<<<<<<< HEAD
-serde_json = "1.0"
-=======
-serde_json = { workspace = true }
->>>>>>> e0fb7fe3
+serde_json = { workspace = true }