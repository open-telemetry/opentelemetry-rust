//! # No-op OpenTelemetry Trace Implementation
//!
//! This implementation is returned as the global tracer if no `Tracer`
//! has been set. It is also useful for testing purposes as it is intended
//! to have minimal resource utilization and runtime impact.
use crate::api;
use std::any::Any;
use std::time::SystemTime;

/// A no-op instance of a `Provider`.
#[derive(Debug)]
pub struct NoopProvider {}

impl api::Provider for NoopProvider {
    type Tracer = NoopTracer;

    /// Returns a new `NoopTracer` instance.
    fn get_tracer(&self, _name: &'static str) -> Self::Tracer {
        NoopTracer {}
    }
}

/// A no-op instance of a `Span`.
#[derive(Debug)]
pub struct NoopSpan {
    span_context: api::SpanContext,
}

impl Default for NoopSpan {
    fn default() -> Self {
        NoopSpan::new()
    }
}

impl NoopSpan {
    /// Creates a new `NoopSpan` instance.
    pub fn new() -> Self {
        NoopSpan {
            span_context: api::SpanContext::new(
                api::TraceId::invalid(),
                api::SpanId::invalid(),
                0,
                false,
            ),
        }
    }
}

impl api::Span for NoopSpan {
    /// Ignores all events
    fn add_event(&self, _name: String) {
        // Ignore
    }

    /// Ignores all events with timestamps
    fn add_event_with_timestamp(&self, _name: String, _timestamp: SystemTime) {
        // Ignored
    }

    /// Returns an invalid `SpanContext`.
    fn get_context(&self) -> api::SpanContext {
        self.span_context.clone()
    }

    /// Returns false, signifying that this span is never recording.
    fn is_recording(&self) -> bool {
        false
    }

    /// Ignores all attributes
    fn set_attribute(&self, _attribute: api::KeyValue) {
        // Ignored
    }

    /// Ignores status
    fn set_status(&self, _status: api::SpanStatus) {
        // Ignored
    }

<<<<<<< HEAD
    /// Ignors name updates
    fn update_name(&self, _new_name: String) {
=======
    /// Ignores name updates
    fn update_name(&mut self, _new_name: String) {
>>>>>>> 2c687c57
        // Ignored
    }

    /// Ignores `Span` endings.
    fn end(&self) {
        // Ignored
    }

    /// Returns self as dyn Any
    fn as_any(&self) -> &dyn Any {
        self
    }

    /// Ignores being marked as active
    fn mark_as_active(&self) {
        // Ignored
    }

    /// Ignores being marked as inactive
    fn mark_as_inactive(&self) {
        // Ignored
    }
}

/// A no-op instance of a `Tracer`.
#[derive(Debug)]
pub struct NoopTracer {}

impl api::Tracer for NoopTracer {
    type Span = api::NoopSpan;

    /// Returns a `NoopSpan` as they are always invalid.
    fn invalid(&self) -> Self::Span {
        api::NoopSpan::new()
    }

    /// Starts a new `NoopSpan`.
    fn start(&self, _name: &str, _context: Option<api::SpanContext>) -> Self::Span {
        api::NoopSpan::new()
    }

    /// Starts a SpanBuilder
    fn span_builder(&self, name: &str) -> api::SpanBuilder {
        api::SpanBuilder::from_name(name.to_string())
    }

    /// Builds a `NoopSpan` from a `SpanBuilder`
    fn build(&self, _builder: api::SpanBuilder) -> Self::Span {
        self.invalid()
    }

    /// Returns a new `NoopSpan` as this tracer does not maintain a registry.
    fn get_active_span(&self) -> Self::Span {
        api::NoopSpan::new()
    }

    /// Ignores active span state.
    fn mark_span_as_active(&self, _span: &Self::Span) {
        // Noop
    }

    /// Ignores active span state.
    fn mark_span_as_inactive(&self, _span_id: api::SpanId) {
        // Noop
    }

    fn clone_span(&self, _span: &Self::Span) -> Self::Span {
        self.invalid()
    }
}<|MERGE_RESOLUTION|>--- conflicted
+++ resolved
@@ -77,13 +77,8 @@
         // Ignored
     }
 
-<<<<<<< HEAD
-    /// Ignors name updates
+    /// Ignores name updates
     fn update_name(&self, _new_name: String) {
-=======
-    /// Ignores name updates
-    fn update_name(&mut self, _new_name: String) {
->>>>>>> 2c687c57
         // Ignored
     }
 
