//! # Composite Propagator
//!
//! The composite propagator allows multiple propagators to be used stacked
//! together to inject or extract from multiple implementations.
use crate::api::{self, FieldIter, TextMapFormat};
use std::collections::HashSet;
use std::fmt::Debug;

/// A propagator that chains multiple [`TextMapFormat`] propagators together,
/// injecting or extracting by their respective HTTP header names.
///
/// Injection and extraction from this propagator will preserve the order of the
/// injectors and extractors passed in during initialization.
///
/// [`TextMapFormat`]: ../../trait.TextMapFormat.html
///
/// # Examples
///
/// ```
/// use opentelemetry::api::*;
/// use opentelemetry::sdk;
/// use std::collections::HashMap;
///
/// // First create 1 or more propagators
/// let correlation_propagator = CorrelationContextPropagator::new();
/// let trace_context_propagator = TraceContextPropagator::new();
///
/// // Then create a composite propagator
<<<<<<< HEAD
/// let composite_propagator = TextMapCompositePropagator::new(vec![
///     Box::new(b3_propagator),
=======
/// let composite_propagator = HttpTextCompositePropagator::new(vec![
///     Box::new(correlation_propagator),
>>>>>>> 34992321
///     Box::new(trace_context_propagator),
/// ]);
///
/// // Then for a given implementation of `Injector`
/// let mut injector = HashMap::new();
///
/// // And a given span
/// let example_span = sdk::Provider::default().get_tracer("example-component").start("span-name");
///
/// // with the current context, call inject to add the headers
/// composite_propagator.inject_context(&Context::current_with_span(example_span)
///                                     .with_correlations(vec![KeyValue::new("test", "example")]),
///                                     &mut injector);
///
/// // The injector now has both `otcorrelations` and `traceparent` headers
/// assert!(injector.get("otcorrelations").is_some());
/// assert!(injector.get("traceparent").is_some());
/// ```
#[derive(Debug)]
pub struct TextMapCompositePropagator {
    propagators: Vec<Box<dyn TextMapFormat + Send + Sync>>,
    fields: Vec<String>,
}

impl TextMapCompositePropagator {
    /// Constructs a new propagator out of instances of [`TextMapFormat`].
    ///
    /// [`TextMapFormat`]: ../../trait.TextMapFormat.html
    pub fn new(propagators: Vec<Box<dyn TextMapFormat + Send + Sync>>) -> Self {
        let mut fields = HashSet::new();
        for propagator in &propagators {
            for field in propagator.fields() {
                fields.insert(field.to_string());
            }
        }

        TextMapCompositePropagator {
            propagators,
            fields: fields.into_iter().collect(),
        }
    }
}

impl TextMapFormat for TextMapCompositePropagator {
    /// Encodes the values of the `Context` and injects them into the `Injector`.
    fn inject_context(&self, context: &api::Context, injector: &mut dyn api::Injector) {
        for propagator in &self.propagators {
            propagator.inject_context(context, injector)
        }
    }

    /// Retrieves encoded `Context` information using the `Extractor`. If no data was
    /// retrieved OR if the retrieved data is invalid, then the current `Context` is
    /// returned.
    fn extract_with_context(
        &self,
        cx: &api::Context,
        extractor: &dyn api::Extractor,
    ) -> api::Context {
        self.propagators
            .iter()
            .fold(cx.clone(), |current_cx, propagator| {
                propagator.extract_with_context(&current_cx, extractor)
            })
    }

    fn fields(&self) -> FieldIter {
        FieldIter::new(self.fields.as_slice())
    }
}

#[cfg(test)]
mod tests {
    use crate::api;
    use crate::api::{
        Context, Extractor, FieldIter, HttpTextCompositePropagator, HttpTextFormat, Injector,
        SpanContext, SpanId, TraceContextExt, TraceContextPropagator, TraceId,
    };
    use std::collections::HashMap;
    use std::str::FromStr;

    /// Dummy propagator for testing
    ///
    /// The format we are using is {trace id(in base10 u128)}-{span id(in base10 u64)}-{flag(in u8)}
    #[derive(Debug)]
    struct TestPropagator {
        fields: [String; 1],
    }

    impl TestPropagator {
        #[allow(unreachable_pub)]
        pub fn new() -> Self {
            TestPropagator {
                fields: ["testheader".to_string()],
            }
        }
    }

    impl HttpTextFormat for TestPropagator {
        fn inject_context(&self, cx: &Context, injector: &mut dyn Injector) {
            let span = cx.span().span_context();
            injector.set(
                "testheader",
                format!(
                    "{}-{}-{}",
                    span.trace_id().to_u128(),
                    span.span_id().to_u64(),
                    span.trace_flags()
                ),
            )
        }

        fn extract_with_context(&self, cx: &Context, extractor: &dyn Extractor) -> Context {
            let span = if let Some(val) = extractor.get("testheader") {
                let parts = val.split_terminator('-').collect::<Vec<&str>>();
                if parts.len() != 3 {
                    SpanContext::empty_context()
                } else {
                    SpanContext::new(
                        TraceId::from_u128(u128::from_str(parts[0]).unwrap_or(0)),
                        SpanId::from_u64(u64::from_str(parts[1]).unwrap_or(0)),
                        u8::from_str(parts[2]).unwrap_or(0),
                        true,
                    )
                }
            } else {
                SpanContext::empty_context()
            };

            cx.with_remote_span_context(span)
        }

        fn fields(&self) -> FieldIter {
            FieldIter::new(&self.fields)
        }
    }

    fn test_data() -> Vec<(&'static str, &'static str)> {
        vec![
            ("testheader", "1-1-0"),
            (
                "traceparent",
                "00-00000000000000000000000000000001-0000000000000001-00",
            ),
        ]
    }

    #[derive(Debug)]
    struct TestSpan(api::SpanContext);

    impl api::Span for TestSpan {
        fn add_event_with_timestamp(
            &self,
            _name: String,
            _timestamp: std::time::SystemTime,
            _attributes: Vec<api::KeyValue>,
        ) {
        }
        fn span_context(&self) -> api::SpanContext {
            self.0.clone()
        }
        fn is_recording(&self) -> bool {
            false
        }
        fn set_attribute(&self, _attribute: api::KeyValue) {}
        fn set_status(&self, _code: api::StatusCode, _message: String) {}
        fn update_name(&self, _new_name: String) {}
        fn end(&self) {}
    }

    #[test]
    fn inject_multiple_propagators() {
        let test_propagator = TestPropagator::new();
        let trace_context = TraceContextPropagator::new();
<<<<<<< HEAD
        let composite_propagator =
            TextMapCompositePropagator::new(vec![Box::new(b3), Box::new(trace_context)]);
=======
        let composite_propagator = HttpTextCompositePropagator::new(vec![
            Box::new(test_propagator),
            Box::new(trace_context),
        ]);
>>>>>>> 34992321

        let cx = Context::default().with_span(TestSpan(SpanContext::new(
            TraceId::from_u128(1),
            SpanId::from_u64(1),
            0,
            false,
        )));
        let mut injector = HashMap::new();
        composite_propagator.inject_context(&cx, &mut injector);

        for (header_name, header_value) in test_data() {
            assert_eq!(injector.get(header_name), Some(&header_value.to_string()));
        }
    }

    #[test]
    fn extract_multiple_propagators() {
        let test_propagator = TestPropagator::new();
        let trace_context = TraceContextPropagator::new();
<<<<<<< HEAD
        let composite_propagator =
            TextMapCompositePropagator::new(vec![Box::new(b3), Box::new(trace_context)]);
=======
        let composite_propagator = HttpTextCompositePropagator::new(vec![
            Box::new(test_propagator),
            Box::new(trace_context),
        ]);
>>>>>>> 34992321

        for (header_name, header_value) in test_data() {
            let mut extractor = HashMap::new();
            extractor.insert(header_name.to_string(), header_value.to_string());
            assert_eq!(
                composite_propagator
                    .extract(&extractor)
                    .remote_span_context(),
                Some(&SpanContext::new(
                    TraceId::from_u128(1),
                    SpanId::from_u64(1),
                    0,
                    true,
                ))
            );
        }
    }

    #[test]
    fn test_get_fields() {
        let test_propagator = TestPropagator::new();
        let b3_fields = test_propagator
            .fields()
            .map(|s| s.to_string())
            .collect::<Vec<String>>();

        let trace_context = TraceContextPropagator::new();
        let trace_context_fields = trace_context
            .fields()
            .map(|s| s.to_string())
            .collect::<Vec<String>>();

<<<<<<< HEAD
        let composite_propagator =
            TextMapCompositePropagator::new(vec![Box::new(b3), Box::new(trace_context)]);
=======
        let composite_propagator = HttpTextCompositePropagator::new(vec![
            Box::new(test_propagator),
            Box::new(trace_context),
        ]);
>>>>>>> 34992321

        let mut fields = composite_propagator
            .fields()
            .map(|s| s.to_string())
            .collect::<Vec<String>>();
        fields.sort();

        let mut expected = vec![b3_fields, trace_context_fields]
            .into_iter()
            .flatten()
            .collect::<Vec<String>>();
        expected.sort();
        expected.dedup();

        assert_eq!(fields, expected);
    }
}<|MERGE_RESOLUTION|>--- conflicted
+++ resolved
@@ -26,13 +26,8 @@
 /// let trace_context_propagator = TraceContextPropagator::new();
 ///
 /// // Then create a composite propagator
-<<<<<<< HEAD
 /// let composite_propagator = TextMapCompositePropagator::new(vec![
-///     Box::new(b3_propagator),
-=======
-/// let composite_propagator = HttpTextCompositePropagator::new(vec![
 ///     Box::new(correlation_propagator),
->>>>>>> 34992321
 ///     Box::new(trace_context_propagator),
 /// ]);
 ///
@@ -207,15 +202,8 @@
     fn inject_multiple_propagators() {
         let test_propagator = TestPropagator::new();
         let trace_context = TraceContextPropagator::new();
-<<<<<<< HEAD
         let composite_propagator =
-            TextMapCompositePropagator::new(vec![Box::new(b3), Box::new(trace_context)]);
-=======
-        let composite_propagator = HttpTextCompositePropagator::new(vec![
-            Box::new(test_propagator),
-            Box::new(trace_context),
-        ]);
->>>>>>> 34992321
+            TextMapCompositePropagator::new(vec![Box::new(test_propagator), Box::new(trace_context)]);
 
         let cx = Context::default().with_span(TestSpan(SpanContext::new(
             TraceId::from_u128(1),
@@ -235,15 +223,8 @@
     fn extract_multiple_propagators() {
         let test_propagator = TestPropagator::new();
         let trace_context = TraceContextPropagator::new();
-<<<<<<< HEAD
         let composite_propagator =
-            TextMapCompositePropagator::new(vec![Box::new(b3), Box::new(trace_context)]);
-=======
-        let composite_propagator = HttpTextCompositePropagator::new(vec![
-            Box::new(test_propagator),
-            Box::new(trace_context),
-        ]);
->>>>>>> 34992321
+            TextMapCompositePropagator::new(vec![Box::new(test_propagator), Box::new(trace_context)]);
 
         for (header_name, header_value) in test_data() {
             let mut extractor = HashMap::new();
@@ -276,15 +257,8 @@
             .map(|s| s.to_string())
             .collect::<Vec<String>>();
 
-<<<<<<< HEAD
         let composite_propagator =
-            TextMapCompositePropagator::new(vec![Box::new(b3), Box::new(trace_context)]);
-=======
-        let composite_propagator = HttpTextCompositePropagator::new(vec![
-            Box::new(test_propagator),
-            Box::new(trace_context),
-        ]);
->>>>>>> 34992321
+            TextMapCompositePropagator::new(vec![Box::new(test_propagator), Box::new(trace_context)]);
 
         let mut fields = composite_propagator
             .fields()
