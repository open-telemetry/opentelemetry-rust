/// Kinds of OpenTelemetry metric instruments
///
/// | **Name** | Instrument kind | Function(argument) | Default aggregation | Notes |
/// | ----------------------- | ----- | --------- | ------------- | --- |
/// | **ValueRecorder**       | Synchronous  | Record(value) | MinMaxSumCount  | Per-request, any non-additive measurement |
/// | **ValueObserver**       | Asynchronous | Observe(value) | MinMaxSumCount  | Per-interval, any non-additive measurement |
/// | **Counter**             | Synchronous additive monotonic | Add(increment) | Sum | Per-request, part of a monotonic sum |
/// | **UpDownCounter**       | Synchronous additive | Add(increment) | Sum | Per-request, part of a non-monotonic sum |
/// | **SumObserver**         | Asynchronous additive monotonic | Observe(sum) | Sum | Per-interval, reporting a monotonic sum |
/// | **UpDownSumObserver**   | Asynchronous additive | Observe(sum) | Sum | Per-interval, reporting a non-monotonic sum |
#[derive(Clone, Debug, PartialEq, Hash)]
pub enum InstrumentKind {
    /// A synchronous per-request recorder of non-additive measurements.
    ValueRecorder,
    /// An asynchronous per-interval recorder of non-additive measurements.
    ValueObserver,
    /// A synchronous per-request part of a monotonic sum.
    Counter,
    /// A synchronous per-request part of a non-monotonic sum.
    UpDownCounter,
    /// An asynchronous per-interval recorder of a monotonic sum.
    SumObserver,
    /// An asynchronous per-interval recorder of a non-monotonic sum.
    UpDownSumObserver,
}

impl InstrumentKind {
    /// Whether this is a synchronous kind of instrument.
    pub fn synchronous(&self) -> bool {
<<<<<<< HEAD
        matches!(self,
                InstrumentKind::Counter
                    | InstrumentKind::UpDownCounter
                    | InstrumentKind::ValueRecorder)
=======
        matches! (self,
            InstrumentKind::Counter
            | InstrumentKind::UpDownCounter
            | InstrumentKind::ValueRecorder)
>>>>>>> b40b4ca1
    }

    /// Whether this is a synchronous kind of instrument.
    pub fn asynchronous(&self) -> bool {
        !self.synchronous()
    }

    /// Whether this kind of instrument adds its inputs (as opposed to grouping).
    pub fn adding(&self) -> bool {
        matches!(self,
            InstrumentKind::Counter
            | InstrumentKind::UpDownCounter
            | InstrumentKind::SumObserver
<<<<<<< HEAD
            | InstrumentKind::UpDownSumObserver )
=======
            | InstrumentKind::UpDownSumObserver)
>>>>>>> b40b4ca1
    }

    /// Whether this kind of instrument groups its inputs (as opposed to adding).
    pub fn grouping(&self) -> bool {
        matches!(self,
            InstrumentKind::Counter
            | InstrumentKind::UpDownCounter
            | InstrumentKind::SumObserver
            | InstrumentKind::UpDownSumObserver)
    }

    /// Whether this kind of instrument receives precomputed sums.
    pub fn precomputed_sum(&self) -> bool {
        self.adding() && self.asynchronous()
    }
}<|MERGE_RESOLUTION|>--- conflicted
+++ resolved
@@ -27,17 +27,10 @@
 impl InstrumentKind {
     /// Whether this is a synchronous kind of instrument.
     pub fn synchronous(&self) -> bool {
-<<<<<<< HEAD
-        matches!(self,
-                InstrumentKind::Counter
-                    | InstrumentKind::UpDownCounter
-                    | InstrumentKind::ValueRecorder)
-=======
         matches! (self,
             InstrumentKind::Counter
             | InstrumentKind::UpDownCounter
             | InstrumentKind::ValueRecorder)
->>>>>>> b40b4ca1
     }
 
     /// Whether this is a synchronous kind of instrument.
@@ -51,11 +44,7 @@
             InstrumentKind::Counter
             | InstrumentKind::UpDownCounter
             | InstrumentKind::SumObserver
-<<<<<<< HEAD
-            | InstrumentKind::UpDownSumObserver )
-=======
             | InstrumentKind::UpDownSumObserver)
->>>>>>> b40b4ca1
     }
 
     /// Whether this kind of instrument groups its inputs (as opposed to adding).
