//! # OpenTelemetry Global API
//!
//! The global API **provides applications access to their configured
//! [`Provider`] instance from anywhere in the codebase**. This allows
//! applications to be less coupled to the specific Open Telemetry SDK as
//! well as not manually pass references to each part of the code that needs
//! to create [`Span`]s. Additionally, **3rd party middleware** or **library code**
//! can be written against this generic API and not constrain users to a
//! specific implementation choice.
//!
//! ## Usage
//!
//! ```rust
//! use opentelemetry::api::{Provider, Tracer};
//! use opentelemetry::global;
//!
//! fn init_tracer() {
//!     let provider = opentelemetry::api::NoopProvider {};
//!
//!     // Configure the global `Provider` singleton when your app starts
//!     // (there is a no-op default if this is not set by your application)
//!     global::set_provider(provider);
//! }
//!
//! fn do_something_tracked() {
//!     // Then you can access the configured provider via `trace_provider`.
//!     let provider = global::trace_provider();
//!     let _span = provider.get_tracer("my-component").start("span-name", None);
//! }
//!
//! // in main or other app start
//! init_tracer();
//! do_something_tracked();
//! ```
//!
//! ## Implementation
//!
//! This module provides types for working with the Open Telemetry API in an
//! abstract implementation-agnostic way through the use of [trait objects].
//! There is a **performance penalty** due to global synchronization as well
//! as heap allocation and dynamic dispatch (e.g. `Box<dyn api::Span>` vs
//! `sdk::Span`), but for many applications this overhead is likely either
//! insignificant or unavoidable as it is in the case of 3rd party integrations
//! that do not know the span type at compile time.
//!
//! ### Generic interface
//!
//! The generic interface is provided by the [`GlobalProvider`] struct which
//! can be accessed anywhere via [`trace_provider`] and allows applications to
//! use the [`BoxedTracer`] and [`BoxedSpan`] instances that implement
//! [`Tracer`] and [`Span`]. They wrap a boxed dyn [`GenericProvider`],
//! [`GenericTracer`], and [`Span`] respectively allowing the underlying
//! implementation to be set at runtime.
//!
//! [`Provider`]: ../api/trace/provider/trait.Provider.html
//! [`Tracer`]: ../api/trace/tracer/trait.Tracer.html
//! [`Span`]: ../api/trace/span/trait.Span.html
//! [`GenericProvider`]: trait.GenericProvider.html
//! [`GenericTracer`]: trait.GenericTracer.html
//! [`GlobalProvider`]: struct.GlobalProvider.html
//! [`BoxedTracer`]: struct.BoxedTracer.html
//! [`BoxedSpan`]: struct.BoxedSpan.html
//! [`trace_provider`]: fn.trace_provider.html
//! [trait objects]: https://doc.rust-lang.org/reference/types/trait-object.html#trait-objects
use crate::api;
use std::any::Any;
use std::fmt;
use std::sync::{Arc, RwLock};
use std::time::SystemTime;

/// Wraps the [`BoxedTracer`]'s [`Span`] so it can be used generically by
/// applications without knowing the underlying type.
///
/// [`BoxedTracer`]: struct.BoxedTracer.html
/// [`Span`]: ../api/trace/span/trait.Span.html
#[derive(Debug)]
pub struct BoxedSpan(Box<dyn api::Span>);

impl api::Span for BoxedSpan {
<<<<<<< HEAD
    /// Delegates to inner span.0
    fn add_event_with_timestamp(&self, name: String, timestamp: SystemTime) {
        self.0.add_event_with_timestamp(name, timestamp)
=======
    /// Records events at a specific time in the context of a given `Span`.
    ///
    /// Note that the OpenTelemetry project documents certain ["standard event names and
    /// keys"](https://github.com/open-telemetry/opentelemetry-specification/blob/master/specification/data-semantic-conventions.md)
    /// which have prescribed semantic meanings.
    fn add_event_with_timestamp(&mut self, message: String, timestamp: SystemTime) {
        self.0.add_event_with_timestamp(message, timestamp)
>>>>>>> 2c687c57
    }

    /// Returns the `SpanContext` for the given `Span`.
    fn get_context(&self) -> api::SpanContext {
        self.0.get_context()
    }

    /// Returns true if this `Span` is recording information like events with the `add_event`
    /// operation, attributes using `set_attributes`, status with `set_status`, etc.
    fn is_recording(&self) -> bool {
        self.0.is_recording()
    }

<<<<<<< HEAD
    /// Delegates to inner span.
    fn set_attribute(&self, attribute: api::KeyValue) {
        self.0.set_attribute(attribute)
    }

    /// Delegates to inner span.
    fn set_status(&self, status: api::SpanStatus) {
        self.0.set_status(status)
    }

    /// Delegates to inner span.
    fn update_name(&self, new_name: String) {
        self.0.update_name(new_name)
    }

    /// Delegates to inner span.
    fn end(&self) {
=======
    /// Sets a single `Attribute` where the attribute properties are passed as arguments.
    ///
    /// Note that the OpenTelemetry project documents certain ["standard
    /// attributes"](https://github.com/open-telemetry/opentelemetry-specification/blob/master/specification/data-semantic-conventions.md)
    /// that have prescribed semantic meanings.
    fn set_attribute(&mut self, attribute: api::KeyValue) {
        self.0.set_attribute(attribute)
    }

    /// Sets the status of the `Span`. If used, this will override the default `Span`
    /// status, which is `OK`.
    fn set_status(&mut self, status: api::SpanStatus) {
        self.0.set_status(status)
    }

    /// Updates the `Span`'s name.
    fn update_name(&mut self, new_name: String) {
        self.0.update_name(new_name)
    }

    /// Finishes the span.
    fn end(&mut self) {
>>>>>>> 2c687c57
        self.0.end()
    }

    /// Returns self as any
    fn as_any(&self) -> &dyn Any {
        self
    }

<<<<<<< HEAD
    /// Mark span as currently active
    ///
    /// This is the _synchronous_ api. If you are using futures, you
    /// need to use the async api via [`instrument`].
    ///
    /// [`instrument`]: ../api/trace/futures/trait.Instrument.html#method.instrument
=======
    /// Mark span as active
>>>>>>> 2c687c57
    fn mark_as_active(&self) {
        self.0.mark_as_active()
    }

<<<<<<< HEAD
    /// Mark span as no longer active
    ///
    /// This is the _synchronous_ api. If you are using futures, you
    /// need to use the async api via [`instrument`].
    ///
    /// [`instrument`]: ../api/trace/futures/trait.Instrument.html#method.instrument
=======
    /// Mark span as inactive
>>>>>>> 2c687c57
    fn mark_as_inactive(&self) {
        self.0.mark_as_inactive()
    }
}

/// Wraps the [`GlobalProvider`]'s [`Tracer`] so it can be used generically by
/// applications without knowing the underlying type.
///
/// [`GlobalProvider`]: struct.GlobalProvider.html
/// [`Tracer`]: ../api/trace/tracer/trait.Tracer.html
#[derive(Debug)]
pub struct BoxedTracer(Box<dyn GenericTracer>);

impl api::Tracer for BoxedTracer {
    /// Global tracer uses `BoxedSpan`s so that it can be a global singleton,
    /// which is not possible if it takes generic type parameters.
    type Span = BoxedSpan;

    /// Returns a span with an inactive `SpanContext`. Used by functions that
    /// need to return a default span like `get_active_span` if no span is present.
    fn invalid(&self) -> Self::Span {
        BoxedSpan(self.0.invalid_boxed())
    }

    /// Starts a new `Span`.
    ///
    /// Each span has zero or one parent spans and zero or more child spans, which
    /// represent causally related operations. A tree of related spans comprises a
    /// trace. A span is said to be a _root span_ if it does not have a parent. Each
    /// trace includes a single root span, which is the shared ancestor of all other
    /// spans in the trace.
    fn start(&self, name: &str, parent_span: Option<api::SpanContext>) -> Self::Span {
        BoxedSpan(self.0.start_boxed(name, parent_span))
    }

    /// Creates a span builder
    ///
    /// An ergonomic way for attributes to be configured before the `Span` is started.
    fn span_builder(&self, name: &str) -> api::SpanBuilder {
        api::SpanBuilder::from_name(name.to_string())
    }

    /// Create a span from a `SpanBuilder`
    fn build(&self, builder: api::SpanBuilder) -> Self::Span {
        BoxedSpan(self.0.build_boxed(builder))
    }

    /// Returns the current active span.
    ///
    /// When getting the current `Span`, the `Tracer` will return a placeholder
    /// `Span` with an invalid `SpanContext` if there is no currently active `Span`.
    fn get_active_span(&self) -> Self::Span {
        BoxedSpan(self.0.get_active_span_boxed())
    }

    /// Mark a given `Span` as active.
    fn mark_span_as_active(&self, span: &Self::Span) {
        self.0.mark_span_as_active_boxed(span)
    }

    /// Mark a given `Span` as inactive.
    fn mark_span_as_inactive(&self, span_id: api::SpanId) {
        self.0.mark_span_as_inactive_boxed(span_id)
    }

    /// Clone span
    fn clone_span(&self, span: &Self::Span) -> Self::Span {
        BoxedSpan(self.0.clone_span_boxed(span))
    }
}

/// Allows a specific [`Tracer`] to be used generically by [`BoxedTracer`]
/// instances by mirroring the interface and boxing the return types.
///
/// [`Tracer`]: ../api/trace/tracer/trait.Tracer.html
/// [`BoxedTracer`]: struct.BoxedTracer.html
pub trait GenericTracer: fmt::Debug + 'static {
    /// Create a new invalid span for use in cases where there are no active spans.
    fn invalid_boxed(&self) -> Box<dyn api::Span>;

    /// Returns a trait object so the underlying implementation can be swapped
    /// out at runtime.
    fn start_boxed(&self, name: &str, parent: Option<api::SpanContext>) -> Box<dyn api::Span>;

    /// Returns a trait object so the underlying implementation can be swapped
    /// out at runtime.
    fn build_boxed(&self, builder: api::SpanBuilder) -> Box<dyn api::Span>;

    /// Returns the currently active span as a BoxedSpan
    fn get_active_span_boxed(&self) -> Box<dyn api::Span>;

    /// Returns the currently active span as a BoxedSpan
    fn mark_span_as_active_boxed(&self, span: &dyn api::Span);

    /// Marks the current span as inactive
    fn mark_span_as_inactive_boxed(&self, span_id: api::SpanId);

    /// Clone span
    fn clone_span_boxed(&self, span: &dyn api::Span) -> Box<dyn api::Span>;
}

impl<S, T> GenericTracer for T
where
    S: api::Span,
    T: api::Tracer<Span = S>,
{
    /// Create a new invalid span for use in cases where there are no active spans.
    fn invalid_boxed(&self) -> Box<dyn api::Span> {
        Box::new(self.invalid())
    }

    /// Returns a trait object so the underlying implementation can be swapped
    /// out at runtime.
    fn start_boxed(&self, name: &str, parent: Option<api::SpanContext>) -> Box<dyn api::Span> {
        Box::new(self.start(name, parent))
    }

    /// Returns a trait object so the underlying implementation can be swapped
    /// out at runtime.
    fn build_boxed(&self, builder: api::SpanBuilder) -> Box<dyn api::Span> {
        Box::new(self.build(builder))
    }

    /// Returns the current active span.
    fn get_active_span_boxed(&self) -> Box<dyn api::Span> {
        Box::new(self.get_active_span())
    }

    /// Mark span as active.
    fn mark_span_as_active_boxed(&self, some_span: &dyn api::Span) {
        if let Some(span) = some_span.as_any().downcast_ref::<S>() {
            self.mark_span_as_active(span)
        };
    }

    /// Mark span as inactive.
    fn mark_span_as_inactive_boxed(&self, span_id: api::SpanId) {
        self.mark_span_as_inactive(span_id)
    }

    /// Clone span
    fn clone_span_boxed(&self, some_span: &dyn api::Span) -> Box<dyn api::Span> {
        if let Some(span) = some_span.as_any().downcast_ref::<S>() {
            Box::new(self.clone_span(span))
        } else {
            self.invalid_boxed()
        }
    }
}

/// Allows a specific [`Provider`] to be used generically by the
/// [`GlobalProvider`] by mirroring the interface and boxing the return types.
///
/// [`Provider`]: ../api/trace/provider/trait.Provider.html
/// [`GlobalProvider`]: struct.GlobalProvider.html
pub trait GenericProvider: fmt::Debug + 'static {
    /// Creates a named tracer instance that is a trait object through the underlying `Provider`.
    fn get_tracer_boxed(&self, name: &'static str) -> Box<dyn GenericTracer>;
}

impl<S, T, P> GenericProvider for P
where
    S: api::Span,
    T: api::Tracer<Span = S>,
    P: api::Provider<Tracer = T>,
{
    /// Return a boxed generic tracer
    fn get_tracer_boxed(&self, name: &'static str) -> Box<dyn GenericTracer> {
        Box::new(self.get_tracer(name))
    }
}

/// Represents the globally configured [`Provider`] instance for this
/// application. This allows generic tracing through the returned
/// [`BoxedTracer`] instances.
///
/// [`Provider`]: ../api/trace/provider/trait.Provider.html
/// [`BoxedTracer`]: struct.BoxedTracer.html
#[derive(Clone, Debug)]
pub struct GlobalProvider {
    provider: Arc<dyn GenericProvider + Send + Sync>,
}

impl GlobalProvider {
    /// Create a new GlobalProvider instance from a struct that implements `Provider`.
    fn new<P, T, S>(provider: P) -> Self
    where
        S: api::Span,
        T: api::Tracer<Span = S>,
        P: api::Provider<Tracer = T> + Send + Sync,
    {
        GlobalProvider {
            provider: Arc::new(provider),
        }
    }
}

impl api::Provider for GlobalProvider {
    type Tracer = BoxedTracer;

    /// Find or create a named tracer using the global provider.
    fn get_tracer(&self, name: &'static str) -> Self::Tracer {
        BoxedTracer(self.provider.get_tracer_boxed(name))
    }
}

lazy_static::lazy_static! {
    /// The global `Tracer` singleton.
    static ref GLOBAL_TRACER_PROVIDER: RwLock<GlobalProvider> = RwLock::new(GlobalProvider::new(api::NoopProvider {}));
}

/// Returns an instance of the currently configured global [`Provider`] through
/// [`GlobalProvider`].
///
/// [`Provider`]: ../api/trace/provider/trait.Provider.html
/// [`GlobalProvider`]: struct.GlobalProvider.html
pub fn trace_provider() -> GlobalProvider {
    GLOBAL_TRACER_PROVIDER
        .read()
        .expect("GLOBAL_TRACER_PROVIDER RwLock poisoned")
        .clone()
}

/// Sets the given [`Provider`] instance as the current global provider.
///
/// [`Provider`]: ../api/trace/provider/trait.Provider.html
pub fn set_provider<P, T, S>(new_provider: P)
where
    S: api::Span,
    T: api::Tracer<Span = S>,
    P: api::Provider<Tracer = T> + Send + Sync,
{
    let mut global_provider = GLOBAL_TRACER_PROVIDER
        .write()
        .expect("GLOBAL_TRACER_PROVIDER RwLock poisoned");
    *global_provider = GlobalProvider::new(new_provider);
}

/// Returns [`NoopMeter`] for now
///
/// [`NoopMeter`]: ../api/trace/noop/struct.NoopMeter.html
pub fn global_meter() -> crate::api::NoopMeter {
    crate::api::NoopMeter {}
}<|MERGE_RESOLUTION|>--- conflicted
+++ resolved
@@ -77,19 +77,13 @@
 pub struct BoxedSpan(Box<dyn api::Span>);
 
 impl api::Span for BoxedSpan {
-<<<<<<< HEAD
-    /// Delegates to inner span.0
-    fn add_event_with_timestamp(&self, name: String, timestamp: SystemTime) {
-        self.0.add_event_with_timestamp(name, timestamp)
-=======
     /// Records events at a specific time in the context of a given `Span`.
     ///
     /// Note that the OpenTelemetry project documents certain ["standard event names and
     /// keys"](https://github.com/open-telemetry/opentelemetry-specification/blob/master/specification/data-semantic-conventions.md)
     /// which have prescribed semantic meanings.
-    fn add_event_with_timestamp(&mut self, message: String, timestamp: SystemTime) {
-        self.0.add_event_with_timestamp(message, timestamp)
->>>>>>> 2c687c57
+    fn add_event_with_timestamp(&self, name: String, timestamp: SystemTime) {
+        self.0.add_event_with_timestamp(name, timestamp)
     }
 
     /// Returns the `SpanContext` for the given `Span`.
@@ -103,48 +97,28 @@
         self.0.is_recording()
     }
 
-<<<<<<< HEAD
-    /// Delegates to inner span.
-    fn set_attribute(&self, attribute: api::KeyValue) {
-        self.0.set_attribute(attribute)
-    }
-
-    /// Delegates to inner span.
-    fn set_status(&self, status: api::SpanStatus) {
-        self.0.set_status(status)
-    }
-
-    /// Delegates to inner span.
-    fn update_name(&self, new_name: String) {
-        self.0.update_name(new_name)
-    }
-
-    /// Delegates to inner span.
-    fn end(&self) {
-=======
     /// Sets a single `Attribute` where the attribute properties are passed as arguments.
     ///
     /// Note that the OpenTelemetry project documents certain ["standard
     /// attributes"](https://github.com/open-telemetry/opentelemetry-specification/blob/master/specification/data-semantic-conventions.md)
     /// that have prescribed semantic meanings.
-    fn set_attribute(&mut self, attribute: api::KeyValue) {
+    fn set_attribute(&self, attribute: api::KeyValue) {
         self.0.set_attribute(attribute)
     }
 
     /// Sets the status of the `Span`. If used, this will override the default `Span`
     /// status, which is `OK`.
-    fn set_status(&mut self, status: api::SpanStatus) {
+    fn set_status(&self, status: api::SpanStatus) {
         self.0.set_status(status)
     }
 
     /// Updates the `Span`'s name.
-    fn update_name(&mut self, new_name: String) {
+    fn update_name(&self, new_name: String) {
         self.0.update_name(new_name)
     }
 
     /// Finishes the span.
-    fn end(&mut self) {
->>>>>>> 2c687c57
+    fn end(&self) {
         self.0.end()
     }
 
@@ -153,30 +127,22 @@
         self
     }
 
-<<<<<<< HEAD
     /// Mark span as currently active
     ///
     /// This is the _synchronous_ api. If you are using futures, you
     /// need to use the async api via [`instrument`].
     ///
     /// [`instrument`]: ../api/trace/futures/trait.Instrument.html#method.instrument
-=======
-    /// Mark span as active
->>>>>>> 2c687c57
     fn mark_as_active(&self) {
         self.0.mark_as_active()
     }
 
-<<<<<<< HEAD
     /// Mark span as no longer active
     ///
     /// This is the _synchronous_ api. If you are using futures, you
     /// need to use the async api via [`instrument`].
     ///
     /// [`instrument`]: ../api/trace/futures/trait.Instrument.html#method.instrument
-=======
-    /// Mark span as inactive
->>>>>>> 2c687c57
     fn mark_as_inactive(&self) {
         self.0.mark_as_inactive()
     }
