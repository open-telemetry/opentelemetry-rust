<<<<<<< HEAD
//! # OpenTelemetry Baggage API
//!
//! Baggage is used to annotate telemetry, adding context and
//! information to metrics, traces, and logs. It is an abstract data type
//! represented by a set of name/value pairs describing user-defined properties.
//! Each name in a [`Baggage`] is associated with exactly one value.
//! `Baggage`s are serialized according to the editor's draft of
//! the [W3C Baggage] specification.
//!
//! [`CorrelationContext`]: struct.Baggage.html
//! [W3C Baggage]: https://w3c.github.io/baggage/
//!
//! # Examples
//!
//! ```
//! use opentelemetry::api::{propagation::TextMapPropagator, BaggageExt, Key};
//! use opentelemetry::sdk::propagation::BaggagePropagator;
//! use std::collections::HashMap;
//!
//! // Example baggage value passed in externally via http headers
//! let mut headers = HashMap::new();
//! headers.insert("baggage".to_string(), "user_id=1".to_string());
//!
//! let propagator = BaggagePropagator::new();
//! // can extract from any type that impls `Extractor`, usually an HTTP header map
//! let cx = propagator.extract(&headers);
//!
//! // Iterate over extracted name / value pairs
//! for (name, value) in cx.baggage() {
//!     // ...
//! }
//!
//! // Add new baggage
//! let cx_with_additions = cx.with_baggage(vec![Key::new("server_id").u64(42)]);
//!
//! // Inject baggage into http request
//! propagator.inject_context(&cx_with_additions, &mut headers);
//!
//! let header_value = headers.get("baggage").expect("header is injected");
//! assert!(header_value.contains("user_id=1"), "still contains previous name / value");
//! assert!(header_value.contains("server_id=42"), "contains new name / value pair");
//! ```
=======
>>>>>>> 8e696f7e
use crate::api::{
    propagation::{text_map_propagator::FieldIter, Extractor, Injector, TextMapPropagator},
    BaggageExt, Context, KeyValueMetadata,
};
use percent_encoding::{percent_decode_str, utf8_percent_encode, AsciiSet, CONTROLS};
use std::iter;

static BAGGAGE_HEADER: &str = "baggage";
const FRAGMENT: &AsciiSet = &CONTROLS.add(b' ').add(b'"').add(b';').add(b',').add(b'=');

lazy_static::lazy_static! {
    static ref BAGGAGE_FIELDS: [String; 1] = [BAGGAGE_HEADER.to_string()];
}

/// Propagates name/value pairs in [W3C Baggage] format.
///
/// Baggage is used to annotate telemetry, adding context and
/// information to metrics, traces, and logs. It is an abstract data type
/// represented by a set of name/value pairs describing user-defined properties.
/// Each name in a [`Baggage`] is associated with exactly one value.
/// `Baggage`s are serialized according to the editor's draft of
/// the [W3C Baggage] specification.
///
/// [`Baggage`]: struct.Baggage.html
/// [W3C Baggage]: https://w3c.github.io/baggage/
///
/// # Examples
///
/// ```
/// use opentelemetry::api::{BaggageExt, Key, propagation::TextMapPropagator};
/// use opentelemetry::sdk::propagation::BaggagePropagator;
/// use std::collections::HashMap;
///
/// // Example baggage value passed in externally via http headers
/// let mut headers = HashMap::new();
/// headers.insert("baggage".to_string(), "user_id=1".to_string());
///
/// let propagator = BaggagePropagator::new();
/// // can extract from any type that impls `Extractor`, usually an HTTP header map
/// let cx = propagator.extract(&headers);
///
/// // Iterate over extracted name / value pairs
/// for (name, value) in cx.baggage() {
///     // ...
/// }
///
/// // Add new baggage
/// let cx_with_additions = cx.with_baggage(vec![Key::new("server_id").u64(42)]);
///
/// // Inject aggage into http request
/// propagator.inject_context(&cx_with_additions, &mut headers);
///
/// let header_value = headers.get("baggage").expect("header is injected");
/// assert!(header_value.contains("user_id=1"), "still contains previous name / value");
/// assert!(header_value.contains("server_id=42"), "contains new name / value pair");
/// ```
///
/// [W3C Baggage]: https://w3c.github.io/baggage
#[derive(Debug, Default)]
pub struct BaggagePropagator {
    _private: (),
}

impl BaggagePropagator {
    /// Construct a new baggage propagator.
    pub fn new() -> Self {
        BaggagePropagator { _private: () }
    }
}

impl TextMapPropagator for BaggagePropagator {
    /// Encodes the values of the `Context` and injects them into the provided `Injector`.
    fn inject_context(&self, cx: &Context, injector: &mut dyn Injector) {
        let baggage = cx.baggage();
        if !baggage.is_empty() {
            let header_value = baggage
                .iter()
                .map(|(name, (value, metadata))| {
                    let metadata_str = metadata.as_str().trim();
                    let metadata_prefix = if metadata_str.is_empty() { "" } else { ";" };
                    utf8_percent_encode(name.as_str().trim(), FRAGMENT)
                        .chain(iter::once("="))
                        .chain(utf8_percent_encode(String::from(value).trim(), FRAGMENT))
                        .chain(iter::once(metadata_prefix))
                        .chain(iter::once(metadata_str))
                        .collect()
                })
                .collect::<Vec<String>>()
                .join(",");
            injector.set(BAGGAGE_HEADER, header_value);
        }
    }

    /// Extracts a `Context` with baggage values from a `Extractor`.
    fn extract_with_context(&self, cx: &Context, extractor: &dyn Extractor) -> Context {
        if let Some(header_value) = extractor.get(BAGGAGE_HEADER) {
            let baggage = header_value.split(',').flat_map(|context_value| {
                if let Some((name_and_value, props)) = context_value
                    .split(';')
                    .collect::<Vec<&str>>()
                    .split_first()
                {
                    let mut iter = name_and_value.split('=');
                    if let (Some(name), Some(value)) = (iter.next(), iter.next()) {
                        let name = percent_decode_str(name).decode_utf8().map_err(|_| ())?;
                        let value = percent_decode_str(value).decode_utf8().map_err(|_| ())?;

                        // Here we don't store the first ; into baggage since it should be treated
                        // as separator rather part of metadata
                        let decoded_props = props
                            .iter()
                            .flat_map(|prop| percent_decode_str(prop).decode_utf8())
                            .map(|prop| prop.trim().to_string())
                            .collect::<Vec<String>>()
                            .join(";"); // join with ; because we deleted all ; when calling split above

                        Ok(KeyValueMetadata::new(
                            name.trim().to_owned(),
                            value.trim().to_string(),
                            decoded_props.as_str(),
                        ))
                    } else {
                        // Invalid name / value format
                        Err(())
                    }
                } else {
                    // Invalid baggage value format
                    Err(())
                }
            });
            cx.with_baggage(baggage)
        } else {
            cx.clone()
        }
    }

    fn fields(&self) -> FieldIter<'_> {
        FieldIter::new(BAGGAGE_FIELDS.as_ref())
    }
}

#[cfg(test)]
mod tests {
    use super::*;
    use crate::api::{propagation::TextMapPropagator, BaggageMetadata, Key, KeyValue, Value};
    use std::collections::HashMap;

    #[rustfmt::skip]
    fn valid_extract_data() -> Vec<(&'static str, HashMap<Key, Value>)> {
        vec![
            // "valid w3cHeader"
            ("key1=val1,key2=val2", vec![(Key::new("key1"), Value::from("val1")), (Key::new("key2"), Value::from("val2"))].into_iter().collect()),
            // "valid w3cHeader with spaces"
            ("key1 =   val1,  key2 =val2   ", vec![(Key::new("key1"), Value::from("val1")), (Key::new("key2"), Value::from("val2"))].into_iter().collect()),
            // "valid header with url-escaped comma"
            ("key1=val1,key2=val2%2Cval3", vec![(Key::new("key1"), Value::from("val1")), (Key::new("key2"), Value::from("val2,val3"))].into_iter().collect()),
            // "valid header with an invalid header"
            ("key1=val1,key2=val2,a,val3", vec![(Key::new("key1"), Value::from("val1")), (Key::new("key2"), Value::from("val2"))].into_iter().collect()),
            // "valid header with no value"
            ("key1=,key2=val2", vec![(Key::new("key1"), Value::from("")), (Key::new("key2"), Value::from("val2"))].into_iter().collect()),
        ]
    }

    #[rustfmt::skip]
    #[allow(clippy::type_complexity)]
    fn valid_extract_data_with_metadata() -> Vec<(&'static str, HashMap<Key, (Value, BaggageMetadata)>)> {
        vec![
            // "valid w3cHeader with properties"
            ("key1=val1,key2=val2;prop=1", vec![(Key::new("key1"), (Value::from("val1"), BaggageMetadata::default())), (Key::new("key2"), (Value::from("val2"), BaggageMetadata::from("prop=1")))].into_iter().collect()),
            // prop can don't need to be key value pair
            ("key1=val1,key2=val2;prop1", vec![(Key::new("key1"), (Value::from("val1"), BaggageMetadata::default())), (Key::new("key2"), (Value::from("val2"), BaggageMetadata::from("prop1")))].into_iter().collect()),
            ("key1=value1;property1;property2, key2 = value2, key3=value3; propertyKey=propertyValue",
             vec![
                 (Key::new("key1"), (Value::from("value1"), BaggageMetadata::from("property1;property2"))),
                 (Key::new("key2"), (Value::from("value2"), BaggageMetadata::default())),
                 (Key::new("key3"), (Value::from("value3"), BaggageMetadata::from("propertyKey=propertyValue")))
             ].into_iter().collect()),
        ]
    }

    #[rustfmt::skip]
    fn valid_inject_data() -> Vec<(Vec<KeyValue>, Vec<&'static str>)> {
        vec![
            // "two simple values"
            (vec![KeyValue::new("key1", "val1"), KeyValue::new("key2", "val2")], vec!["key1=val1", "key2=val2"]),
            // "two values with escaped chars"
            (vec![KeyValue::new("key1", "val1,val2"), KeyValue::new("key2", "val3=4")], vec!["key1=val1%2Cval2", "key2=val3%3D4"]),
            // "values of non-string non-array types"
            (
                vec![
                    KeyValue::new("key1", true),
                    KeyValue::new("key2", Value::I64(123)),
                    KeyValue::new("key3", Value::U64(123)),
                    KeyValue::new("key4", Value::F64(123.567)),
                ],
                vec![
                    "key1=true",
                    "key2=123",
                    "key3=123",
                    "key4=123.567",
                ],
            ),
            // "values of array types"
            (
                vec![
                    KeyValue::new("key1", Value::Array(vec![Value::Bool(true), Value::Bool(false)])),
                    KeyValue::new("key2", Value::Array(vec![Value::I64(123), Value::I64(456)])),
                    KeyValue::new("key3", Value::Array(vec![Value::String("val1".to_string()), Value::String("val2".to_string())])),
                    KeyValue::new("key4", Value::Array(vec![Value::Bytes(vec![118, 97, 108, 49]), Value::Bytes(vec![118, 97, 108, 50])])),
                ],
                vec![
                    "key1=[true%2Cfalse]",
                    "key2=[123%2C456]",
                    "key3=[%22val1%22%2C%22val2%22]",
                    "key4=[%22val1%22%2C%22val2%22]",
                ],
            ),
        ]
    }

    #[rustfmt::skip]
    fn valid_inject_data_metadata() -> Vec<(Vec<KeyValueMetadata>, Vec<&'static str>)> {
        vec![
            (
                vec![
                    KeyValueMetadata::new("key1", "val1", "prop1"),
                    KeyValue::new("key2", "val2").into(),
                    KeyValueMetadata::new("key3", "val3", "anykey=anyvalue")
                ],
                vec![
                    "key1=val1;prop1",
                    "key2=val2",
                    "key3=val3;anykey=anyvalue"
                ],
            )
        ]
    }

    #[test]
    fn extract_baggage() {
        let propagator = BaggagePropagator::new();

        for (header_value, kvs) in valid_extract_data() {
            let mut extractor: HashMap<String, String> = HashMap::new();
            extractor.insert(BAGGAGE_HEADER.to_string(), header_value.to_string());
            let context = propagator.extract(&extractor);
            let baggage = context.baggage();

            assert_eq!(kvs.len(), baggage.len());
            for (key, (value, _metadata)) in baggage {
                assert_eq!(Some(value), kvs.get(key))
            }
        }
    }

    #[test]
    fn inject_baggage() {
        let propagator = BaggagePropagator::new();

        for (kvm, header_parts) in valid_inject_data() {
            let mut injector = HashMap::new();
            let cx = Context::current_with_baggage(kvm);
            propagator.inject_context(&cx, &mut injector);
            let header_value = injector.get(BAGGAGE_HEADER).unwrap();
            assert_eq!(header_parts.join(",").len(), header_value.len(),);
            for header_part in &header_parts {
                assert!(header_value.contains(header_part),)
            }
        }
    }

    #[test]
    fn extract_baggage_with_metadata() {
        let propagator = BaggagePropagator::new();
        for (header_value, kvm) in valid_extract_data_with_metadata() {
            let mut extractor: HashMap<String, String> = HashMap::new();
            extractor.insert(BAGGAGE_HEADER.to_string(), header_value.to_string());
            let context = propagator.extract(&extractor);
            let baggage = context.baggage();

            assert_eq!(kvm.len(), baggage.len());
            for (key, value_and_prop) in baggage {
                assert_eq!(Some(value_and_prop), kvm.get(key))
            }
        }
    }

    #[test]
    fn inject_baggage_with_metadata() {
        let propagator = BaggagePropagator::new();

        for (kvm, header_parts) in valid_inject_data_metadata() {
            let mut injector = HashMap::new();
            let cx = Context::current_with_baggage(kvm);
            propagator.inject_context(&cx, &mut injector);
            let header_value = injector.get(BAGGAGE_HEADER).unwrap();

            assert_eq!(header_parts.join(",").len(), header_value.len());
            for header_part in &header_parts {
                assert!(header_value.contains(header_part),)
            }
        }
    }
}<|MERGE_RESOLUTION|>--- conflicted
+++ resolved
@@ -1,4 +1,3 @@
-<<<<<<< HEAD
 //! # OpenTelemetry Baggage API
 //!
 //! Baggage is used to annotate telemetry, adding context and
@@ -14,7 +13,7 @@
 //! # Examples
 //!
 //! ```
-//! use opentelemetry::api::{propagation::TextMapPropagator, BaggageExt, Key};
+//! use opentelemetry::api::{BaggageExt, Key, propagation::TextMapPropagator};
 //! use opentelemetry::sdk::propagation::BaggagePropagator;
 //! use std::collections::HashMap;
 //!
@@ -34,15 +33,13 @@
 //! // Add new baggage
 //! let cx_with_additions = cx.with_baggage(vec![Key::new("server_id").u64(42)]);
 //!
-//! // Inject baggage into http request
+//! // Inject aggage into http request
 //! propagator.inject_context(&cx_with_additions, &mut headers);
 //!
 //! let header_value = headers.get("baggage").expect("header is injected");
 //! assert!(header_value.contains("user_id=1"), "still contains previous name / value");
 //! assert!(header_value.contains("server_id=42"), "contains new name / value pair");
 //! ```
-=======
->>>>>>> 8e696f7e
 use crate::api::{
     propagation::{text_map_propagator::FieldIter, Extractor, Injector, TextMapPropagator},
     BaggageExt, Context, KeyValueMetadata,
@@ -179,7 +176,7 @@
         }
     }
 
-    fn fields(&self) -> FieldIter<'_> {
+    fn fields(&self) -> FieldIter {
         FieldIter::new(BAGGAGE_FIELDS.as_ref())
     }
 }
