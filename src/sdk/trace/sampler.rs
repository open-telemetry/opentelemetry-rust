--- conflicted
+++ resolved
@@ -165,14 +165,13 @@
             ("ratio_2.0", Sampler::TraceIdRatioBased(2.0), 1.0, false, false),
 
             // Spans w/o a parent delegate
-<<<<<<< HEAD
-            ("delegate_to_always_on", Sampler::ParentOrElse(Box::new(Sampler::AlwaysOn)), 1.0, false, false),
-            ("delegate_to_always_off", Sampler::ParentOrElse(Box::new(Sampler::AlwaysOff)), 0.0, false, false),
-            ("delegate_to_ratio_-1", Sampler::ParentOrElse(Box::new(Sampler::TraceIdRatioBased(-1.0))), 0.0, false, false),
-            ("delegate_to_ratio_.25", Sampler::ParentOrElse(Box::new(Sampler::TraceIdRatioBased(0.25))), 0.25, false, false),
-            ("delegate_to_ratio_.50", Sampler::ParentOrElse(Box::new(Sampler::TraceIdRatioBased(0.50))), 0.50, false, false),
-            ("delegate_to_ratio_.75", Sampler::ParentOrElse(Box::new(Sampler::TraceIdRatioBased(0.75))), 0.75, false, false),
-            ("delegate_to_ratio_2.0", Sampler::ParentOrElse(Box::new(Sampler::TraceIdRatioBased(2.0))), 1.0, false, false),
+            ("delegate_to_always_on", Sampler::ParentBased(Box::new(Sampler::AlwaysOn)), 1.0, false, false),
+            ("delegate_to_always_off", Sampler::ParentBased(Box::new(Sampler::AlwaysOff)), 0.0, false, false),
+            ("delegate_to_ratio_-1", Sampler::ParentBased(Box::new(Sampler::TraceIdRatioBased(-1.0))), 0.0, false, false),
+            ("delegate_to_ratio_.25", Sampler::ParentBased(Box::new(Sampler::TraceIdRatioBased(0.25))), 0.25, false, false),
+            ("delegate_to_ratio_.50", Sampler::ParentBased(Box::new(Sampler::TraceIdRatioBased(0.50))), 0.50, false, false),
+            ("delegate_to_ratio_.75", Sampler::ParentBased(Box::new(Sampler::TraceIdRatioBased(0.75))), 0.75, false, false),
+            ("delegate_to_ratio_2.0", Sampler::ParentBased(Box::new(Sampler::TraceIdRatioBased(2.0))), 1.0, false, false),
 
             // Spans with a parent that is *not* sampled act like spans w/o a parent
             ("unsampled_parent_with_ratio_-1", Sampler::TraceIdRatioBased(-1.0), 0.0, true, false),
@@ -180,28 +179,9 @@
             ("unsampled_parent_with_ratio_.50", Sampler::TraceIdRatioBased(0.50), 0.5, true, false),
             ("unsampled_parent_with_ratio_.75", Sampler::TraceIdRatioBased(0.75), 0.75, true, false),
             ("unsampled_parent_with_ratio_2.0", Sampler::TraceIdRatioBased(2.0), 1.0, true, false),
-            ("unsampled_parent_or_else_with_always_on", Sampler::ParentOrElse(Box::new(Sampler::AlwaysOn)), 0.0, true, false),
-            ("unsampled_parent_or_else_with_always_off", Sampler::ParentOrElse(Box::new(Sampler::AlwaysOff)), 0.0, true, false),
-            ("unsampled_parent_or_else_with_ratio_.25", Sampler::ParentOrElse(Box::new(Sampler::TraceIdRatioBased(0.25))), 0.0, true, false),
-=======
-            ("delegate_to_always_on", Sampler::ParentBased(Box::new(Sampler::AlwaysOn)), 1.0, false, false),
-            ("delegate_to_always_off", Sampler::ParentBased(Box::new(Sampler::AlwaysOff)), 0.0, false, false),
-            ("delegate_to_probability_-1", Sampler::ParentBased(Box::new(Sampler::Probability(-1.0))), 0.0, false, false),
-            ("delegate_to_probability_.25", Sampler::ParentBased(Box::new(Sampler::Probability(0.25))), 0.25, false, false),
-            ("delegate_to_probability_.50", Sampler::ParentBased(Box::new(Sampler::Probability(0.50))), 0.50, false, false),
-            ("delegate_to_probability_.75", Sampler::ParentBased(Box::new(Sampler::Probability(0.75))), 0.75, false, false),
-            ("delegate_to_probability_2.0", Sampler::ParentBased(Box::new(Sampler::Probability(2.0))), 1.0, false, false),
-
-            // Spans with a parent that is *not* sampled act like spans w/o a parent
-            ("unsampled_parent_with_probability_-1",  Sampler::Probability(-1.0), 0.0, true, false),
-            ("unsampled_parent_with_probability_.25", Sampler::Probability(0.25), 0.25, true, false),
-            ("unsampled_parent_with_probability_.50", Sampler::Probability(0.50), 0.5, true, false),
-            ("unsampled_parent_with_probability_.75", Sampler::Probability(0.75), 0.75, true, false),
-            ("unsampled_parent_with_probability_2.0", Sampler::Probability(2.0),  1.0, true, false),
             ("unsampled_parent_or_else_with_always_on", Sampler::ParentBased(Box::new(Sampler::AlwaysOn)), 0.0, true, false),
             ("unsampled_parent_or_else_with_always_off", Sampler::ParentBased(Box::new(Sampler::AlwaysOff)), 0.0, true, false),
-            ("unsampled_parent_or_else_with_probability", Sampler::ParentBased(Box::new(Sampler::Probability(0.25))), 0.0, true, false),
->>>>>>> 9e394a47
+            ("unsampled_parent_or_else_with_ratio_.25", Sampler::ParentBased(Box::new(Sampler::TraceIdRatioBased(0.25))), 0.0, true, false),
 
             // A ratio sampler with a parent that is sampled will ignore the parent
             ("sampled_parent_with_ratio_-1", Sampler::TraceIdRatioBased(-1.0), 0.0, true, true),
@@ -209,15 +189,9 @@
             ("sampled_parent_with_ratio_2.0", Sampler::TraceIdRatioBased(2.0), 1.0, true, true),
 
             // Spans with a parent that is sampled, will always sample, regardless of the delegate sampler
-<<<<<<< HEAD
-            ("sampled_parent_or_else_with_always_on", Sampler::ParentOrElse(Box::new(Sampler::AlwaysOn)), 1.0, true, true),
-            ("sampled_parent_or_else_with_always_off", Sampler::ParentOrElse(Box::new(Sampler::AlwaysOff)), 1.0, true, true),
-            ("sampled_parent_or_else_with_ratio_.25", Sampler::ParentOrElse(Box::new(Sampler::TraceIdRatioBased(0.25))), 1.0, true, true),
-=======
             ("sampled_parent_or_else_with_always_on", Sampler::ParentBased(Box::new(Sampler::AlwaysOn)), 1.0, true, true),
             ("sampled_parent_or_else_with_always_off", Sampler::ParentBased(Box::new(Sampler::AlwaysOff)), 1.0, true, true),
-            ("sampled_parent_or_else_with_probability_.25", Sampler::ParentBased(Box::new(Sampler::Probability(0.25))), 1.0, true, true),
->>>>>>> 9e394a47
+            ("sampled_parent_or_else_with_ratio_.25", Sampler::ParentBased(Box::new(Sampler::TraceIdRatioBased(0.25))), 1.0, true, true),
 
             // Spans with a sampled parent, but when using the NeverSample Sampler, aren't sampled
             ("sampled_parent_span_with_never_sample", Sampler::AlwaysOff, 0.0, true, true),
