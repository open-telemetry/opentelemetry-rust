//! # Trace Provider SDK
//!
//! ## Tracer Creation
//!
//! New `Tracer` instances are always created through a `TracerProvider`.
//!
//! All configuration objects and extension points (span processors,
//! propagators) are provided by the `TracerProvider`. `Tracer` instances do
//! not duplicate this data to avoid that different `Tracer` instances
//! of the `TracerProvider` have different versions of these data.
use crate::exporter::trace::SpanExporter;
use crate::{api, sdk};
use std::collections::HashMap;
use std::sync::{Arc, RwLock};

/// Default tracer name if empty string is provided.
const DEFAULT_COMPONENT_NAME: &str = "rust.opentelemetry.io/sdk/tracer";

/// TracerProvider inner type
#[derive(Debug)]
struct ProviderInner {
    named_tracers: RwLock<HashMap<sdk::InstrumentationLibrary, sdk::Tracer>>,
    processors: Vec<Box<dyn api::SpanProcessor>>,
    config: sdk::Config,
}

impl Drop for ProviderInner {
    fn drop(&mut self) {
        for processor in &self.processors {
            processor.shutdown();
        }
    }
}

/// Creator and registry of named `Tracer` instances.
#[derive(Clone, Debug)]
pub struct TracerProvider {
    inner: Arc<ProviderInner>,
}

impl Default for TracerProvider {
    fn default() -> Self {
        TracerProvider::builder().build()
    }
}

impl TracerProvider {
    /// Create a new `TracerProvider` builder.
    pub fn builder() -> Builder {
        Builder::default()
    }

    /// Span processors associated with this provider
    pub fn span_processors(&self) -> &Vec<Box<dyn api::SpanProcessor>> {
        &self.inner.processors
    }

    /// Config associated with this tracer
    pub fn config(&self) -> &sdk::Config {
        &self.inner.config
    }
}

impl api::TracerProvider for TracerProvider {
    /// This implementation of `api::TraceProvider` produces `sdk::Tracer` instances.
    type Tracer = sdk::Tracer;

    /// Find or create `Tracer` instance by name.
    fn get_tracer(&self, name: &'static str, version: Option<&'static str>) -> Self::Tracer {
        // Use default value if name is invalid empty string
        let component_name = if name.is_empty() {
            DEFAULT_COMPONENT_NAME
        } else {
            name
        };

<<<<<<< HEAD
        let instrumentation_lib =
            sdk::InstrumentationLibrary::new(component_name, version.unwrap_or(""));
=======
        let instrumentation_lib = sdk::InstrumentationLibrary::new(component_name, version);
>>>>>>> ce469b4e

        // Return named tracer if already initialized
        if let Some(tracer) = self
            .inner
            .named_tracers
            .read()
            .expect("RwLock poisoned")
            .get(&instrumentation_lib)
        {
            return tracer.clone();
        };

        // Else construct new named tracer
        let mut tracers = self.inner.named_tracers.write().expect("RwLock poisoned");
        let new_tracer = sdk::Tracer::new(instrumentation_lib, self.clone());
        tracers.insert(instrumentation_lib, new_tracer.clone());

        new_tracer
    }
}

/// Builder for provider attributes.
#[derive(Default, Debug)]
pub struct Builder {
    processors: Vec<Box<dyn api::SpanProcessor>>,
    config: sdk::Config,
}

impl Builder {
    /// The `SpanExporter` that this provider should use.
    pub fn with_simple_exporter<T: SpanExporter + 'static>(self, exporter: T) -> Self {
        let mut processors = self.processors;
        processors.push(Box::new(sdk::SimpleSpanProcessor::new(Box::new(exporter))));

        Builder { processors, ..self }
    }

    /// The `BatchProcessor` that this provider should use.
    pub fn with_batch_exporter(self, processor: sdk::BatchSpanProcessor) -> Self {
        let mut processors = self.processors;
        processors.push(Box::new(processor));

        Builder { processors, ..self }
    }

    /// The `SpanProcessor` that this provider should use.
    pub fn with_span_processor<T: api::SpanProcessor + 'static>(self, processor: T) -> Self {
        let mut processors = self.processors;
        processors.push(Box::new(processor));

        Builder { processors, ..self }
    }

    /// The sdk `Config` that this provider will use.
    pub fn with_config(self, config: sdk::Config) -> Self {
        Builder { config, ..self }
    }

    /// Create a new provider from this configuration.
    pub fn build(self) -> TracerProvider {
        TracerProvider {
            inner: Arc::new(ProviderInner {
                named_tracers: Default::default(),
                processors: self.processors,
                config: self.config,
            }),
        }
    }
}<|MERGE_RESOLUTION|>--- conflicted
+++ resolved
@@ -74,12 +74,7 @@
             name
         };
 
-<<<<<<< HEAD
-        let instrumentation_lib =
-            sdk::InstrumentationLibrary::new(component_name, version.unwrap_or(""));
-=======
         let instrumentation_lib = sdk::InstrumentationLibrary::new(component_name, version);
->>>>>>> ce469b4e
 
         // Return named tracer if already initialized
         if let Some(tracer) = self
