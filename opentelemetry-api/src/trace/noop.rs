--- conflicted
+++ resolved
@@ -31,16 +31,10 @@
     /// Returns a new `NoopTracer` instance.
     fn versioned_tracer(
         &self,
-<<<<<<< HEAD
-        _name: impl Into<Cow<'static, str>>,
-        _version: Option<&'static str>,
-        _schema_url: Option<&'static str>,
-        _attributes: Option<Vec<KeyValue>>,
-=======
         _name: Cow<'static, str>,
         _version: Option<Cow<'static, str>>,
         _schema_url: Option<Cow<'static, str>>,
->>>>>>> 39d95f54
+        _attributes: Option<Vec<KeyValue>>,
     ) -> Self::Tracer {
         NoopTracer::new()
     }
