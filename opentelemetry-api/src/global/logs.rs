--- conflicted
+++ resolved
@@ -23,15 +23,7 @@
     /// [`LoggerProvider`]: crate::logs::LoggerProvider
     fn boxed_logger(
         &self,
-<<<<<<< HEAD
-        name: Cow<'static, str>,
-        version: Option<Cow<'static, str>>,
-        schema_url: Option<Cow<'static, str>>,
-        attributes: Option<Vec<KeyValue>>,
-=======
         library: Arc<InstrumentationLibrary>,
-        include_trace_context: bool,
->>>>>>> 309b4e58
     ) -> Box<dyn Logger + Send + Sync + 'static>;
 }
 
@@ -42,19 +34,9 @@
 {
     fn boxed_logger(
         &self,
-<<<<<<< HEAD
-        name: Cow<'static, str>,
-        version: Option<Cow<'static, str>>,
-        schema_url: Option<Cow<'static, str>>,
-        attributes: Option<Vec<KeyValue>>,
-    ) -> Box<dyn Logger + Send + Sync + 'static> {
-        Box::new(self.versioned_logger(name, version, schema_url, attributes))
-=======
         library: Arc<InstrumentationLibrary>,
-        include_trace_context: bool,
     ) -> Box<dyn Logger + Send + Sync + 'static> {
         Box::new(self.library_logger(library, include_trace_context))
->>>>>>> 309b4e58
     }
 }
 
@@ -102,24 +84,9 @@
 
     fn library_logger(
         &self,
-<<<<<<< HEAD
-        name: impl Into<Cow<'static, str>>,
-        version: Option<Cow<'static, str>>,
-        schema_url: Option<Cow<'static, str>>,
-        attributes: Option<Vec<KeyValue>>,
-    ) -> Self::Logger {
-        BoxedLogger(self.provider.versioned_logger_boxed(
-            name.into(),
-            version,
-            schema_url,
-            attributes,
-        ))
-=======
         library: Arc<InstrumentationLibrary>,
-        include_trace_context: bool,
     ) -> Self::Logger {
         BoxedLogger(self.provider.boxed_logger(library, include_trace_context))
->>>>>>> 309b4e58
     }
 }
 
