use crate::metrics::{self, Meter, MeterProvider};
use crate::KeyValue;
use core::fmt;
use once_cell::sync::Lazy;
use std::{
    borrow::Cow,
    sync::{Arc, RwLock},
};

/// The global `Meter` provider singleton.
static GLOBAL_METER_PROVIDER: Lazy<RwLock<GlobalMeterProvider>> = Lazy::new(|| {
    RwLock::new(GlobalMeterProvider::new(
        metrics::noop::NoopMeterProvider::new(),
    ))
});

/// Represents the globally configured [`MeterProvider`] instance for this
/// application.
#[derive(Clone)]
pub struct GlobalMeterProvider {
    provider: Arc<dyn MeterProvider + Send + Sync>,
}

impl fmt::Debug for GlobalMeterProvider {
    fn fmt(&self, f: &mut fmt::Formatter<'_>) -> fmt::Result {
        f.debug_struct("GlobalMeterProvider").finish()
    }
}

impl MeterProvider for GlobalMeterProvider {
    fn versioned_meter(
        &self,
<<<<<<< HEAD
        name: &'static str,
        version: Option<&'static str>,
        schema_url: Option<&'static str>,
        attributes: Option<Vec<KeyValue>>,
=======
        name: Cow<'static, str>,
        version: Option<Cow<'static, str>>,
        schema_url: Option<Cow<'static, str>>,
>>>>>>> 39d95f54
    ) -> Meter {
        self.provider
            .versioned_meter(name, version, schema_url, attributes)
    }
}

impl GlobalMeterProvider {
    /// Create a new global meter provider
    pub fn new<P>(provider: P) -> Self
    where
        P: MeterProvider + Send + Sync + 'static,
    {
        GlobalMeterProvider {
            provider: Arc::new(provider),
        }
    }
}

/// Sets the given [`MeterProvider`] instance as the current global meter
/// provider.
pub fn set_meter_provider<P>(new_provider: P)
where
    P: metrics::MeterProvider + Send + Sync + 'static,
{
    let mut global_provider = GLOBAL_METER_PROVIDER
        .write()
        .expect("GLOBAL_METER_PROVIDER RwLock poisoned");
    *global_provider = GlobalMeterProvider::new(new_provider);
}

/// Returns an instance of the currently configured global [`MeterProvider`]
/// through [`GlobalMeterProvider`].
pub fn meter_provider() -> GlobalMeterProvider {
    GLOBAL_METER_PROVIDER
        .read()
        .expect("GLOBAL_METER_PROVIDER RwLock poisoned")
        .clone()
}

/// Creates a named [`Meter`] via the configured [`GlobalMeterProvider`].
///
/// If the name is an empty string, the provider will use a default name.
///
<<<<<<< HEAD
/// This is a more convenient way of expressing `global::meter_provider().meter(name, None, None, None)`.
pub fn meter(name: &'static str) -> Meter {
    meter_provider().versioned_meter(name, None, None, None)
=======
/// This is a more convenient way of expressing `global::meter_provider().meter(name, None, None)`.
pub fn meter(name: impl Into<Cow<'static, str>>) -> Meter {
    meter_provider().versioned_meter(name.into(), None, None)
>>>>>>> 39d95f54
}

/// Creates a [`Meter`] with the name, version and schema url.
///
/// - name SHOULD uniquely identify the instrumentation scope, such as the instrumentation library (e.g. io.opentelemetry.contrib.mongodb), package, module or class name.
/// - version specifies the version of the instrumentation scope if the scope has a version
/// - schema url specifies the Schema URL that should be recorded in the emitted telemetry.
///
/// This is a convenient way of `global::meter_provider().meter(...)`
/// # Example
/// ```rust
/// use opentelemetry_api::global::meter_with_version;
<<<<<<< HEAD
/// use opentelemetry_api::KeyValue;
/// let meter = meter_with_version("io.opentelemetry", Some("0.17"), Some("https://opentelemetry.io/schemas/1.2.0"), Some(vec![KeyValue::new("key", "value")]));
/// ```
///
pub fn meter_with_version(
    name: &'static str,
    version: Option<&'static str>,
    schema_url: Option<&'static str>,
    attributes: Option<Vec<KeyValue>>,
) -> Meter {
    meter_provider().versioned_meter(name, version, schema_url, attributes)
=======
/// let meter = meter_with_version("io.opentelemetry", Some("0.17".into()), Some("https://opentelemetry.io/schemas/1.2.0".into()));
/// ```
///
pub fn meter_with_version(
    name: impl Into<Cow<'static, str>>,
    version: Option<Cow<'static, str>>,
    schema_url: Option<Cow<'static, str>>,
) -> Meter {
    meter_provider().versioned_meter(name.into(), version, schema_url)
>>>>>>> 39d95f54
}<|MERGE_RESOLUTION|>--- conflicted
+++ resolved
@@ -30,16 +30,10 @@
 impl MeterProvider for GlobalMeterProvider {
     fn versioned_meter(
         &self,
-<<<<<<< HEAD
-        name: &'static str,
-        version: Option<&'static str>,
-        schema_url: Option<&'static str>,
-        attributes: Option<Vec<KeyValue>>,
-=======
         name: Cow<'static, str>,
         version: Option<Cow<'static, str>>,
         schema_url: Option<Cow<'static, str>>,
->>>>>>> 39d95f54
+        attributes: Option<Vec<KeyValue>>,
     ) -> Meter {
         self.provider
             .versioned_meter(name, version, schema_url, attributes)
@@ -83,15 +77,9 @@
 ///
 /// If the name is an empty string, the provider will use a default name.
 ///
-<<<<<<< HEAD
 /// This is a more convenient way of expressing `global::meter_provider().meter(name, None, None, None)`.
-pub fn meter(name: &'static str) -> Meter {
-    meter_provider().versioned_meter(name, None, None, None)
-=======
-/// This is a more convenient way of expressing `global::meter_provider().meter(name, None, None)`.
 pub fn meter(name: impl Into<Cow<'static, str>>) -> Meter {
-    meter_provider().versioned_meter(name.into(), None, None)
->>>>>>> 39d95f54
+    meter_provider().versioned_meter(name.into(), None, None, None)
 }
 
 /// Creates a [`Meter`] with the name, version and schema url.
@@ -104,19 +92,6 @@
 /// # Example
 /// ```rust
 /// use opentelemetry_api::global::meter_with_version;
-<<<<<<< HEAD
-/// use opentelemetry_api::KeyValue;
-/// let meter = meter_with_version("io.opentelemetry", Some("0.17"), Some("https://opentelemetry.io/schemas/1.2.0"), Some(vec![KeyValue::new("key", "value")]));
-/// ```
-///
-pub fn meter_with_version(
-    name: &'static str,
-    version: Option<&'static str>,
-    schema_url: Option<&'static str>,
-    attributes: Option<Vec<KeyValue>>,
-) -> Meter {
-    meter_provider().versioned_meter(name, version, schema_url, attributes)
-=======
 /// let meter = meter_with_version("io.opentelemetry", Some("0.17".into()), Some("https://opentelemetry.io/schemas/1.2.0".into()));
 /// ```
 ///
@@ -124,7 +99,7 @@
     name: impl Into<Cow<'static, str>>,
     version: Option<Cow<'static, str>>,
     schema_url: Option<Cow<'static, str>>,
+    attributes: Option<Vec<KeyValue>>,
 ) -> Meter {
-    meter_provider().versioned_meter(name.into(), version, schema_url)
->>>>>>> 39d95f54
+    meter_provider().versioned_meter(name.into(), version, schema_url, attributes)
 }