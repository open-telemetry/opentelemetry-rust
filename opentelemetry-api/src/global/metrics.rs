--- conflicted
+++ resolved
@@ -1,9 +1,6 @@
 use crate::metrics::{self, Meter, MeterProvider};
-<<<<<<< HEAD
 use core::fmt;
-=======
 use once_cell::sync::Lazy;
->>>>>>> be0e1f64
 use std::sync::{Arc, RwLock};
 
 /// The global `Meter` provider singleton.
