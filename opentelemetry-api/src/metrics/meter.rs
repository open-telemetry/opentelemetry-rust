use core::fmt;
use std::any::Any;
use std::borrow::Cow;
use std::sync::Arc;

use crate::metrics::{
    AsyncInstrumentBuilder, Counter, Histogram, InstrumentBuilder, InstrumentProvider,
    ObservableCounter, ObservableGauge, ObservableUpDownCounter, Result, UpDownCounter,
};
use crate::KeyValue;

use super::AsyncInstrument;

/// Provides access to named [Meter] instances, for instrumenting an application
/// or crate.
pub trait MeterProvider {
    /// Returns a new [Meter] with the provided name and default configuration.
    ///
    /// A [Meter] should be scoped at most to a single application or crate. The
    /// name needs to be unique so it does not collide with other names used by
    /// an application, nor other applications.
    ///
    /// If the name is empty, then an implementation defined default name will
    /// be used instead.
<<<<<<< HEAD
    fn meter(&self, name: &'static str) -> Meter {
        self.versioned_meter(name, None, None, None)
=======
    fn meter(&self, name: Cow<'static, str>) -> Meter {
        self.versioned_meter(name, None, None)
>>>>>>> 39d95f54
    }

    /// Creates an implementation of the [`Meter`] interface.
    ///
    /// The instrumentation name must be the name of the library providing instrumentation. This
    /// name may be the same as the instrumented code only if that code provides built-in
    /// instrumentation. If the instrumentation name is empty, then a implementation defined
    /// default name will be used instead.
    fn versioned_meter(
        &self,
<<<<<<< HEAD
        name: &'static str,
        version: Option<&'static str>,
        schema_url: Option<&'static str>,
        attributes: Option<Vec<KeyValue>>,
=======
        name: Cow<'static, str>,
        version: Option<Cow<'static, str>>,
        schema_url: Option<Cow<'static, str>>,
>>>>>>> 39d95f54
    ) -> Meter;
}

/// Provides access to instrument instances for recording metrics.
#[derive(Clone)]
pub struct Meter {
    pub(crate) instrument_provider: Arc<dyn InstrumentProvider + Send + Sync>,
}

impl Meter {
    /// Create a new named meter from an instrumentation provider
    #[doc(hidden)]
    pub fn new(instrument_provider: Arc<dyn InstrumentProvider + Send + Sync>) -> Self {
        Meter {
            instrument_provider,
        }
    }

    /// creates an instrument builder for recording increasing values.
    pub fn u64_counter(
        &self,
        name: impl Into<Cow<'static, str>>,
    ) -> InstrumentBuilder<'_, Counter<u64>> {
        InstrumentBuilder::new(self, name.into())
    }

    /// creates an instrument builder for recording increasing values.
    pub fn f64_counter(
        &self,
        name: impl Into<Cow<'static, str>>,
    ) -> InstrumentBuilder<'_, Counter<f64>> {
        InstrumentBuilder::new(self, name.into())
    }

    /// creates an instrument builder for recording increasing values via callback.
    pub fn u64_observable_counter(
        &self,
        name: impl Into<Cow<'static, str>>,
    ) -> AsyncInstrumentBuilder<'_, ObservableCounter<u64>, u64> {
        AsyncInstrumentBuilder::new(self, name.into())
    }

    /// creates an instrument builder for recording increasing values via callback.
    pub fn f64_observable_counter(
        &self,
        name: impl Into<Cow<'static, str>>,
    ) -> AsyncInstrumentBuilder<'_, ObservableCounter<f64>, f64> {
        AsyncInstrumentBuilder::new(self, name.into())
    }

    /// creates an instrument builder for recording changes of a value.
    pub fn i64_up_down_counter(
        &self,
        name: impl Into<Cow<'static, str>>,
    ) -> InstrumentBuilder<'_, UpDownCounter<i64>> {
        InstrumentBuilder::new(self, name.into())
    }

    /// creates an instrument builder for recording changes of a value.
    pub fn f64_up_down_counter(
        &self,
        name: impl Into<Cow<'static, str>>,
    ) -> InstrumentBuilder<'_, UpDownCounter<f64>> {
        InstrumentBuilder::new(self, name.into())
    }

    /// creates an instrument builder for recording changes of a value via callback.
    pub fn i64_observable_up_down_counter(
        &self,
        name: impl Into<Cow<'static, str>>,
    ) -> AsyncInstrumentBuilder<'_, ObservableUpDownCounter<i64>, i64> {
        AsyncInstrumentBuilder::new(self, name.into())
    }

    /// creates an instrument builder for recording changes of a value via callback.
    pub fn f64_observable_up_down_counter(
        &self,
        name: impl Into<Cow<'static, str>>,
    ) -> AsyncInstrumentBuilder<'_, ObservableUpDownCounter<f64>, f64> {
        AsyncInstrumentBuilder::new(self, name.into())
    }

    /// creates an instrument builder for recording the current value via callback.
    pub fn u64_observable_gauge(
        &self,
        name: impl Into<Cow<'static, str>>,
    ) -> AsyncInstrumentBuilder<'_, ObservableGauge<u64>, u64> {
        AsyncInstrumentBuilder::new(self, name.into())
    }

    /// creates an instrument builder for recording the current value via callback.
    pub fn i64_observable_gauge(
        &self,
        name: impl Into<Cow<'static, str>>,
    ) -> AsyncInstrumentBuilder<'_, ObservableGauge<i64>, i64> {
        AsyncInstrumentBuilder::new(self, name.into())
    }

    /// creates an instrument builder for recording the current value via callback.
    pub fn f64_observable_gauge(
        &self,
        name: impl Into<Cow<'static, str>>,
    ) -> AsyncInstrumentBuilder<'_, ObservableGauge<f64>, f64> {
        AsyncInstrumentBuilder::new(self, name.into())
    }

    /// creates an instrument builder for recording a distribution of values.
    pub fn f64_histogram(
        &self,
        name: impl Into<Cow<'static, str>>,
    ) -> InstrumentBuilder<'_, Histogram<f64>> {
        InstrumentBuilder::new(self, name.into())
    }

    /// creates an instrument builder for recording a distribution of values.
    pub fn u64_histogram(
        &self,
        name: impl Into<Cow<'static, str>>,
    ) -> InstrumentBuilder<'_, Histogram<u64>> {
        InstrumentBuilder::new(self, name.into())
    }

    /// creates an instrument builder for recording a distribution of values.
    pub fn i64_histogram(
        &self,
        name: impl Into<Cow<'static, str>>,
    ) -> InstrumentBuilder<'_, Histogram<i64>> {
        InstrumentBuilder::new(self, name.into())
    }

    /// Registers a callback to be called during the collection of a measurement
    /// cycle.
    ///
    /// The instruments passed as arguments to be registered are the only
    /// instruments that may observe values.
    ///
    /// If no instruments are passed, the callback will not be registered.
    pub fn register_callback<F>(
        &self,
        instruments: &[Arc<dyn Any>],
        callback: F,
    ) -> Result<Box<dyn CallbackRegistration>>
    where
        F: Fn(&dyn Observer) + Send + Sync + 'static,
    {
        self.instrument_provider
            .register_callback(instruments, Box::new(callback))
    }
}

/// A token representing the unique registration of a callback for a set of
/// instruments with a [Meter].
pub trait CallbackRegistration: Send + Sync {
    /// Removes the callback registration from its associated [Meter].
    fn unregister(&mut self) -> Result<()>;
}

/// Records measurements for multiple instruments in a callback.
pub trait Observer {
    /// Records the f64 value with attributes for the observable.
    fn observe_f64(&self, inst: &dyn AsyncInstrument<f64>, measurement: f64, attrs: &[KeyValue]);

    /// Records the u64 value with attributes for the observable.
    fn observe_u64(&self, inst: &dyn AsyncInstrument<u64>, measurement: u64, attrs: &[KeyValue]);

    /// Records the i64 value with attributes for the observable.
    fn observe_i64(&self, inst: &dyn AsyncInstrument<i64>, measurement: i64, attrs: &[KeyValue]);
}

impl fmt::Debug for Meter {
    fn fmt(&self, f: &mut fmt::Formatter<'_>) -> fmt::Result {
        f.write_str("Meter")
    }
}<|MERGE_RESOLUTION|>--- conflicted
+++ resolved
@@ -22,13 +22,8 @@
     ///
     /// If the name is empty, then an implementation defined default name will
     /// be used instead.
-<<<<<<< HEAD
-    fn meter(&self, name: &'static str) -> Meter {
+    fn meter(&self, name: Cow<'static, str>) -> Meter {
         self.versioned_meter(name, None, None, None)
-=======
-    fn meter(&self, name: Cow<'static, str>) -> Meter {
-        self.versioned_meter(name, None, None)
->>>>>>> 39d95f54
     }
 
     /// Creates an implementation of the [`Meter`] interface.
@@ -39,16 +34,10 @@
     /// default name will be used instead.
     fn versioned_meter(
         &self,
-<<<<<<< HEAD
-        name: &'static str,
-        version: Option<&'static str>,
-        schema_url: Option<&'static str>,
-        attributes: Option<Vec<KeyValue>>,
-=======
         name: Cow<'static, str>,
         version: Option<Cow<'static, str>>,
         schema_url: Option<Cow<'static, str>>,
->>>>>>> 39d95f54
+        attributes: Option<Vec<KeyValue>>,
     ) -> Meter;
 }
 
