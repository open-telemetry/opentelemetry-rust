//! # No-op OpenTelemetry Metrics Implementation
//!
//! This implementation is returned as the global Meter if no `Meter`
//! has been set. It is also useful for testing purposes as it is intended
//! to have minimal resource utilization and runtime impact.
use crate::{
    metrics::{
        AsyncInstrument, CallbackRegistration, InstrumentProvider, Meter, MeterProvider, Observer,
        Result, SyncCounter, SyncHistogram, SyncUpDownCounter,
    },
    Context, KeyValue,
};
use std::{any::Any, borrow::Cow, sync::Arc};

/// A no-op instance of a `MetricProvider`
#[derive(Debug, Default)]
pub struct NoopMeterProvider {
    _private: (),
}

impl NoopMeterProvider {
    /// Create a new no-op meter provider.
    pub fn new() -> Self {
        NoopMeterProvider { _private: () }
    }
}

impl MeterProvider for NoopMeterProvider {
    fn versioned_meter(
        &self,
<<<<<<< HEAD
        _name: &'static str,
        _version: Option<&'static str>,
        _schema_url: Option<&'static str>,
        _attributes: Option<Vec<KeyValue>>,
=======
        _name: Cow<'static, str>,
        _version: Option<Cow<'static, str>>,
        _schema_url: Option<Cow<'static, str>>,
>>>>>>> 39d95f54
    ) -> Meter {
        Meter::new(Arc::new(NoopMeterCore::new()))
    }
}

/// A no-op instance of a `Meter`
#[derive(Debug, Default)]
pub struct NoopMeterCore {
    _private: (),
}

impl NoopMeterCore {
    /// Create a new no-op meter core.
    pub fn new() -> Self {
        NoopMeterCore { _private: () }
    }
}

impl InstrumentProvider for NoopMeterCore {
    fn register_callback(
        &self,
        _instruments: &[Arc<dyn Any>],
        _callback: Box<dyn Fn(&dyn Observer) + Send + Sync>,
    ) -> Result<Box<dyn CallbackRegistration>> {
        Ok(Box::new(NoopRegistration::new()))
    }
}

/// A no-op instance of a callback [CallbackRegistration].
#[derive(Debug, Default)]
pub struct NoopRegistration {
    _private: (),
}

impl NoopRegistration {
    /// Create a new no-op registration.
    pub fn new() -> Self {
        NoopRegistration { _private: () }
    }
}

impl CallbackRegistration for NoopRegistration {
    fn unregister(&mut self) -> Result<()> {
        Ok(())
    }
}

/// A no-op sync instrument
#[derive(Debug, Default)]
pub struct NoopSyncInstrument {
    _private: (),
}

impl NoopSyncInstrument {
    /// Create a new no-op sync instrument
    pub fn new() -> Self {
        NoopSyncInstrument { _private: () }
    }
}

impl<T> SyncCounter<T> for NoopSyncInstrument {
    fn add(&self, _cx: &Context, _value: T, _attributes: &[KeyValue]) {
        // Ignored
    }
}

impl<T> SyncUpDownCounter<T> for NoopSyncInstrument {
    fn add(&self, _cx: &Context, _value: T, _attributes: &[KeyValue]) {
        // Ignored
    }
}

impl<T> SyncHistogram<T> for NoopSyncInstrument {
    fn record(&self, _cx: &Context, _value: T, _attributes: &[KeyValue]) {
        // Ignored
    }
}

/// A no-op async instrument.
#[derive(Debug, Default)]
pub struct NoopAsyncInstrument {
    _private: (),
}

impl NoopAsyncInstrument {
    /// Create a new no-op async instrument
    pub fn new() -> Self {
        NoopAsyncInstrument { _private: () }
    }
}

impl<T> AsyncInstrument<T> for NoopAsyncInstrument {
    fn observe(&self, _value: T, _attributes: &[KeyValue]) {
        // Ignored
    }

    fn as_any(&self) -> Arc<dyn Any> {
        Arc::new(())
    }
}<|MERGE_RESOLUTION|>--- conflicted
+++ resolved
@@ -28,16 +28,10 @@
 impl MeterProvider for NoopMeterProvider {
     fn versioned_meter(
         &self,
-<<<<<<< HEAD
-        _name: &'static str,
-        _version: Option<&'static str>,
-        _schema_url: Option<&'static str>,
-        _attributes: Option<Vec<KeyValue>>,
-=======
         _name: Cow<'static, str>,
         _version: Option<Cow<'static, str>>,
         _schema_url: Option<Cow<'static, str>>,
->>>>>>> 39d95f54
+        _attributes: Option<Vec<KeyValue>>,
     ) -> Meter {
         Meter::new(Arc::new(NoopMeterCore::new()))
     }
