--- conflicted
+++ resolved
@@ -10,26 +10,7 @@
     },
     Context, InstrumentationLibrary, KeyValue,
 };
-<<<<<<< HEAD
 use std::sync::Arc;
-
-=======
-use once_cell::sync::Lazy;
-use std::any::Any;
-use std::sync::Arc;
-
-static NOOP_DESCRIPTOR: Lazy<Descriptor> = Lazy::new(|| {
-    Descriptor::new(
-        String::new(),
-        "noop",
-        None,
-        None,
-        InstrumentKind::Counter,
-        NumberKind::U64,
-    )
-});
-
->>>>>>> be0e1f64
 /// A no-op instance of a `MetricProvider`
 #[derive(Debug, Default)]
 pub struct NoopMeterProvider {
