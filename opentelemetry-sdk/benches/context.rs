--- conflicted
+++ resolved
@@ -9,13 +9,8 @@
     Context, ContextGuard,
 };
 use opentelemetry_sdk::{
-<<<<<<< HEAD
-    trace::{ExportResult, SpanData, SpanExporter},
-    trace::{Sampler, SdkTracerProvider},
-=======
     error::OTelSdkResult,
-    trace::{Sampler, SpanData, SpanExporter, TracerProvider},
->>>>>>> d01c1137
+    trace::{Sampler, SpanData, SpanExporter, SdkTracerProvider},
 };
 #[cfg(not(target_os = "windows"))]
 use pprof::criterion::{Output, PProfProfiler};
