use rand::Rng;
use std::sync::{Arc, Weak};

use criterion::{criterion_group, criterion_main, Bencher, Criterion};
use opentelemetry_api::{
    metrics::{Counter, Histogram, MeterProvider as _, Result},
    Context, Key, KeyValue,
};
use opentelemetry_sdk::{
    metrics::{
        data::{ResourceMetrics, Temporality},
        new_view,
        reader::{AggregationSelector, MetricProducer, MetricReader, TemporalitySelector},
        Aggregation, Instrument, InstrumentKind, ManualReader, MeterProvider, Pipeline, Stream,
        View,
    },
    Resource,
};

#[derive(Clone, Debug)]
struct SharedReader(Arc<dyn MetricReader>);

impl TemporalitySelector for SharedReader {
    fn temporality(&self, kind: InstrumentKind) -> Temporality {
        self.0.temporality(kind)
    }
}

impl AggregationSelector for SharedReader {
    fn aggregation(&self, kind: InstrumentKind) -> Aggregation {
        self.0.aggregation(kind)
    }
}

impl MetricReader for SharedReader {
    fn register_pipeline(&self, pipeline: Weak<Pipeline>) {
        self.0.register_pipeline(pipeline)
    }

    fn register_producer(&self, producer: Box<dyn MetricProducer>) {
        self.0.register_producer(producer)
    }

    fn collect(&self, rm: &mut ResourceMetrics) -> Result<()> {
        self.0.collect(rm)
    }

    fn force_flush(&self, cx: &Context) -> Result<()> {
        self.0.force_flush(cx)
    }

    fn shutdown(&self) -> Result<()> {
        self.0.shutdown()
    }
}

/// Configure delta temporality for all [InstrumentKind]
///
/// [Temporality::Delta] will be used for all instrument kinds if this
/// [TemporalitySelector] is used.
#[derive(Clone, Default, Debug)]
pub struct DeltaTemporalitySelector {
    pub(crate) _private: (),
}

impl DeltaTemporalitySelector {
    /// Create a new default temporality selector.
    pub fn new() -> Self {
        Self::default()
    }
}

impl TemporalitySelector for DeltaTemporalitySelector {
    fn temporality(&self, _kind: InstrumentKind) -> Temporality {
        Temporality::Delta
    }
}

// * Summary *

// rustc 1.68.0 (2c8cc3432 2023-03-06)
// cargo 1.68.0 (115f34552 2023-02-26), OS=Windows 11 Enterprise
// Intel(R) Core(TM) i7-8850H CPU @ 2.60GHz   2.59 GHz
// 12 logical and 6 physical cores

// Counter/AddNoAttrs      time:   [65.406 ns 65.535 ns 65.675 ns]
// Counter/AddNoAttrsDelta time:   [65.553 ns 65.761 ns 65.981 ns]
// Counter/AddOneAttr      time:   [341.55 ns 344.40 ns 347.58 ns]
// Counter/AddOneAttrDelta time:   [340.11 ns 342.42 ns 344.89 ns]
// Counter/AddThreeAttr    time:   [619.01 ns 624.16 ns 630.16 ns]
// Counter/AddThreeAttrDelta
//                         time:   [606.71 ns 611.45 ns 616.66 ns]
// Counter/AddFiveAttr     time:   [3.7551 µs 3.7813 µs 3.8094 µs]
// Counter/AddFiveAttrDelta
//                         time:   [3.7550 µs 3.7870 µs 3.8266 µs]
// Counter/AddTenAttr      time:   [4.7684 µs 4.7909 µs 4.8146 µs]
// Counter/AddTenAttrDelta time:   [4.7682 µs 4.8152 µs 4.8722 µs]
// Counter/AddInvalidAttr  time:   [469.31 ns 472.97 ns 476.92 ns]
// Counter/AddSingleUseAttrs
//                         time:   [749.15 ns 805.09 ns 868.03 ns]
// Counter/AddSingleUseInvalid
//                         time:   [693.75 ns 702.65 ns 713.20 ns]
// Counter/AddSingleUseFiltered
//                         time:   [677.00 ns 681.63 ns 686.88 ns]
// Counter/CollectOneAttr  time:   [659.29 ns 681.20 ns 708.04 ns]
// Counter/CollectTenAttrs time:   [3.5048 µs 3.5384 µs 3.5777 µs]
// Histogram/Record0Attrs10bounds
//                         time:   [75.790 ns 77.235 ns 78.825 ns]
// Histogram/Record3Attrs10bounds
//                         time:   [580.88 ns 603.84 ns 628.71 ns]
// Histogram/Record5Attrs10bounds
//                         time:   [3.8539 µs 3.8988 µs 3.9519 µs]
// Histogram/Record7Attrs10bounds
//                         time:   [699.46 ns 720.17 ns 742.24 ns]
// Histogram/Record10Attrs10bounds
//                         time:   [844.95 ns 861.92 ns 880.23 ns]
// Histogram/Record0Attrs49bounds
//                         time:   [75.198 ns 77.081 ns 79.449 ns]
// Histogram/Record3Attrs49bounds
//                         time:   [533.82 ns 540.44 ns 547.30 ns]
// Histogram/Record5Attrs49bounds
//                         time:   [583.01 ns 588.27 ns 593.98 ns]
// Histogram/Record7Attrs49bounds
//                         time:   [645.67 ns 652.03 ns 658.35 ns]
// Histogram/Record10Attrs49bounds
//                         time:   [747.24 ns 755.42 ns 764.37 ns]
// Histogram/Record0Attrs50bounds
//                         time:   [72.023 ns 72.218 ns 72.426 ns]
// Histogram/Record3Attrs50bounds
//                         time:   [530.21 ns 534.23 ns 538.63 ns]
// Histogram/Record5Attrs50bounds
//                         time:   [3.2934 µs 3.3069 µs 3.3228 µs]
// Histogram/Record7Attrs50bounds
//                         time:   [633.88 ns 638.87 ns 644.52 ns]
// Histogram/Record10Attrs50bounds
//                         time:   [759.69 ns 768.42 ns 778.12 ns]
// Histogram/Record0Attrs1000bounds
//                         time:   [75.495 ns 75.942 ns 76.529 ns]
// Histogram/Record3Attrs1000bounds
//                         time:   [542.06 ns 548.37 ns 555.31 ns]
// Histogram/Record5Attrs1000bounds
//                         time:   [3.2935 µs 3.3058 µs 3.3215 µs]
// Histogram/Record7Attrs1000bounds
//                         time:   [643.75 ns 649.05 ns 655.14 ns]
// Histogram/Record10Attrs1000bounds
//                         time:   [726.87 ns 736.52 ns 747.09 ns]
fn bench_counter(view: Option<Box<dyn View>>, temporality: &str) -> (SharedReader, Counter<u64>) {
    let rdr = if temporality == "cumulative" {
        SharedReader(Arc::new(ManualReader::builder().build()))
    } else {
        SharedReader(Arc::new(
            ManualReader::builder()
                .with_temporality_selector(DeltaTemporalitySelector::new())
                .build(),
        ))
    };
    let mut builder = MeterProvider::builder().with_reader(rdr.clone());
    if let Some(view) = view {
        builder = builder.with_view(view);
    }
    let provider = builder.build();
    let cntr = provider.meter("test").u64_counter("hello").init();

    (rdr, cntr)
}

fn counters(c: &mut Criterion) {
<<<<<<< HEAD
    let (_, cntr) = bench_counter(None, "cumulative");
    let (_, cntr2) = bench_counter(None, "delta");
=======
    let (cx, _, cntr) = bench_counter(None, "cumulative");
    let (cx2, _, cntr2) = bench_counter(None, "delta");
    let (cx3, _, cntr3) = bench_counter(None, "cumulative");
>>>>>>> 53cb06e7

    let mut group = c.benchmark_group("Counter");
    group.bench_function("AddNoAttrs", |b| b.iter(|| cntr.add(1, &[])));
    group.bench_function("AddNoAttrsDelta", |b| b.iter(|| cntr2.add(1, &[])));

    group.bench_function("AddOneAttr", |b| {
        b.iter(|| cntr.add(1, &[KeyValue::new("K", "V")]))
    });
    group.bench_function("AddOneAttrDelta", |b| {
        b.iter(|| cntr2.add(1, &[KeyValue::new("K1", "V1")]))
    });
    group.bench_function("AddThreeAttr", |b| {
        b.iter(|| {
            cntr.add(
                1,
                &[
                    KeyValue::new("K2", "V2"),
                    KeyValue::new("K3", "V3"),
                    KeyValue::new("K4", "V4"),
                ],
            )
        })
    });
    group.bench_function("AddThreeAttrDelta", |b| {
        b.iter(|| {
            cntr2.add(
                1,
                &[
                    KeyValue::new("K2", "V2"),
                    KeyValue::new("K3", "V3"),
                    KeyValue::new("K4", "V4"),
                ],
            )
        })
    });
    group.bench_function("AddFiveAttr", |b| {
        b.iter(|| {
            cntr.add(
                1,
                &[
                    KeyValue::new("K5", "V5"),
                    KeyValue::new("K6", "V6"),
                    KeyValue::new("K7", "V7"),
                    KeyValue::new("K8", "V8"),
                    KeyValue::new("K9", "V9"),
                ],
            )
        })
    });
    group.bench_function("AddFiveAttrDelta", |b| {
        b.iter(|| {
            cntr2.add(
                1,
                &[
                    KeyValue::new("K5", "V5"),
                    KeyValue::new("K6", "V6"),
                    KeyValue::new("K7", "V7"),
                    KeyValue::new("K8", "V8"),
                    KeyValue::new("K9", "V9"),
                ],
            )
        })
    });
    group.bench_function("AddTenAttr", |b| {
        b.iter(|| {
            cntr.add(
                1,
                &[
                    KeyValue::new("K10", "V10"),
                    KeyValue::new("K11", "V11"),
                    KeyValue::new("K12", "V12"),
                    KeyValue::new("K13", "V13"),
                    KeyValue::new("K14", "V14"),
                    KeyValue::new("K15", "V15"),
                    KeyValue::new("K16", "V16"),
                    KeyValue::new("K17", "V17"),
                    KeyValue::new("K18", "V18"),
                    KeyValue::new("K19", "V19"),
                ],
            )
        })
    });
    group.bench_function("AddTenAttrDelta", |b| {
        b.iter(|| {
            cntr2.add(
                1,
                &[
                    KeyValue::new("K10", "V10"),
                    KeyValue::new("K11", "V11"),
                    KeyValue::new("K12", "V12"),
                    KeyValue::new("K13", "V13"),
                    KeyValue::new("K14", "V14"),
                    KeyValue::new("K15", "V15"),
                    KeyValue::new("K16", "V16"),
                    KeyValue::new("K17", "V17"),
                    KeyValue::new("K18", "V18"),
                    KeyValue::new("K19", "V19"),
                ],
            )
        })
    });

    const MAX_DATA_POINTS: i64 = 2000;
    let mut max_attributes: Vec<KeyValue> = Vec::new();

    for i in 0..MAX_DATA_POINTS - 2 {
        max_attributes.push(KeyValue::new(i.to_string(), i))
    }

    group.bench_function("AddOneTillMaxAttr", |b| {
        b.iter(|| cntr3.add(&cx3, 1, &max_attributes))
    });

    for i in MAX_DATA_POINTS..MAX_DATA_POINTS * 2 {
        max_attributes.push(KeyValue::new(i.to_string(), i))
    }

    group.bench_function("AddMaxAttr", |b| {
        b.iter(|| cntr3.add(&cx3, 1, &max_attributes))
    });

    group.bench_function("AddInvalidAttr", |b| {
        b.iter(|| cntr.add(1, &[KeyValue::new("", "V"), KeyValue::new("K", "V")]))
    });
    group.bench_function("AddSingleUseAttrs", |b| {
        let mut v = 0;
        b.iter(|| {
            cntr.add(1, &[KeyValue::new("K", v)]);
            v += 1;
        })
    });
    group.bench_function("AddSingleUseInvalid", |b| {
        let mut v = 0;
        b.iter(|| {
            cntr.add(1, &[KeyValue::new("", v), KeyValue::new("K", v)]);
            v += 1;
        })
    });

    let (_, cntr) = bench_counter(
        Some(
            new_view(
                Instrument::new().name("*"),
                Stream::new().attribute_filter(|kv| kv.key == Key::new("K")),
            )
            .unwrap(),
        ),
        "cumulative",
    );

    group.bench_function("AddSingleUseFiltered", |b| {
        let mut v = 0;
        b.iter(|| {
            cntr.add(1, &[KeyValue::new("L", v), KeyValue::new("K", v)]);
            v += 1;
        })
    });

    let (rdr, cntr) = bench_counter(None, "cumulative");
    let mut rm = ResourceMetrics {
        resource: Resource::empty(),
        scope_metrics: Vec::new(),
    };

    group.bench_function("CollectOneAttr", |b| {
        let mut v = 0;
        b.iter(|| {
            cntr.add(1, &[KeyValue::new("K", v)]);
            let _ = rdr.collect(&mut rm);
            v += 1;
        })
    });

    group.bench_function("CollectTenAttrs", |b| {
        let mut v = 0;
        b.iter(|| {
            for i in 0..10 {
                cntr.add(1, &[KeyValue::new("K", i)]);
            }
            let _ = rdr.collect(&mut rm);
            v += 1;
        })
    });
}

const MAX_BOUND: usize = 100000;

fn bench_histogram(bound_count: usize) -> (SharedReader, Histogram<i64>) {
    let mut bounds = vec![0; bound_count];
    #[allow(clippy::needless_range_loop)]
    for i in 0..bounds.len() {
        bounds[i] = i * MAX_BOUND / bound_count
    }
    let view = Some(
        new_view(
            Instrument::new().name("histogram_*"),
            Stream::new().aggregation(Aggregation::ExplicitBucketHistogram {
                boundaries: bounds.iter().map(|&x| x as f64).collect(),
                record_min_max: true,
            }),
        )
        .unwrap(),
    );

    let r = SharedReader(Arc::new(ManualReader::default()));
    let mut builder = MeterProvider::builder().with_reader(r.clone());
    if let Some(view) = view {
        builder = builder.with_view(view);
    }
    let mtr = builder.build().meter("test_meter");
    let hist = mtr
        .i64_histogram(format!("histogram_{}", bound_count))
        .init();

    (r, hist)
}

fn histograms(c: &mut Criterion) {
    let mut group = c.benchmark_group("Histogram");
    let mut rng = rand::thread_rng();

    for bound_size in [10, 49, 50, 1000].iter() {
        let (_, hist) = bench_histogram(*bound_size);
        for attr_size in [0, 3, 5, 7, 10].iter() {
            let mut attributes: Vec<KeyValue> = Vec::new();
            for i in 0..*attr_size {
                attributes.push(KeyValue::new(
                    format!("K,{},{}", bound_size, attr_size),
                    format!("V,{},{},{}", bound_size, attr_size, i),
                ))
            }
            let value: i64 = rng.gen_range(0..MAX_BOUND).try_into().unwrap();
            group.bench_function(
                format!("Record{}Attrs{}bounds", attr_size, bound_size),
                |b| b.iter(|| hist.record(value, &attributes)),
            );
        }
    }
    group.bench_function("CollectOne", |b| benchmark_collect_histogram(b, 1));
    group.bench_function("CollectFive", |b| benchmark_collect_histogram(b, 5));
    group.bench_function("CollectTen", |b| benchmark_collect_histogram(b, 10));
    group.bench_function("CollectTwentyFive", |b| benchmark_collect_histogram(b, 25));
}

fn benchmark_collect_histogram(b: &mut Bencher, n: usize) {
    let r = SharedReader(Arc::new(ManualReader::default()));
    let mtr = MeterProvider::builder()
        .with_reader(r.clone())
        .build()
        .meter("sdk/metric/bench/histogram");

    for i in 0..n {
        let h = mtr.i64_histogram(format!("fake_data_{i}")).init();
        h.record(1, &[]);
    }

    let mut rm = ResourceMetrics {
        resource: Resource::empty(),
        scope_metrics: Vec::new(),
    };

    b.iter(|| {
        let _ = r.collect(&mut rm);
        assert_eq!(rm.scope_metrics[0].metrics.len(), n);
    })
}

criterion_group!(benches, counters, histograms);
criterion_main!(benches);<|MERGE_RESOLUTION|>--- conflicted
+++ resolved
@@ -165,14 +165,9 @@
 }
 
 fn counters(c: &mut Criterion) {
-<<<<<<< HEAD
     let (_, cntr) = bench_counter(None, "cumulative");
     let (_, cntr2) = bench_counter(None, "delta");
-=======
-    let (cx, _, cntr) = bench_counter(None, "cumulative");
-    let (cx2, _, cntr2) = bench_counter(None, "delta");
-    let (cx3, _, cntr3) = bench_counter(None, "cumulative");
->>>>>>> 53cb06e7
+    let (_, cntr3) = bench_counter(None, "cumulative");
 
     let mut group = c.benchmark_group("Counter");
     group.bench_function("AddNoAttrs", |b| b.iter(|| cntr.add(1, &[])));
