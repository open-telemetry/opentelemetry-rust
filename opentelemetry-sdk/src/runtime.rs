--- conflicted
+++ resolved
@@ -59,14 +59,9 @@
     }
 
     fn spawn(&self, future: BoxFuture<'static, ()>) {
-<<<<<<< HEAD
-        let handle = tokio::spawn(future);
-        drop(handle); // detach the handle
-=======
         #[allow(clippy::let_underscore_future)]
         // we don't have to await on the returned future to execute
         let _ = tokio::spawn(future);
->>>>>>> 57147b17
     }
 
     fn delay(&self, duration: Duration) -> Self::Delay {
@@ -128,13 +123,8 @@
     }
 
     fn spawn(&self, future: BoxFuture<'static, ()>) {
-<<<<<<< HEAD
-        let handle = async_std::task::spawn(future);
-        drop(handle); // detach the handle
-=======
         #[allow(clippy::let_underscore_future)]
         let _ = async_std::task::spawn(future);
->>>>>>> 57147b17
     }
 
     fn delay(&self, duration: Duration) -> Self::Delay {
