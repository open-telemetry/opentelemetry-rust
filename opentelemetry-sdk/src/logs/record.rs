--- conflicted
+++ resolved
@@ -43,11 +43,7 @@
     pub body: Option<AnyValue>,
 
     /// Additional attributes associated with this record
-<<<<<<< HEAD
     pub(crate) attributes: AttributesGrowableArray,
-=======
-    pub(crate) attributes: Option<Vec<(Key, AnyValue)>>,
->>>>>>> 17192445
 }
 
 impl opentelemetry::logs::LogRecord for LogRecord {
@@ -241,10 +237,6 @@
         let mut log_record = LogRecord::default();
         let attributes = vec![(Key::new("key"), AnyValue::String("value".into()))];
         log_record.add_attributes(attributes.clone());
-<<<<<<< HEAD
-
-=======
->>>>>>> 17192445
         for (key, value) in attributes {
             assert!(log_record.attributes_contains(&key, &value));
         }
@@ -254,10 +246,6 @@
     fn test_set_attribute() {
         let mut log_record = LogRecord::default();
         log_record.add_attribute("key", "value");
-<<<<<<< HEAD
-
-=======
->>>>>>> 17192445
         let key = Key::new("key");
         let value = AnyValue::String("value".into());
         assert!(log_record.attributes_contains(&key, &value));
