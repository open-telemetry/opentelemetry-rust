--- conflicted
+++ resolved
@@ -7,9 +7,7 @@
 pub use config::{config, Config};
 pub use log_emitter::{Builder, Logger, LoggerProvider};
 pub use log_processor::{
-<<<<<<< HEAD
-    BatchConfig, BatchLogProcessor, BatchLogProcessorBuilder, BatchMessage, LogProcessor,
-    SimpleLogProcessor,
+    BatchConfig, BatchLogProcessor, BatchLogProcessorBuilder, LogProcessor, SimpleLogProcessor,
 };
 
 #[cfg(all(test, feature = "testing"))]
@@ -56,8 +54,4 @@
             .expect("Attributes are expected");
         assert_eq!(attributes.len(), 2);
     }
-}
-=======
-    BatchConfig, BatchLogProcessor, BatchLogProcessorBuilder, LogProcessor, SimpleLogProcessor,
-};
->>>>>>> 500fdfca
+}