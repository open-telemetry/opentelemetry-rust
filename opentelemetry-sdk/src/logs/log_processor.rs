use crate::{
    export::logs::{ExportResult, LogData, LogExporter},
    runtime::{RuntimeChannel, TrySend},
    Resource,
};
use futures_channel::oneshot;
use futures_util::{
    future::{self, Either},
    {pin_mut, stream, StreamExt as _},
};
#[cfg(feature = "logs_level_enabled")]
use opentelemetry::logs::Severity;
use opentelemetry::{
    global,
    logs::{LogError, LogResult},
};
use std::sync::atomic::AtomicBool;
use std::{cmp::min, env, sync::Mutex};
use std::{
    fmt::{self, Debug, Formatter},
    str::FromStr,
    sync::Arc,
    time::Duration,
};

/// Delay interval between two consecutive exports.
const OTEL_BLRP_SCHEDULE_DELAY: &str = "OTEL_BLRP_SCHEDULE_DELAY";
/// Default delay interval between two consecutive exports.
const OTEL_BLRP_SCHEDULE_DELAY_DEFAULT: u64 = 1_000;
/// Maximum allowed time to export data.
const OTEL_BLRP_EXPORT_TIMEOUT: &str = "OTEL_BLRP_EXPORT_TIMEOUT";
/// Default maximum allowed time to export data.
const OTEL_BLRP_EXPORT_TIMEOUT_DEFAULT: u64 = 30_000;
/// Maximum queue size.
const OTEL_BLRP_MAX_QUEUE_SIZE: &str = "OTEL_BLRP_MAX_QUEUE_SIZE";
/// Default maximum queue size.
const OTEL_BLRP_MAX_QUEUE_SIZE_DEFAULT: usize = 2_048;
/// Maximum batch size, must be less than or equal to OTEL_BLRP_MAX_QUEUE_SIZE.
const OTEL_BLRP_MAX_EXPORT_BATCH_SIZE: &str = "OTEL_BLRP_MAX_EXPORT_BATCH_SIZE";
/// Default maximum batch size.
const OTEL_BLRP_MAX_EXPORT_BATCH_SIZE_DEFAULT: usize = 512;

/// The interface for plugging into a [`Logger`].
///
/// [`Logger`]: crate::logs::Logger
pub trait LogProcessor: Send + Sync + Debug {
    /// Called when a log record is ready to processed and exported.
    fn emit(&self, data: LogData);
    /// Force the logs lying in the cache to be exported.
    fn force_flush(&self) -> LogResult<()>;
    /// Shuts down the processor.
    /// After shutdown returns the log processor should stop processing any logs.
    /// It's up to the implementation on when to drop the LogProcessor.
    fn shutdown(&self) -> LogResult<()>;
    #[cfg(feature = "logs_level_enabled")]
    /// Check if logging is enabled
    fn event_enabled(&self, level: Severity, target: &str, name: &str) -> bool;

    /// Set the resource for the log processor.
    fn set_resource(&self, _resource: &Resource) {}
}

/// A [LogProcessor] that passes logs to the configured `LogExporter`, as soon
/// as they are emitted, without any batching. This is typically useful for
/// debugging and testing. For scenarios requiring higher
/// performance/throughput, consider using [BatchLogProcessor].
#[derive(Debug)]
pub struct SimpleLogProcessor {
    exporter: Mutex<Box<dyn LogExporter>>,
    is_shutdown: AtomicBool,
}

impl SimpleLogProcessor {
    pub(crate) fn new(exporter: Box<dyn LogExporter>) -> Self {
        SimpleLogProcessor {
            exporter: Mutex::new(exporter),
            is_shutdown: AtomicBool::new(false),
        }
    }
}

impl LogProcessor for SimpleLogProcessor {
    fn emit(&self, data: LogData) {
        // noop after shutdown
        if self.is_shutdown.load(std::sync::atomic::Ordering::Relaxed) {
            return;
        }

        let result = self
            .exporter
            .lock()
            .map_err(|_| LogError::Other("simple logprocessor mutex poison".into()))
            .and_then(|mut exporter| futures_executor::block_on(exporter.export(vec![data])));
        if let Err(err) = result {
            global::handle_error(err);
        }
    }

    fn force_flush(&self) -> LogResult<()> {
        Ok(())
    }

    fn shutdown(&self) -> LogResult<()> {
        self.is_shutdown
            .store(true, std::sync::atomic::Ordering::Relaxed);
        if let Ok(mut exporter) = self.exporter.lock() {
            exporter.shutdown();
            Ok(())
        } else {
            Err(LogError::Other(
                "simple logprocessor mutex poison during shutdown".into(),
            ))
        }
    }

    fn set_resource(&self, resource: &Resource) {
        if let Ok(mut exporter) = self.exporter.lock() {
            exporter.set_resource(resource);
        }
    }

    #[cfg(feature = "logs_level_enabled")]
    fn event_enabled(&self, _level: Severity, _target: &str, _name: &str) -> bool {
        true
    }
}

/// A [`LogProcessor`] that asynchronously buffers log records and reports
/// them at a pre-configured interval.
pub struct BatchLogProcessor<R: RuntimeChannel> {
    message_sender: R::Sender<BatchMessage>,
}

impl<R: RuntimeChannel> Debug for BatchLogProcessor<R> {
    fn fmt(&self, f: &mut Formatter<'_>) -> fmt::Result {
        f.debug_struct("BatchLogProcessor")
            .field("message_sender", &self.message_sender)
            .finish()
    }
}

impl<R: RuntimeChannel> LogProcessor for BatchLogProcessor<R> {
    fn emit(&self, data: LogData) {
        let result = self.message_sender.try_send(BatchMessage::ExportLog(data));

        if let Err(err) = result {
            global::handle_error(LogError::Other(err.into()));
        }
    }

    #[cfg(feature = "logs_level_enabled")]
    fn event_enabled(&self, _level: Severity, _target: &str, _name: &str) -> bool {
        true
    }

    fn force_flush(&self) -> LogResult<()> {
        let (res_sender, res_receiver) = oneshot::channel();
        self.message_sender
            .try_send(BatchMessage::Flush(Some(res_sender)))
            .map_err(|err| LogError::Other(err.into()))?;

        futures_executor::block_on(res_receiver)
            .map_err(|err| LogError::Other(err.into()))
            .and_then(std::convert::identity)
    }

    fn shutdown(&self) -> LogResult<()> {
        let (res_sender, res_receiver) = oneshot::channel();
        self.message_sender
            .try_send(BatchMessage::Shutdown(res_sender))
            .map_err(|err| LogError::Other(err.into()))?;

        futures_executor::block_on(res_receiver)
            .map_err(|err| LogError::Other(err.into()))
            .and_then(std::convert::identity)
    }

    fn set_resource(&self, resource: &Resource) {
        let resource = Arc::new(resource.clone());
        let _ = self
            .message_sender
            .try_send(BatchMessage::SetResource(resource));
    }
}

impl<R: RuntimeChannel> BatchLogProcessor<R> {
    pub(crate) fn new(mut exporter: Box<dyn LogExporter>, config: BatchConfig, runtime: R) -> Self {
        let (message_sender, message_receiver) =
            runtime.batch_message_channel(config.max_queue_size);
        let ticker = runtime
            .interval(config.scheduled_delay)
            .map(|_| BatchMessage::Flush(None));
        let timeout_runtime = runtime.clone();

        // Spawn worker process via user-defined spawn function.
        runtime.spawn(Box::pin(async move {
            let mut logs = Vec::new();
            let mut messages = Box::pin(stream::select(message_receiver, ticker));

            while let Some(message) = messages.next().await {
                match message {
                    // Log has finished, add to buffer of pending logs.
                    BatchMessage::ExportLog(log) => {
                        logs.push(log);

                        if logs.len() == config.max_export_batch_size {
                            let result = export_with_timeout(
                                config.max_export_timeout,
                                exporter.as_mut(),
                                &timeout_runtime,
                                logs.split_off(0),
                            )
                            .await;

                            if let Err(err) = result {
                                global::handle_error(err);
                            }
                        }
                    }
                    // Log batch interval time reached or a force flush has been invoked, export current spans.
                    BatchMessage::Flush(res_channel) => {
                        let result = export_with_timeout(
                            config.max_export_timeout,
                            exporter.as_mut(),
                            &timeout_runtime,
                            logs.split_off(0),
                        )
                        .await;

                        if let Some(channel) = res_channel {
                            if let Err(result) = channel.send(result) {
                                global::handle_error(LogError::from(format!(
                                    "failed to send flush result: {:?}",
                                    result
                                )));
                            }
                        } else if let Err(err) = result {
                            global::handle_error(err);
                        }
                    }
                    // Stream has terminated or processor is shutdown, return to finish execution.
                    BatchMessage::Shutdown(ch) => {
                        let result = export_with_timeout(
                            config.max_export_timeout,
                            exporter.as_mut(),
                            &timeout_runtime,
                            logs.split_off(0),
                        )
                        .await;

                        exporter.shutdown();

                        if let Err(result) = ch.send(result) {
                            global::handle_error(LogError::from(format!(
                                "failed to send batch processor shutdown result: {:?}",
                                result
                            )));
                        }

                        break;
                    }

                    // propagate the resource
                    BatchMessage::SetResource(resource) => {
                        exporter.set_resource(&resource);
                    }
                }
            }
        }));

        // Return batch processor with link to worker
        BatchLogProcessor { message_sender }
    }

    /// Create a new batch processor builder
    pub fn builder<E>(exporter: E, runtime: R) -> BatchLogProcessorBuilder<E, R>
    where
        E: LogExporter,
    {
        BatchLogProcessorBuilder {
            exporter,
            config: Default::default(),
            runtime,
        }
    }
}

async fn export_with_timeout<R, E>(
    time_out: Duration,
    exporter: &mut E,
    runtime: &R,
    batch: Vec<LogData>,
) -> ExportResult
where
    R: RuntimeChannel,
    E: LogExporter + ?Sized,
{
    if batch.is_empty() {
        return Ok(());
    }

    let export = exporter.export(batch);
    let timeout = runtime.delay(time_out);
    pin_mut!(export);
    pin_mut!(timeout);
    match future::select(export, timeout).await {
        Either::Left((export_res, _)) => export_res,
        Either::Right((_, _)) => ExportResult::Err(LogError::ExportTimedOut(time_out)),
    }
}

/// Batch log processor configuration.
/// Use [`BatchConfigBuilder`] to configure your own instance of [`BatchConfig`].
#[derive(Debug)]
pub struct BatchConfig {
    /// The maximum queue size to buffer logs for delayed processing. If the
    /// queue gets full it drops the logs. The default value of is 2048.
    max_queue_size: usize,

    /// The delay interval in milliseconds between two consecutive processing
    /// of batches. The default value is 1 second.
    scheduled_delay: Duration,

    /// The maximum number of logs to process in a single batch. If there are
    /// more than one batch worth of logs then it processes multiple batches
    /// of logs one batch after the other without any delay. The default value
    /// is 512.
    max_export_batch_size: usize,

    /// The maximum duration to export a batch of data.
    max_export_timeout: Duration,
}

impl Default for BatchConfig {
    fn default() -> Self {
        BatchConfigBuilder::default().build()
    }
}

/// A builder for creating [`BatchConfig`] instances.
#[derive(Debug)]
pub struct BatchConfigBuilder {
    max_queue_size: usize,
    scheduled_delay: Duration,
    max_export_batch_size: usize,
    max_export_timeout: Duration,
}

impl Default for BatchConfigBuilder {
    /// Create a new [`BatchConfigBuilder`] initialized with default batch config values as per the specs.
    /// The values are overriden by environment variables if set.
    /// The supported environment variables are:
    /// * `OTEL_BLRP_MAX_QUEUE_SIZE`
    /// * `OTEL_BLRP_SCHEDULE_DELAY`
    /// * `OTEL_BLRP_MAX_EXPORT_BATCH_SIZE`
    /// * `OTEL_BLRP_EXPORT_TIMEOUT`
    fn default() -> Self {
        BatchConfigBuilder {
            max_queue_size: OTEL_BLRP_MAX_QUEUE_SIZE_DEFAULT,
            scheduled_delay: Duration::from_millis(OTEL_BLRP_SCHEDULE_DELAY_DEFAULT),
            max_export_batch_size: OTEL_BLRP_MAX_EXPORT_BATCH_SIZE_DEFAULT,
            max_export_timeout: Duration::from_millis(OTEL_BLRP_EXPORT_TIMEOUT_DEFAULT),
        }
        .init_from_env_vars()
    }
}

impl BatchConfigBuilder {
    /// Set max_queue_size for [`BatchConfigBuilder`].
    /// It's the maximum queue size to buffer logs for delayed processing.
    /// If the queue gets full it will drop the logs.
    /// The default value of is 2048.
    pub fn with_max_queue_size(mut self, max_queue_size: usize) -> Self {
        self.max_queue_size = max_queue_size;
        self
    }

    /// Set scheduled_delay for [`BatchConfigBuilder`].
    /// It's the delay interval in milliseconds between two consecutive processing of batches.
    /// The default value is 1000 milliseconds.
    pub fn with_scheduled_delay(mut self, scheduled_delay: Duration) -> Self {
        self.scheduled_delay = scheduled_delay;
        self
    }

    /// Set max_export_timeout for [`BatchConfigBuilder`].
    /// It's the maximum duration to export a batch of data.
    /// The default value is 30000 milliseconds.
    pub fn with_max_export_timeout(mut self, max_export_timeout: Duration) -> Self {
        self.max_export_timeout = max_export_timeout;
        self
    }

    /// Set max_export_batch_size for [`BatchConfigBuilder`].
    /// It's the maximum number of logs to process in a single batch. If there are
    /// more than one batch worth of logs then it processes multiple batches
    /// of logs one batch after the other without any delay.
    /// The default value is 512.
    pub fn with_max_export_batch_size(mut self, max_export_batch_size: usize) -> Self {
        self.max_export_batch_size = max_export_batch_size;
        self
    }

    /// Builds a `BatchConfig` enforcing the following invariants:
    /// * `max_export_batch_size` must be less than or equal to `max_queue_size`.
    pub fn build(self) -> BatchConfig {
        // max export batch size must be less or equal to max queue size.
        // we set max export batch size to max queue size if it's larger than max queue size.
        let max_export_batch_size = min(self.max_export_batch_size, self.max_queue_size);

        BatchConfig {
            max_queue_size: self.max_queue_size,
            scheduled_delay: self.scheduled_delay,
            max_export_timeout: self.max_export_timeout,
            max_export_batch_size,
        }
    }

    fn init_from_env_vars(mut self) -> Self {
        if let Some(max_queue_size) = env::var(OTEL_BLRP_MAX_QUEUE_SIZE)
            .ok()
            .and_then(|queue_size| usize::from_str(&queue_size).ok())
        {
            self.max_queue_size = max_queue_size;
        }

        if let Some(max_export_batch_size) = env::var(OTEL_BLRP_MAX_EXPORT_BATCH_SIZE)
            .ok()
            .and_then(|batch_size| usize::from_str(&batch_size).ok())
        {
            self.max_export_batch_size = max_export_batch_size;
        }

        if let Some(scheduled_delay) = env::var(OTEL_BLRP_SCHEDULE_DELAY)
            .ok()
            .and_then(|delay| u64::from_str(&delay).ok())
        {
            self.scheduled_delay = Duration::from_millis(scheduled_delay);
        }

        if let Some(max_export_timeout) = env::var(OTEL_BLRP_EXPORT_TIMEOUT)
            .ok()
            .and_then(|s| u64::from_str(&s).ok())
        {
            self.max_export_timeout = Duration::from_millis(max_export_timeout);
        }

        self
    }
}

/// A builder for creating [`BatchLogProcessor`] instances.
///
#[derive(Debug)]
pub struct BatchLogProcessorBuilder<E, R> {
    exporter: E,
    config: BatchConfig,
    runtime: R,
}

impl<E, R> BatchLogProcessorBuilder<E, R>
where
    E: LogExporter + 'static,
    R: RuntimeChannel,
{
    /// Set the BatchConfig for [`BatchLogProcessorBuilder`]
    pub fn with_batch_config(self, config: BatchConfig) -> Self {
        BatchLogProcessorBuilder { config, ..self }
    }

    /// Build a batch processor
    pub fn build(self) -> BatchLogProcessor<R> {
        BatchLogProcessor::new(Box::new(self.exporter), self.config, self.runtime)
    }
}

/// Messages sent between application thread and batch log processor's work thread.
#[allow(clippy::large_enum_variant)]
#[derive(Debug)]
enum BatchMessage {
    /// Export logs, usually called when the log is emitted.
    ExportLog(LogData),
    /// Flush the current buffer to the backend, it can be triggered by
    /// pre configured interval or a call to `force_push` function.
    Flush(Option<oneshot::Sender<ExportResult>>),
    /// Shut down the worker thread, push all logs in buffer to the backend.
    Shutdown(oneshot::Sender<ExportResult>),
    /// Set the resource for the exporter.
    SetResource(Arc<Resource>),
}

#[cfg(all(test, feature = "testing", feature = "logs"))]
mod tests {
    use super::{
        BatchLogProcessor, OTEL_BLRP_EXPORT_TIMEOUT, OTEL_BLRP_MAX_EXPORT_BATCH_SIZE,
        OTEL_BLRP_MAX_QUEUE_SIZE, OTEL_BLRP_SCHEDULE_DELAY,
    };
    use crate::export::logs::LogData;
    use crate::logs::{LogProcessor, SimpleLogProcessor};
    use crate::testing::logs::InMemoryLogsExporterBuilder;
    use crate::{
        export::logs::{LogData, LogExporter},
        logs::{
            log_processor::{
                OTEL_BLRP_EXPORT_TIMEOUT_DEFAULT, OTEL_BLRP_MAX_EXPORT_BATCH_SIZE_DEFAULT,
                OTEL_BLRP_MAX_QUEUE_SIZE_DEFAULT, OTEL_BLRP_SCHEDULE_DELAY_DEFAULT,
            },
            BatchConfig, BatchConfigBuilder, Config, LoggerProvider, SimpleLogProcessor,
        },
        runtime,
        testing::logs::InMemoryLogsExporter,
        Resource,
    };
    use async_trait::async_trait;
    use opentelemetry::{logs::LogResult, KeyValue};
    use std::sync::Arc;
    use std::time::Duration;

    #[derive(Debug, Clone)]
    struct MockLogExporter {
        resource: Arc<Option<Resource>>,
    }

    #[async_trait]
    impl LogExporter for MockLogExporter {
        async fn export(&mut self, _batch: Vec<LogData>) -> LogResult<()> {
            Ok(())
        }

        fn shutdown(&mut self) {}

        fn set_resource(&mut self, resource: &Resource) {
            let res = Arc::make_mut(&mut self.resource);
            *res = Some(resource.clone());
        }
    }

    // Implementation specific to the MockLogExporter, not part of the LogExporter trait
    impl MockLogExporter {
        fn get_resource(&self) -> Option<Resource> {
            (*self.resource).clone()
        }
    }

    #[test]
    fn test_default_const_values() {
        assert_eq!(OTEL_BLRP_SCHEDULE_DELAY, "OTEL_BLRP_SCHEDULE_DELAY");
        assert_eq!(OTEL_BLRP_SCHEDULE_DELAY_DEFAULT, 1_000);
        assert_eq!(OTEL_BLRP_EXPORT_TIMEOUT, "OTEL_BLRP_EXPORT_TIMEOUT");
        assert_eq!(OTEL_BLRP_EXPORT_TIMEOUT_DEFAULT, 30_000);
        assert_eq!(OTEL_BLRP_MAX_QUEUE_SIZE, "OTEL_BLRP_MAX_QUEUE_SIZE");
        assert_eq!(OTEL_BLRP_MAX_QUEUE_SIZE_DEFAULT, 2_048);
        assert_eq!(
            OTEL_BLRP_MAX_EXPORT_BATCH_SIZE,
            "OTEL_BLRP_MAX_EXPORT_BATCH_SIZE"
        );
        assert_eq!(OTEL_BLRP_MAX_EXPORT_BATCH_SIZE_DEFAULT, 512);
    }

    #[test]
    fn test_default_batch_config_adheres_to_specification() {
        // The following environment variables are expected to be unset so that their default values are used.
        let env_vars = vec![
            OTEL_BLRP_SCHEDULE_DELAY,
            OTEL_BLRP_EXPORT_TIMEOUT,
            OTEL_BLRP_MAX_QUEUE_SIZE,
            OTEL_BLRP_MAX_EXPORT_BATCH_SIZE,
        ];

        let config = temp_env::with_vars_unset(env_vars, BatchConfig::default);

        assert_eq!(
            config.scheduled_delay,
            Duration::from_millis(OTEL_BLRP_SCHEDULE_DELAY_DEFAULT)
        );
        assert_eq!(
            config.max_export_timeout,
            Duration::from_millis(OTEL_BLRP_EXPORT_TIMEOUT_DEFAULT)
        );
        assert_eq!(config.max_queue_size, OTEL_BLRP_MAX_QUEUE_SIZE_DEFAULT);
        assert_eq!(
            config.max_export_batch_size,
            OTEL_BLRP_MAX_EXPORT_BATCH_SIZE_DEFAULT
        );
    }

    #[test]
    fn test_batch_config_configurable_by_env_vars() {
        let env_vars = vec![
            (OTEL_BLRP_SCHEDULE_DELAY, Some("2000")),
            (OTEL_BLRP_EXPORT_TIMEOUT, Some("60000")),
            (OTEL_BLRP_MAX_QUEUE_SIZE, Some("4096")),
            (OTEL_BLRP_MAX_EXPORT_BATCH_SIZE, Some("1024")),
        ];

        let config = temp_env::with_vars(env_vars, BatchConfig::default);

        assert_eq!(config.scheduled_delay, Duration::from_millis(2000));
        assert_eq!(config.max_export_timeout, Duration::from_millis(60000));
        assert_eq!(config.max_queue_size, 4096);
        assert_eq!(config.max_export_batch_size, 1024);
    }

    #[test]
    fn test_batch_config_max_export_batch_size_validation() {
        let env_vars = vec![
            (OTEL_BLRP_MAX_QUEUE_SIZE, Some("256")),
            (OTEL_BLRP_MAX_EXPORT_BATCH_SIZE, Some("1024")),
        ];

        let config = temp_env::with_vars(env_vars, BatchConfig::default);

        assert_eq!(config.max_queue_size, 256);
        assert_eq!(config.max_export_batch_size, 256);
        assert_eq!(
            config.scheduled_delay,
            Duration::from_millis(OTEL_BLRP_SCHEDULE_DELAY_DEFAULT)
        );
        assert_eq!(
            config.max_export_timeout,
            Duration::from_millis(OTEL_BLRP_EXPORT_TIMEOUT_DEFAULT)
        );
    }

    #[test]
    fn test_batch_config_with_fields() {
        let batch = BatchConfigBuilder::default()
            .with_max_export_batch_size(1)
            .with_scheduled_delay(Duration::from_millis(2))
            .with_max_export_timeout(Duration::from_millis(3))
            .with_max_queue_size(4)
            .build();

        assert_eq!(batch.max_export_batch_size, 1);
        assert_eq!(batch.scheduled_delay, Duration::from_millis(2));
        assert_eq!(batch.max_export_timeout, Duration::from_millis(3));
        assert_eq!(batch.max_queue_size, 4);
    }

    #[test]
    fn test_build_batch_log_processor_builder() {
        let mut env_vars = vec![
            (OTEL_BLRP_MAX_EXPORT_BATCH_SIZE, Some("500")),
            (OTEL_BLRP_SCHEDULE_DELAY, Some("I am not number")),
            (OTEL_BLRP_EXPORT_TIMEOUT, Some("2046")),
        ];
        temp_env::with_vars(env_vars.clone(), || {
            let builder =
                BatchLogProcessor::builder(InMemoryLogsExporter::default(), runtime::Tokio);

            assert_eq!(builder.config.max_export_batch_size, 500);
            assert_eq!(
                builder.config.scheduled_delay,
                Duration::from_millis(OTEL_BLRP_SCHEDULE_DELAY_DEFAULT)
            );
            assert_eq!(
                builder.config.max_queue_size,
                OTEL_BLRP_MAX_QUEUE_SIZE_DEFAULT
            );
            assert_eq!(
                builder.config.max_export_timeout,
                Duration::from_millis(2046)
            );
        });

        env_vars.push((OTEL_BLRP_MAX_QUEUE_SIZE, Some("120")));

        temp_env::with_vars(env_vars, || {
            let builder =
                BatchLogProcessor::builder(InMemoryLogsExporter::default(), runtime::Tokio);
            assert_eq!(builder.config.max_export_batch_size, 120);
            assert_eq!(builder.config.max_queue_size, 120);
        });
    }

    #[test]
    fn test_build_batch_log_processor_builder_with_custom_config() {
        let expected = BatchConfigBuilder::default()
            .with_max_export_batch_size(1)
            .with_scheduled_delay(Duration::from_millis(2))
            .with_max_export_timeout(Duration::from_millis(3))
            .with_max_queue_size(4)
            .build();

        let builder = BatchLogProcessor::builder(InMemoryLogsExporter::default(), runtime::Tokio)
            .with_batch_config(expected);

        let actual = &builder.config;
        assert_eq!(actual.max_export_batch_size, 1);
        assert_eq!(actual.scheduled_delay, Duration::from_millis(2));
        assert_eq!(actual.max_export_timeout, Duration::from_millis(3));
        assert_eq!(actual.max_queue_size, 4);
    }

<<<<<<< HEAD
    #[test]
    fn test_set_resource_simple_processor() {
        let exporter = MockLogExporter {
            resource: Arc::new(Some(Resource::default())),
        };
        let processor = SimpleLogProcessor::new(Box::new(exporter.clone()));
        let _ = LoggerProvider::builder()
            .with_log_processor(processor)
            .with_config(Config::default().with_resource(Resource::new(vec![
                KeyValue::new("k1", "v1"),
                KeyValue::new("k2", "v3"),
                KeyValue::new("k3", "v3"),
                KeyValue::new("k4", "v4"),
            ])))
            .build();
        assert_eq!(exporter.get_resource().unwrap().into_iter().count(), 4);
    }

    #[tokio::test(flavor = "multi_thread", worker_threads = 1)]
    async fn test_set_resource_batch_processor() {
        let exporter = MockLogExporter {
            resource: Arc::new(Some(Resource::default())),
        };
=======
    #[tokio::test(flavor = "multi_thread")]
    async fn test_batch_shutdown() {
        // assert we will receive an error
        // setup
        let exporter = InMemoryLogsExporterBuilder::default()
            .keep_records_on_shutdown()
            .build();
>>>>>>> 0ba4cbd2
        let processor = BatchLogProcessor::new(
            Box::new(exporter.clone()),
            BatchConfig::default(),
            runtime::Tokio,
        );
<<<<<<< HEAD
        let mut provider = LoggerProvider::builder()
            .with_log_processor(processor)
            .with_config(Config::default().with_resource(Resource::new(vec![
                KeyValue::new("k1", "v1"),
                KeyValue::new("k2", "v3"),
                KeyValue::new("k3", "v3"),
                KeyValue::new("k4", "v4"),
            ])))
            .build();
        assert_eq!(exporter.get_resource().unwrap().into_iter().count(), 4);
        provider.shutdown();
=======
        processor.emit(LogData {
            record: Default::default(),
            resource: Default::default(),
            instrumentation: Default::default(),
        });
        processor.force_flush().unwrap();
        processor.shutdown().unwrap();
        // todo: expect to see errors here. How should we assert this?
        processor.emit(LogData {
            record: Default::default(),
            resource: Default::default(),
            instrumentation: Default::default(),
        });
        assert_eq!(1, exporter.get_emitted_logs().unwrap().len())
    }

    #[test]
    fn test_simple_shutdown() {
        let exporter = InMemoryLogsExporterBuilder::default()
            .keep_records_on_shutdown()
            .build();
        let processor = SimpleLogProcessor::new(Box::new(exporter.clone()));

        processor.emit(LogData {
            record: Default::default(),
            resource: Default::default(),
            instrumentation: Default::default(),
        });

        processor.shutdown().unwrap();

        let is_shutdown = processor
            .is_shutdown
            .load(std::sync::atomic::Ordering::Relaxed);
        assert!(is_shutdown);

        processor.emit(LogData {
            record: Default::default(),
            resource: Default::default(),
            instrumentation: Default::default(),
        });

        assert_eq!(1, exporter.get_emitted_logs().unwrap().len())
>>>>>>> 0ba4cbd2
    }
}<|MERGE_RESOLUTION|>--- conflicted
+++ resolved
@@ -692,7 +692,6 @@
         assert_eq!(actual.max_queue_size, 4);
     }
 
-<<<<<<< HEAD
     #[test]
     fn test_set_resource_simple_processor() {
         let exporter = MockLogExporter {
@@ -716,21 +715,11 @@
         let exporter = MockLogExporter {
             resource: Arc::new(Some(Resource::default())),
         };
-=======
-    #[tokio::test(flavor = "multi_thread")]
-    async fn test_batch_shutdown() {
-        // assert we will receive an error
-        // setup
-        let exporter = InMemoryLogsExporterBuilder::default()
-            .keep_records_on_shutdown()
-            .build();
->>>>>>> 0ba4cbd2
         let processor = BatchLogProcessor::new(
             Box::new(exporter.clone()),
             BatchConfig::default(),
             runtime::Tokio,
         );
-<<<<<<< HEAD
         let mut provider = LoggerProvider::builder()
             .with_log_processor(processor)
             .with_config(Config::default().with_resource(Resource::new(vec![
@@ -742,7 +731,20 @@
             .build();
         assert_eq!(exporter.get_resource().unwrap().into_iter().count(), 4);
         provider.shutdown();
-=======
+    }
+      
+    #[tokio::test(flavor = "multi_thread")]
+    async fn test_batch_shutdown() {
+        // assert we will receive an error
+        // setup
+        let exporter = InMemoryLogsExporterBuilder::default()
+            .keep_records_on_shutdown()
+            .build();
+        let processor = BatchLogProcessor::new(
+            Box::new(exporter.clone()),
+            BatchConfig::default(),
+            runtime::Tokio,
+        );
         processor.emit(LogData {
             record: Default::default(),
             resource: Default::default(),
@@ -786,6 +788,5 @@
         });
 
         assert_eq!(1, exporter.get_emitted_logs().unwrap().len())
->>>>>>> 0ba4cbd2
     }
 }