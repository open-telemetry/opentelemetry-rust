use crate::{
    export::logs::{ExportResult, LogBatch, LogExporter},
    logs::{LogError, LogRecord, LogResult},
    runtime::{RuntimeChannel, TrySend},
    Resource,
};
use futures_channel::oneshot;
use futures_util::{
    future::{self, Either},
    {pin_mut, stream, StreamExt as _},
};
#[cfg(feature = "spec_unstable_logs_enabled")]
use opentelemetry::logs::Severity;
use opentelemetry::{otel_debug, otel_error, otel_warn, InstrumentationScope};

use std::sync::atomic::AtomicBool;
use std::{cmp::min, env, sync::Mutex};
use std::{
    fmt::{self, Debug, Formatter},
    str::FromStr,
    sync::Arc,
    time::Duration,
};

/// Delay interval between two consecutive exports.
const OTEL_BLRP_SCHEDULE_DELAY: &str = "OTEL_BLRP_SCHEDULE_DELAY";
/// Default delay interval between two consecutive exports.
const OTEL_BLRP_SCHEDULE_DELAY_DEFAULT: u64 = 1_000;
/// Maximum allowed time to export data.
const OTEL_BLRP_EXPORT_TIMEOUT: &str = "OTEL_BLRP_EXPORT_TIMEOUT";
/// Default maximum allowed time to export data.
const OTEL_BLRP_EXPORT_TIMEOUT_DEFAULT: u64 = 30_000;
/// Maximum queue size.
const OTEL_BLRP_MAX_QUEUE_SIZE: &str = "OTEL_BLRP_MAX_QUEUE_SIZE";
/// Default maximum queue size.
const OTEL_BLRP_MAX_QUEUE_SIZE_DEFAULT: usize = 2_048;
/// Maximum batch size, must be less than or equal to OTEL_BLRP_MAX_QUEUE_SIZE.
const OTEL_BLRP_MAX_EXPORT_BATCH_SIZE: &str = "OTEL_BLRP_MAX_EXPORT_BATCH_SIZE";
/// Default maximum batch size.
const OTEL_BLRP_MAX_EXPORT_BATCH_SIZE_DEFAULT: usize = 512;

/// The interface for plugging into a [`Logger`].
///
/// [`Logger`]: crate::logs::Logger
pub trait LogProcessor: Send + Sync + Debug {
    /// Called when a log record is ready to processed and exported.
    ///
    /// This method receives a mutable reference to `LogRecord`. If the processor
    /// needs to handle the export asynchronously, it should clone the data to
    /// ensure it can be safely processed without lifetime issues. Any changes
    /// made to the log data in this method will be reflected in the next log
    /// processor in the chain.
    ///
    /// # Parameters
    /// - `record`: A mutable reference to `LogRecord` representing the log record.
    /// - `instrumentation`: The instrumentation scope associated with the log record.
    fn emit(&self, data: &mut LogRecord, instrumentation: &InstrumentationScope);
    /// Force the logs lying in the cache to be exported.
    fn force_flush(&self) -> LogResult<()>;
    /// Shuts down the processor.
    /// After shutdown returns the log processor should stop processing any logs.
    /// It's up to the implementation on when to drop the LogProcessor.
    fn shutdown(&self) -> LogResult<()>;
    #[cfg(feature = "spec_unstable_logs_enabled")]
    /// Check if logging is enabled
    fn event_enabled(&self, _level: Severity, _target: &str, _name: &str) -> bool {
        // By default, all logs are enabled
        true
    }

    /// Set the resource for the log processor.
    fn set_resource(&self, _resource: &Resource) {}
}

/// A [LogProcessor] that passes logs to the configured `LogExporter`, as soon
/// as they are emitted, without any batching. This is typically useful for
/// debugging and testing. For scenarios requiring higher
/// performance/throughput, consider using [BatchLogProcessor].
#[derive(Debug)]
pub struct SimpleLogProcessor<T: LogExporter> {
    exporter: Mutex<T>,
    is_shutdown: AtomicBool,
}

impl<T: LogExporter> SimpleLogProcessor<T> {
    pub(crate) fn new(exporter: T) -> Self {
        SimpleLogProcessor {
            exporter: Mutex::new(exporter),
            is_shutdown: AtomicBool::new(false),
        }
    }
}

impl<T: LogExporter> LogProcessor for SimpleLogProcessor<T> {
    fn emit(&self, record: &mut LogRecord, instrumentation: &InstrumentationScope) {
        // noop after shutdown
        if self.is_shutdown.load(std::sync::atomic::Ordering::Relaxed) {
            // this is a warning, as the user is trying to log after the processor has been shutdown
            otel_warn!(
                name: "SimpleLogProcessor.Emit.ProcessorShutdown",
            );
            return;
        }

        let result = self
            .exporter
            .lock()
            .map_err(|_| LogError::MutexPoisoned("SimpleLogProcessor".into()))
            .and_then(|exporter| {
                let log_tuple = &[(record as &LogRecord, instrumentation)];
                let log_batch = LogBatch::new(log_tuple);
                futures_executor::block_on(exporter.export(&log_batch))
            });
        // Handle errors with specific static names
        match result {
            Err(LogError::MutexPoisoned(_)) => {
                // logging as debug as this is not a user error
                otel_debug!(
                    name: "SimpleLogProcessor.Emit.MutexPoisoning",
                );
            }
            Err(err) => {
                otel_error!(
                    name: "SimpleLogProcessor.Emit.ExportError",
                    error = format!("{}",err)
                );
            }
            _ => {}
        }
    }

    fn force_flush(&self) -> LogResult<()> {
        Ok(())
    }

    fn shutdown(&self) -> LogResult<()> {
        self.is_shutdown
            .store(true, std::sync::atomic::Ordering::Relaxed);
        if let Ok(mut exporter) = self.exporter.lock() {
            exporter.shutdown();
            Ok(())
        } else {
            Err(LogError::MutexPoisoned("SimpleLogProcessor".into()))
        }
    }

    fn set_resource(&self, resource: &Resource) {
        if let Ok(mut exporter) = self.exporter.lock() {
            exporter.set_resource(resource);
        }
    }
}

/// A [`LogProcessor`] that asynchronously buffers log records and reports
/// them at a pre-configured interval.
pub struct BatchLogProcessor<R: RuntimeChannel> {
    message_sender: R::Sender<BatchMessage>,
}

impl<R: RuntimeChannel> Debug for BatchLogProcessor<R> {
    fn fmt(&self, f: &mut Formatter<'_>) -> fmt::Result {
        f.debug_struct("BatchLogProcessor")
            .field("message_sender", &self.message_sender)
            .finish()
    }
}

impl<R: RuntimeChannel> LogProcessor for BatchLogProcessor<R> {
    fn emit(&self, record: &mut LogRecord, instrumentation: &InstrumentationScope) {
        let result = self.message_sender.try_send(BatchMessage::ExportLog((
            record.clone(),
            instrumentation.clone(),
        )));

        // TODO - Implement throttling to prevent error flooding when the queue is full or closed.
        if let Err(err) = result {
            otel_error!(
                name: "BatchLogProcessor.Export.Error",
                error = format!("{}", err)
            );
        }
    }

    fn force_flush(&self) -> LogResult<()> {
        let (res_sender, res_receiver) = oneshot::channel();
        self.message_sender
            .try_send(BatchMessage::Flush(Some(res_sender)))
            .map_err(|err| LogError::Other(err.into()))?;

        futures_executor::block_on(res_receiver)
            .map_err(|err| LogError::Other(err.into()))
            .and_then(std::convert::identity)
    }

    fn shutdown(&self) -> LogResult<()> {
        let (res_sender, res_receiver) = oneshot::channel();
        self.message_sender
            .try_send(BatchMessage::Shutdown(res_sender))
            .map_err(|err| LogError::Other(err.into()))?;

        futures_executor::block_on(res_receiver)
            .map_err(|err| LogError::Other(err.into()))
            .and_then(std::convert::identity)
    }

    fn set_resource(&self, resource: &Resource) {
        let resource = Arc::new(resource.clone());
        let _ = self
            .message_sender
            .try_send(BatchMessage::SetResource(resource));
    }
}

impl<R: RuntimeChannel> BatchLogProcessor<R> {
    pub(crate) fn new<E>(mut exporter: E, config: BatchConfig, runtime: R) -> Self
    where
        E: LogExporter + Send + Sync + 'static,
    {
        let (message_sender, message_receiver) =
            runtime.batch_message_channel(config.max_queue_size);
        let inner_runtime = runtime.clone();

        // Spawn worker process via user-defined spawn function.
        runtime.spawn(Box::pin(async move {
            // Timer will take a reference to the current runtime, so its important we do this within the
            // runtime.spawn()
            let ticker = inner_runtime
                .interval(config.scheduled_delay)
                .skip(1) // The ticker is fired immediately, so we should skip the first one to align with the interval.
                .map(|_| BatchMessage::Flush(None));
            let timeout_runtime = inner_runtime.clone();
            let mut logs = Vec::new();
            let mut messages = Box::pin(stream::select(message_receiver, ticker));

            while let Some(message) = messages.next().await {
                match message {
                    // Log has finished, add to buffer of pending logs.
                    BatchMessage::ExportLog(log) => {
                        logs.push(log);
                        if logs.len() == config.max_export_batch_size {
                            let result = export_with_timeout(
                                config.max_export_timeout,
                                &mut exporter,
                                // Arc::clone(&exporter ),
                                &timeout_runtime,
                                logs.split_off(0),
                            )
                            .await;

                            if let Err(err) = result {
                                otel_error!(
                                    name: "BatchLogProcessor.Export.Error",
                                    error = format!("{}", err)
                                );
                            }
                        }
                    }
                    // Log batch interval time reached or a force flush has been invoked, export current spans.
                    BatchMessage::Flush(res_channel) => {
                        let result = export_with_timeout(
                            config.max_export_timeout,
                            //Arc::clone(&exporter ),
                            &mut exporter,
                            &timeout_runtime,
                            logs.split_off(0),
                        )
                        .await;

                        if let Some(channel) = res_channel {
                            if let Err(send_error) = channel.send(result) {
                                otel_debug!(
                                    name: "BatchLogProcessor.Flush.SendResultError",
                                    error = format!("{:?}", send_error),
                                );
                            }
                        }
                    }
                    // Stream has terminated or processor is shutdown, return to finish execution.
                    BatchMessage::Shutdown(ch) => {
                        let result = export_with_timeout(
                            config.max_export_timeout,
                            //Arc::clone(&exporter ),
                            &mut exporter,
                            &timeout_runtime,
                            logs.split_off(0),
                        )
                        .await;

                        exporter.shutdown();

                        if let Err(send_error) = ch.send(result) {
                            otel_debug!(
                                name: "BatchLogProcessor.Shutdown.SendResultError",
                                error = format!("{:?}", send_error),
                            );
                        }
                        break;
                    }
                    // propagate the resource
                    BatchMessage::SetResource(resource) => {
                        exporter.set_resource(&resource);
                    }
                }
            }
        }));
        // Return batch processor with link to worker
        BatchLogProcessor { message_sender }
    }

    /// Create a new batch processor builder
    pub fn builder<E>(exporter: E, runtime: R) -> BatchLogProcessorBuilder<E, R>
    where
        E: LogExporter,
    {
        BatchLogProcessorBuilder {
            exporter,
            config: Default::default(),
            runtime,
        }
    }
}

async fn export_with_timeout<E, R>(
    time_out: Duration,
    //exporter: Arc<Mutex<E>>,
    exporter: &mut E,
    runtime: &R,
    batch: Vec<(LogRecord, InstrumentationScope)>,
) -> ExportResult
where
    R: RuntimeChannel,
    E: LogExporter + ?Sized,
{
    if batch.is_empty() {
        return Ok(());
    }

    // TBD - Can we avoid this conversion as it involves heap allocation with new vector?
    let log_vec: Vec<(&LogRecord, &InstrumentationScope)> = batch
        .iter()
        .map(|log_data| (&log_data.0, &log_data.1))
        .collect();
    let log_batch = LogBatch::new(log_vec.as_slice());
    let export = exporter.export(&log_batch);
    let timeout = runtime.delay(time_out);
    pin_mut!(export);
    pin_mut!(timeout);
    match future::select(export, timeout).await {
        Either::Left((export_res, _)) => export_res,
        Either::Right((_, _)) => ExportResult::Err(LogError::ExportTimedOut(time_out)),
    }
}

/// Batch log processor configuration.
/// Use [`BatchConfigBuilder`] to configure your own instance of [`BatchConfig`].
#[derive(Debug)]
pub struct BatchConfig {
    /// The maximum queue size to buffer logs for delayed processing. If the
    /// queue gets full it drops the logs. The default value of is 2048.
    max_queue_size: usize,

    /// The delay interval in milliseconds between two consecutive processing
    /// of batches. The default value is 1 second.
    scheduled_delay: Duration,

    /// The maximum number of logs to process in a single batch. If there are
    /// more than one batch worth of logs then it processes multiple batches
    /// of logs one batch after the other without any delay. The default value
    /// is 512.
    max_export_batch_size: usize,

    /// The maximum duration to export a batch of data.
    max_export_timeout: Duration,
}

impl Default for BatchConfig {
    fn default() -> Self {
        BatchConfigBuilder::default().build()
    }
}

/// A builder for creating [`BatchConfig`] instances.
#[derive(Debug)]
pub struct BatchConfigBuilder {
    max_queue_size: usize,
    scheduled_delay: Duration,
    max_export_batch_size: usize,
    max_export_timeout: Duration,
}

impl Default for BatchConfigBuilder {
    /// Create a new [`BatchConfigBuilder`] initialized with default batch config values as per the specs.
    /// The values are overriden by environment variables if set.
    /// The supported environment variables are:
    /// * `OTEL_BLRP_MAX_QUEUE_SIZE`
    /// * `OTEL_BLRP_SCHEDULE_DELAY`
    /// * `OTEL_BLRP_MAX_EXPORT_BATCH_SIZE`
    /// * `OTEL_BLRP_EXPORT_TIMEOUT`
    fn default() -> Self {
        BatchConfigBuilder {
            max_queue_size: OTEL_BLRP_MAX_QUEUE_SIZE_DEFAULT,
            scheduled_delay: Duration::from_millis(OTEL_BLRP_SCHEDULE_DELAY_DEFAULT),
            max_export_batch_size: OTEL_BLRP_MAX_EXPORT_BATCH_SIZE_DEFAULT,
            max_export_timeout: Duration::from_millis(OTEL_BLRP_EXPORT_TIMEOUT_DEFAULT),
        }
        .init_from_env_vars()
    }
}

impl BatchConfigBuilder {
    /// Set max_queue_size for [`BatchConfigBuilder`].
    /// It's the maximum queue size to buffer logs for delayed processing.
    /// If the queue gets full it will drop the logs.
    /// The default value of is 2048.
    pub fn with_max_queue_size(mut self, max_queue_size: usize) -> Self {
        self.max_queue_size = max_queue_size;
        self
    }

    /// Set scheduled_delay for [`BatchConfigBuilder`].
    /// It's the delay interval in milliseconds between two consecutive processing of batches.
    /// The default value is 1000 milliseconds.
    pub fn with_scheduled_delay(mut self, scheduled_delay: Duration) -> Self {
        self.scheduled_delay = scheduled_delay;
        self
    }

    /// Set max_export_timeout for [`BatchConfigBuilder`].
    /// It's the maximum duration to export a batch of data.
    /// The default value is 30000 milliseconds.
    pub fn with_max_export_timeout(mut self, max_export_timeout: Duration) -> Self {
        self.max_export_timeout = max_export_timeout;
        self
    }

    /// Set max_export_batch_size for [`BatchConfigBuilder`].
    /// It's the maximum number of logs to process in a single batch. If there are
    /// more than one batch worth of logs then it processes multiple batches
    /// of logs one batch after the other without any delay.
    /// The default value is 512.
    pub fn with_max_export_batch_size(mut self, max_export_batch_size: usize) -> Self {
        self.max_export_batch_size = max_export_batch_size;
        self
    }

    /// Builds a `BatchConfig` enforcing the following invariants:
    /// * `max_export_batch_size` must be less than or equal to `max_queue_size`.
    pub fn build(self) -> BatchConfig {
        // max export batch size must be less or equal to max queue size.
        // we set max export batch size to max queue size if it's larger than max queue size.
        let max_export_batch_size = min(self.max_export_batch_size, self.max_queue_size);

        BatchConfig {
            max_queue_size: self.max_queue_size,
            scheduled_delay: self.scheduled_delay,
            max_export_timeout: self.max_export_timeout,
            max_export_batch_size,
        }
    }

    fn init_from_env_vars(mut self) -> Self {
        if let Some(max_queue_size) = env::var(OTEL_BLRP_MAX_QUEUE_SIZE)
            .ok()
            .and_then(|queue_size| usize::from_str(&queue_size).ok())
        {
            self.max_queue_size = max_queue_size;
        }

        if let Some(max_export_batch_size) = env::var(OTEL_BLRP_MAX_EXPORT_BATCH_SIZE)
            .ok()
            .and_then(|batch_size| usize::from_str(&batch_size).ok())
        {
            self.max_export_batch_size = max_export_batch_size;
        }

        if let Some(scheduled_delay) = env::var(OTEL_BLRP_SCHEDULE_DELAY)
            .ok()
            .and_then(|delay| u64::from_str(&delay).ok())
        {
            self.scheduled_delay = Duration::from_millis(scheduled_delay);
        }

        if let Some(max_export_timeout) = env::var(OTEL_BLRP_EXPORT_TIMEOUT)
            .ok()
            .and_then(|s| u64::from_str(&s).ok())
        {
            self.max_export_timeout = Duration::from_millis(max_export_timeout);
        }

        self
    }
}

/// A builder for creating [`BatchLogProcessor`] instances.
///
#[derive(Debug)]
pub struct BatchLogProcessorBuilder<E, R> {
    exporter: E,
    config: BatchConfig,
    runtime: R,
}

impl<E, R> BatchLogProcessorBuilder<E, R>
where
    E: LogExporter + 'static,
    R: RuntimeChannel,
{
    /// Set the BatchConfig for [`BatchLogProcessorBuilder`]
    pub fn with_batch_config(self, config: BatchConfig) -> Self {
        BatchLogProcessorBuilder { config, ..self }
    }

    /// Build a batch processor
    pub fn build(self) -> BatchLogProcessor<R> {
        BatchLogProcessor::new(self.exporter, self.config, self.runtime)
    }
}

/// Messages sent between application thread and batch log processor's work thread.
#[allow(clippy::large_enum_variant)]
#[derive(Debug)]
enum BatchMessage {
    /// Export logs, usually called when the log is emitted.
    ExportLog((LogRecord, InstrumentationScope)),
    /// Flush the current buffer to the backend, it can be triggered by
    /// pre configured interval or a call to `force_push` function.
    Flush(Option<oneshot::Sender<ExportResult>>),
    /// Shut down the worker thread, push all logs in buffer to the backend.
    Shutdown(oneshot::Sender<ExportResult>),
    /// Set the resource for the exporter.
    SetResource(Arc<Resource>),
}

#[cfg(all(test, feature = "testing", feature = "logs"))]
mod tests {
    use super::{
        BatchLogProcessor, OTEL_BLRP_EXPORT_TIMEOUT, OTEL_BLRP_MAX_EXPORT_BATCH_SIZE,
        OTEL_BLRP_MAX_QUEUE_SIZE, OTEL_BLRP_SCHEDULE_DELAY,
    };
    use crate::export::logs::{LogBatch, LogExporter};
    use crate::logs::LogRecord;
    use crate::logs::LogResult;
    use crate::testing::logs::InMemoryLogExporterBuilder;
    use crate::{
        logs::{
            log_processor::{
                OTEL_BLRP_EXPORT_TIMEOUT_DEFAULT, OTEL_BLRP_MAX_EXPORT_BATCH_SIZE_DEFAULT,
                OTEL_BLRP_MAX_QUEUE_SIZE_DEFAULT, OTEL_BLRP_SCHEDULE_DELAY_DEFAULT,
            },
            BatchConfig, BatchConfigBuilder, LogProcessor, LoggerProvider, SimpleLogProcessor,
        },
        runtime,
        testing::logs::InMemoryLogExporter,
        Resource,
    };
    use opentelemetry::logs::AnyValue;
    use opentelemetry::logs::LogRecord as _;
    use opentelemetry::logs::{Logger, LoggerProvider as _};
    use opentelemetry::KeyValue;
    use opentelemetry::{InstrumentationScope, Key};
    use std::sync::atomic::{AtomicUsize, Ordering};
    use std::sync::{Arc, Mutex};
    use std::time::Duration;

    #[derive(Debug, Clone)]
    struct MockLogExporter {
        resource: Arc<Mutex<Option<Resource>>>,
    }

    impl LogExporter for MockLogExporter {
<<<<<<< HEAD
        fn export<'a>(
            &'a mut self,
            _batch: &'a LogBatch<'a>,
        ) -> impl std::future::Future<Output = LogResult<()>> + Send + 'a {
            async { Ok(()) }
=======
        async fn export(&self, _batch: LogBatch<'_>) -> LogResult<()> {
            Ok(())
>>>>>>> 01561465
        }

        fn shutdown(&mut self) {}

        fn set_resource(&mut self, resource: &Resource) {
            self.resource
                .lock()
                .map(|mut res_opt| {
                    res_opt.replace(resource.clone());
                })
                .expect("mock log exporter shouldn't error when setting resource");
        }
    }

    // Implementation specific to the MockLogExporter, not part of the LogExporter trait
    impl MockLogExporter {
        fn get_resource(&self) -> Option<Resource> {
            (*self.resource).lock().unwrap().clone()
        }
    }

    #[test]
    fn test_default_const_values() {
        assert_eq!(OTEL_BLRP_SCHEDULE_DELAY, "OTEL_BLRP_SCHEDULE_DELAY");
        assert_eq!(OTEL_BLRP_SCHEDULE_DELAY_DEFAULT, 1_000);
        assert_eq!(OTEL_BLRP_EXPORT_TIMEOUT, "OTEL_BLRP_EXPORT_TIMEOUT");
        assert_eq!(OTEL_BLRP_EXPORT_TIMEOUT_DEFAULT, 30_000);
        assert_eq!(OTEL_BLRP_MAX_QUEUE_SIZE, "OTEL_BLRP_MAX_QUEUE_SIZE");
        assert_eq!(OTEL_BLRP_MAX_QUEUE_SIZE_DEFAULT, 2_048);
        assert_eq!(
            OTEL_BLRP_MAX_EXPORT_BATCH_SIZE,
            "OTEL_BLRP_MAX_EXPORT_BATCH_SIZE"
        );
        assert_eq!(OTEL_BLRP_MAX_EXPORT_BATCH_SIZE_DEFAULT, 512);
    }

    #[test]
    fn test_default_batch_config_adheres_to_specification() {
        // The following environment variables are expected to be unset so that their default values are used.
        let env_vars = vec![
            OTEL_BLRP_SCHEDULE_DELAY,
            OTEL_BLRP_EXPORT_TIMEOUT,
            OTEL_BLRP_MAX_QUEUE_SIZE,
            OTEL_BLRP_MAX_EXPORT_BATCH_SIZE,
        ];

        let config = temp_env::with_vars_unset(env_vars, BatchConfig::default);

        assert_eq!(
            config.scheduled_delay,
            Duration::from_millis(OTEL_BLRP_SCHEDULE_DELAY_DEFAULT)
        );
        assert_eq!(
            config.max_export_timeout,
            Duration::from_millis(OTEL_BLRP_EXPORT_TIMEOUT_DEFAULT)
        );
        assert_eq!(config.max_queue_size, OTEL_BLRP_MAX_QUEUE_SIZE_DEFAULT);
        assert_eq!(
            config.max_export_batch_size,
            OTEL_BLRP_MAX_EXPORT_BATCH_SIZE_DEFAULT
        );
    }

    #[test]
    fn test_batch_config_configurable_by_env_vars() {
        let env_vars = vec![
            (OTEL_BLRP_SCHEDULE_DELAY, Some("2000")),
            (OTEL_BLRP_EXPORT_TIMEOUT, Some("60000")),
            (OTEL_BLRP_MAX_QUEUE_SIZE, Some("4096")),
            (OTEL_BLRP_MAX_EXPORT_BATCH_SIZE, Some("1024")),
        ];

        let config = temp_env::with_vars(env_vars, BatchConfig::default);

        assert_eq!(config.scheduled_delay, Duration::from_millis(2000));
        assert_eq!(config.max_export_timeout, Duration::from_millis(60000));
        assert_eq!(config.max_queue_size, 4096);
        assert_eq!(config.max_export_batch_size, 1024);
    }

    #[test]
    fn test_batch_config_max_export_batch_size_validation() {
        let env_vars = vec![
            (OTEL_BLRP_MAX_QUEUE_SIZE, Some("256")),
            (OTEL_BLRP_MAX_EXPORT_BATCH_SIZE, Some("1024")),
        ];

        let config = temp_env::with_vars(env_vars, BatchConfig::default);

        assert_eq!(config.max_queue_size, 256);
        assert_eq!(config.max_export_batch_size, 256);
        assert_eq!(
            config.scheduled_delay,
            Duration::from_millis(OTEL_BLRP_SCHEDULE_DELAY_DEFAULT)
        );
        assert_eq!(
            config.max_export_timeout,
            Duration::from_millis(OTEL_BLRP_EXPORT_TIMEOUT_DEFAULT)
        );
    }

    #[test]
    fn test_batch_config_with_fields() {
        let batch = BatchConfigBuilder::default()
            .with_max_export_batch_size(1)
            .with_scheduled_delay(Duration::from_millis(2))
            .with_max_export_timeout(Duration::from_millis(3))
            .with_max_queue_size(4)
            .build();

        assert_eq!(batch.max_export_batch_size, 1);
        assert_eq!(batch.scheduled_delay, Duration::from_millis(2));
        assert_eq!(batch.max_export_timeout, Duration::from_millis(3));
        assert_eq!(batch.max_queue_size, 4);
    }

    #[test]
    fn test_build_batch_log_processor_builder() {
        let mut env_vars = vec![
            (OTEL_BLRP_MAX_EXPORT_BATCH_SIZE, Some("500")),
            (OTEL_BLRP_SCHEDULE_DELAY, Some("I am not number")),
            (OTEL_BLRP_EXPORT_TIMEOUT, Some("2046")),
        ];
        temp_env::with_vars(env_vars.clone(), || {
            let builder =
                BatchLogProcessor::builder(InMemoryLogExporter::default(), runtime::Tokio);

            assert_eq!(builder.config.max_export_batch_size, 500);
            assert_eq!(
                builder.config.scheduled_delay,
                Duration::from_millis(OTEL_BLRP_SCHEDULE_DELAY_DEFAULT)
            );
            assert_eq!(
                builder.config.max_queue_size,
                OTEL_BLRP_MAX_QUEUE_SIZE_DEFAULT
            );
            assert_eq!(
                builder.config.max_export_timeout,
                Duration::from_millis(2046)
            );
        });

        env_vars.push((OTEL_BLRP_MAX_QUEUE_SIZE, Some("120")));

        temp_env::with_vars(env_vars, || {
            let builder =
                BatchLogProcessor::builder(InMemoryLogExporter::default(), runtime::Tokio);
            assert_eq!(builder.config.max_export_batch_size, 120);
            assert_eq!(builder.config.max_queue_size, 120);
        });
    }

    #[test]
    fn test_build_batch_log_processor_builder_with_custom_config() {
        let expected = BatchConfigBuilder::default()
            .with_max_export_batch_size(1)
            .with_scheduled_delay(Duration::from_millis(2))
            .with_max_export_timeout(Duration::from_millis(3))
            .with_max_queue_size(4)
            .build();

        let builder = BatchLogProcessor::builder(InMemoryLogExporter::default(), runtime::Tokio)
            .with_batch_config(expected);

        let actual = &builder.config;
        assert_eq!(actual.max_export_batch_size, 1);
        assert_eq!(actual.scheduled_delay, Duration::from_millis(2));
        assert_eq!(actual.max_export_timeout, Duration::from_millis(3));
        assert_eq!(actual.max_queue_size, 4);
    }

    #[test]
    fn test_set_resource_simple_processor() {
        let exporter = MockLogExporter {
            resource: Arc::new(Mutex::new(None)),
        };
        let processor = SimpleLogProcessor::new(exporter.clone());
        let _ = LoggerProvider::builder()
            .with_log_processor(processor)
            .with_resource(Resource::new(vec![
                KeyValue::new("k1", "v1"),
                KeyValue::new("k2", "v3"),
                KeyValue::new("k3", "v3"),
                KeyValue::new("k4", "v4"),
                KeyValue::new("k5", "v5"),
            ]))
            .build();
        assert_eq!(exporter.get_resource().unwrap().into_iter().count(), 5);
    }

    #[tokio::test(flavor = "multi_thread", worker_threads = 1)]
    async fn test_set_resource_batch_processor() {
        let exporter = MockLogExporter {
            resource: Arc::new(Mutex::new(None)),
        };
        let processor =
            BatchLogProcessor::new(exporter.clone(), BatchConfig::default(), runtime::Tokio);
        let provider = LoggerProvider::builder()
            .with_log_processor(processor)
            .with_resource(Resource::new(vec![
                KeyValue::new("k1", "v1"),
                KeyValue::new("k2", "v3"),
                KeyValue::new("k3", "v3"),
                KeyValue::new("k4", "v4"),
                KeyValue::new("k5", "v5"),
            ]))
            .build();
        tokio::time::sleep(Duration::from_secs(2)).await; // set resource in batch span processor is not blocking. Should we make it blocking?
        assert_eq!(exporter.get_resource().unwrap().into_iter().count(), 5);
        let _ = provider.shutdown();
    }

    #[tokio::test(flavor = "multi_thread")]
    async fn test_batch_shutdown() {
        // assert we will receive an error
        // setup
        let exporter = InMemoryLogExporterBuilder::default()
            .keep_records_on_shutdown()
            .build();
        let processor =
            BatchLogProcessor::new(exporter.clone(), BatchConfig::default(), runtime::Tokio);

        let mut record = LogRecord::default();
        let instrumentation = InstrumentationScope::default();

        processor.emit(&mut record, &instrumentation);
        processor.force_flush().unwrap();
        processor.shutdown().unwrap();
        // todo: expect to see errors here. How should we assert this?
        processor.emit(&mut record, &instrumentation);
        assert_eq!(1, exporter.get_emitted_logs().unwrap().len())
    }

    #[test]
    fn test_simple_shutdown() {
        let exporter = InMemoryLogExporterBuilder::default()
            .keep_records_on_shutdown()
            .build();
        let processor = SimpleLogProcessor::new(exporter.clone());

        let mut record: LogRecord = Default::default();
        let instrumentation: InstrumentationScope = Default::default();

        processor.emit(&mut record, &instrumentation);

        processor.shutdown().unwrap();

        let is_shutdown = processor
            .is_shutdown
            .load(std::sync::atomic::Ordering::Relaxed);
        assert!(is_shutdown);

        processor.emit(&mut record, &instrumentation);

        assert_eq!(1, exporter.get_emitted_logs().unwrap().len())
    }

    #[tokio::test(flavor = "current_thread")]
    #[ignore = "See issue https://github.com/open-telemetry/opentelemetry-rust/issues/1968"]
    async fn test_batch_log_processor_shutdown_with_async_runtime_current_flavor_multi_thread() {
        let exporter = InMemoryLogExporterBuilder::default().build();
        let processor =
            BatchLogProcessor::new(exporter.clone(), BatchConfig::default(), runtime::Tokio);

        //
        // deadloack happens in shutdown with tokio current_thread runtime
        //
        processor.shutdown().unwrap();
    }

    #[tokio::test(flavor = "current_thread")]
    async fn test_batch_log_processor_shutdown_with_async_runtime_current_flavor_current_thread() {
        let exporter = InMemoryLogExporterBuilder::default().build();
        let processor = BatchLogProcessor::new(
            exporter.clone(),
            BatchConfig::default(),
            runtime::TokioCurrentThread,
        );

        processor.shutdown().unwrap();
    }

    #[tokio::test(flavor = "multi_thread")]
    async fn test_batch_log_processor_shutdown_with_async_runtime_multi_flavor_multi_thread() {
        let exporter = InMemoryLogExporterBuilder::default().build();
        let processor =
            BatchLogProcessor::new(exporter.clone(), BatchConfig::default(), runtime::Tokio);

        processor.shutdown().unwrap();
    }

    #[tokio::test(flavor = "multi_thread")]
    async fn test_batch_log_processor_shutdown_with_async_runtime_multi_flavor_current_thread() {
        let exporter = InMemoryLogExporterBuilder::default().build();
        let processor = BatchLogProcessor::new(
            exporter.clone(),
            BatchConfig::default(),
            runtime::TokioCurrentThread,
        );

        processor.shutdown().unwrap();
    }

    #[derive(Debug)]
    struct FirstProcessor {
        pub(crate) logs: Arc<Mutex<Vec<(LogRecord, InstrumentationScope)>>>,
    }

    impl LogProcessor for FirstProcessor {
        fn emit(&self, record: &mut LogRecord, instrumentation: &InstrumentationScope) {
            // add attribute
            record.add_attribute(
                Key::from_static_str("processed_by"),
                AnyValue::String("FirstProcessor".into()),
            );
            // update body
            record.body = Some("Updated by FirstProcessor".into());

            self.logs
                .lock()
                .unwrap()
                .push((record.clone(), instrumentation.clone())); //clone as the LogProcessor is storing the data.
        }

        fn force_flush(&self) -> LogResult<()> {
            Ok(())
        }

        fn shutdown(&self) -> LogResult<()> {
            Ok(())
        }
    }

    #[derive(Debug)]
    struct SecondProcessor {
        pub(crate) logs: Arc<Mutex<Vec<(LogRecord, InstrumentationScope)>>>,
    }

    impl LogProcessor for SecondProcessor {
        fn emit(&self, record: &mut LogRecord, instrumentation: &InstrumentationScope) {
            assert!(record.attributes_contains(
                &Key::from_static_str("processed_by"),
                &AnyValue::String("FirstProcessor".into())
            ));
            assert!(
                record.body.clone().unwrap()
                    == AnyValue::String("Updated by FirstProcessor".into())
            );
            self.logs
                .lock()
                .unwrap()
                .push((record.clone(), instrumentation.clone()));
        }

        fn force_flush(&self) -> LogResult<()> {
            Ok(())
        }

        fn shutdown(&self) -> LogResult<()> {
            Ok(())
        }
    }
    #[test]
    fn test_log_data_modification_by_multiple_processors() {
        let first_processor_logs = Arc::new(Mutex::new(Vec::new()));
        let second_processor_logs = Arc::new(Mutex::new(Vec::new()));

        let first_processor = FirstProcessor {
            logs: Arc::clone(&first_processor_logs),
        };
        let second_processor = SecondProcessor {
            logs: Arc::clone(&second_processor_logs),
        };

        let logger_provider = LoggerProvider::builder()
            .with_log_processor(first_processor)
            .with_log_processor(second_processor)
            .build();

        let logger = logger_provider.logger("test-logger");
        let mut log_record = logger.create_log_record();
        log_record.body = Some(AnyValue::String("Test log".into()));

        logger.emit(log_record);

        assert_eq!(first_processor_logs.lock().unwrap().len(), 1);
        assert_eq!(second_processor_logs.lock().unwrap().len(), 1);

        let first_log = &first_processor_logs.lock().unwrap()[0];
        let second_log = &second_processor_logs.lock().unwrap()[0];

        assert!(first_log.0.attributes_contains(
            &Key::from_static_str("processed_by"),
            &AnyValue::String("FirstProcessor".into())
        ));
        assert!(second_log.0.attributes_contains(
            &Key::from_static_str("processed_by"),
            &AnyValue::String("FirstProcessor".into())
        ));

        assert!(
            first_log.0.body.clone().unwrap()
                == AnyValue::String("Updated by FirstProcessor".into())
        );
        assert!(
            second_log.0.body.clone().unwrap()
                == AnyValue::String("Updated by FirstProcessor".into())
        );
    }

    #[test]
    fn test_simple_processor_sync_exporter_without_runtime() {
        let exporter = InMemoryLogExporterBuilder::default().build();
        let processor = SimpleLogProcessor::new(exporter.clone());

        let mut record: LogRecord = Default::default();
        let instrumentation: InstrumentationScope = Default::default();

        processor.emit(&mut record, &instrumentation);

        assert_eq!(exporter.get_emitted_logs().unwrap().len(), 1);
    }

    #[tokio::test(flavor = "multi_thread", worker_threads = 1)]
    async fn test_simple_processor_sync_exporter_with_runtime() {
        let exporter = InMemoryLogExporterBuilder::default().build();
        let processor = SimpleLogProcessor::new(exporter.clone());

        let mut record: LogRecord = Default::default();
        let instrumentation: InstrumentationScope = Default::default();

        processor.emit(&mut record, &instrumentation);

        assert_eq!(exporter.get_emitted_logs().unwrap().len(), 1);
    }

    #[tokio::test(flavor = "multi_thread")]
    async fn test_simple_processor_sync_exporter_with_multi_thread_runtime() {
        let exporter = InMemoryLogExporterBuilder::default().build();
        let processor = Arc::new(SimpleLogProcessor::new(exporter.clone()));

        let mut handles = vec![];
        for _ in 0..10 {
            let processor_clone = Arc::clone(&processor);
            let handle = tokio::spawn(async move {
                let mut record: LogRecord = Default::default();
                let instrumentation: InstrumentationScope = Default::default();
                processor_clone.emit(&mut record, &instrumentation);
            });
            handles.push(handle);
        }

        for handle in handles {
            handle.await.unwrap();
        }

        assert_eq!(exporter.get_emitted_logs().unwrap().len(), 10);
    }

    #[tokio::test(flavor = "current_thread")]
    async fn test_simple_processor_sync_exporter_with_current_thread_runtime() {
        let exporter = InMemoryLogExporterBuilder::default().build();
        let processor = SimpleLogProcessor::new(exporter.clone());

        let mut record: LogRecord = Default::default();
        let instrumentation: InstrumentationScope = Default::default();

        processor.emit(&mut record, &instrumentation);

        assert_eq!(exporter.get_emitted_logs().unwrap().len(), 1);
    }

    #[derive(Debug, Clone)]
    struct LogExporterThatRequiresTokio {
        export_count: Arc<AtomicUsize>,
    }

    impl LogExporterThatRequiresTokio {
        /// Creates a new instance of `LogExporterThatRequiresTokio`.
        fn new() -> Self {
            LogExporterThatRequiresTokio {
                export_count: Arc::new(AtomicUsize::new(0)),
            }
        }

        /// Returns the number of logs stored in the exporter.
        fn len(&self) -> usize {
            self.export_count.load(Ordering::Acquire)
        }
    }

    impl LogExporter for LogExporterThatRequiresTokio {
<<<<<<< HEAD
        fn export<'a>(
            &'a mut self,
            batch: &'a LogBatch<'a>,
        ) -> impl std::future::Future<Output = LogResult<()>> + Send + 'a {
=======
        async fn export(&self, batch: LogBatch<'_>) -> LogResult<()> {
>>>>>>> 01561465
            // Simulate minimal dependency on tokio by sleeping asynchronously for a short duration
            async move {
                tokio::time::sleep(Duration::from_millis(50)).await;

                for _ in batch.iter() {
                    self.export_count.fetch_add(1, Ordering::Acquire);
                }
                Ok(())
            }
        }
    }

    #[test]
    fn test_simple_processor_async_exporter_without_runtime() {
        // Use `catch_unwind` to catch the panic caused by missing Tokio runtime
        let result = std::panic::catch_unwind(|| {
            let exporter = LogExporterThatRequiresTokio::new();
            let processor = SimpleLogProcessor::new(exporter.clone());

            let mut record: LogRecord = Default::default();
            let instrumentation: InstrumentationScope = Default::default();

            // This will panic because an tokio async operation within exporter without a runtime.
            processor.emit(&mut record, &instrumentation);
        });

        // Verify that the panic occurred and check the panic message for the absence of a Tokio runtime
        assert!(
            result.is_err(),
            "The test should fail due to missing Tokio runtime, but it did not."
        );
        let panic_payload = result.unwrap_err();
        let panic_message = panic_payload
            .downcast_ref::<String>()
            .map(|s| s.as_str())
            .or_else(|| panic_payload.downcast_ref::<&str>().copied())
            .unwrap_or("No panic message");

        assert!(
            panic_message.contains("no reactor running")
                || panic_message.contains("must be called from the context of a Tokio 1.x runtime"),
            "Expected panic message about missing Tokio runtime, but got: {}",
            panic_message
        );
    }

    #[tokio::test(flavor = "multi_thread", worker_threads = 4)]
    #[ignore]
    // This test demonstrates a potential deadlock scenario in a multi-threaded Tokio runtime.
    // It spawns Tokio tasks equal to the number of runtime worker threads (4) to emit log events.
    // Each task attempts to acquire a mutex on the exporter in `SimpleLogProcessor::emit`.
    // Only one task obtains the lock, while the others are blocked, waiting for its release.
    //
    // The task holding the lock invokes the LogExporterThatRequiresTokio, which performs an
    // asynchronous operation (e.g., network I/O simulated by `tokio::sleep`). This operation
    // requires yielding control back to the Tokio runtime to make progress.
    //
    // However, all worker threads are occupied:
    // - One thread is executing the async exporter operation
    // - Three threads are blocked waiting for the mutex
    //
    // This leads to a deadlock as there are no available threads to drive the async operation
    // to completion, preventing the mutex from being released. Consequently, neither the blocked
    // tasks nor the exporter can proceed.
    async fn test_simple_processor_async_exporter_with_all_runtime_worker_threads_blocked() {
        let exporter = LogExporterThatRequiresTokio::new();
        let processor = Arc::new(SimpleLogProcessor::new(exporter.clone()));

        let concurrent_emit = 4; // number of worker threads

        let mut handles = vec![];
        // try send `concurrent_emit` events concurrently
        for _ in 0..concurrent_emit {
            let processor_clone = Arc::clone(&processor);
            let handle = tokio::spawn(async move {
                let mut record: LogRecord = Default::default();
                let instrumentation: InstrumentationScope = Default::default();
                processor_clone.emit(&mut record, &instrumentation);
            });
            handles.push(handle);
        }

        // below code won't get executed
        for handle in handles {
            handle.await.unwrap();
        }
        assert_eq!(exporter.len(), concurrent_emit);
    }

    #[tokio::test(flavor = "multi_thread", worker_threads = 1)]
    // This test uses a multi-threaded runtime setup with a single worker thread. Note that even
    // though only one worker thread is created, it is distinct from the main thread. The processor
    // emits a log event, and the exporter performs an async operation that requires the runtime.
    // The single worker thread handles this operation without deadlocking, as long as no other
    // tasks occupy the runtime.
    async fn test_simple_processor_async_exporter_with_runtime() {
        let exporter = LogExporterThatRequiresTokio::new();
        let processor = SimpleLogProcessor::new(exporter.clone());

        let mut record: LogRecord = Default::default();
        let instrumentation: InstrumentationScope = Default::default();

        processor.emit(&mut record, &instrumentation);

        assert_eq!(exporter.len(), 1);
    }

    #[tokio::test(flavor = "multi_thread")]
    // This test uses a multi-threaded runtime setup with the default number of worker threads.
    // The processor emits a log event, and the exporter, which requires the runtime for its async
    // operations, can access one of the available worker threads to complete its task. As there
    // are multiple threads, the exporter can proceed without blocking other tasks, ensuring the
    // test completes successfully.
    async fn test_simple_processor_async_exporter_with_multi_thread_runtime() {
        let exporter = LogExporterThatRequiresTokio::new();

        let processor = SimpleLogProcessor::new(exporter.clone());

        let mut record: LogRecord = Default::default();
        let instrumentation: InstrumentationScope = Default::default();

        processor.emit(&mut record, &instrumentation);

        assert_eq!(exporter.len(), 1);
    }

    #[tokio::test(flavor = "current_thread")]
    #[ignore]
    // This test uses a current-thread runtime, where all operations run on the main thread.
    // The processor emits a log event while the runtime is blocked using `futures::block_on`
    // to complete the export operation. The exporter, which performs an async operation and
    // requires the runtime, cannot progress because the main thread is already blocked.
    // This results in a deadlock, as the runtime cannot move forward.
    async fn test_simple_processor_async_exporter_with_current_thread_runtime() {
        let exporter = LogExporterThatRequiresTokio::new();

        let processor = SimpleLogProcessor::new(exporter.clone());

        let mut record: LogRecord = Default::default();
        let instrumentation: InstrumentationScope = Default::default();

        processor.emit(&mut record, &instrumentation);

        assert_eq!(exporter.len(), 1);
    }
}<|MERGE_RESOLUTION|>--- conflicted
+++ resolved
@@ -568,16 +568,11 @@
     }
 
     impl LogExporter for MockLogExporter {
-<<<<<<< HEAD
         fn export<'a>(
-            &'a mut self,
+            &'a self,
             _batch: &'a LogBatch<'a>,
         ) -> impl std::future::Future<Output = LogResult<()>> + Send + 'a {
             async { Ok(()) }
-=======
-        async fn export(&self, _batch: LogBatch<'_>) -> LogResult<()> {
-            Ok(())
->>>>>>> 01561465
         }
 
         fn shutdown(&mut self) {}
@@ -1070,14 +1065,10 @@
     }
 
     impl LogExporter for LogExporterThatRequiresTokio {
-<<<<<<< HEAD
         fn export<'a>(
-            &'a mut self,
+            &'a self,
             batch: &'a LogBatch<'a>,
         ) -> impl std::future::Future<Output = LogResult<()>> + Send + 'a {
-=======
-        async fn export(&self, batch: LogBatch<'_>) -> LogResult<()> {
->>>>>>> 01561465
             // Simulate minimal dependency on tokio by sleeping asynchronously for a short duration
             async move {
                 tokio::time::sleep(Duration::from_millis(50)).await;
