//! # OpenTelemetry Log Processor Interface
//!
//! The `LogProcessor` interface provides hooks for log record processing and
//! exporting. Log processors receive `LogRecord`s emitted by the SDK's
//! `Logger` and determine how these records are handled.
//!
//! Built-in log processors are responsible for converting logs to exportable
//! representations and passing them to configured exporters. They can be
//! registered directly with a `LoggerProvider`.
//!
//! ## Types of Log Processors
//!
//! - **SimpleLogProcessor**: Forwards log records to the exporter immediately
//!   after they are emitted. This processor is **synchronous** and is designed
//!   for debugging or testing purposes. It is **not suitable for production**
//!   environments due to its lack of batching, performance optimizations, or support
//!   for high-throughput scenarios.
//!
//! - **BatchLogProcessor**: Buffers log records and sends them to the exporter
//!   in batches. This processor is designed for **production use** in high-throughput
//!   applications and reduces the overhead of frequent exports by using a background
//!   thread for batch processing.
//!
//! ## Diagram
//!
//! ```ascii
//!   +-----+---------------+   +-----------------------+   +-------------------+
//!   |     |               |   |                       |   |                   |
//!   | SDK | Logger.emit() +---> (Simple)LogProcessor  +--->  LogExporter      |
//!   |     |               |   | (Batch)LogProcessor   +--->  (OTLPExporter)   |
//!   +-----+---------------+   +-----------------------+   +-------------------+
//! ```

use crate::{
    logs::{ExportResult, LogBatch, LogError, LogExporter, LogRecord, LogResult},
    Resource,
};
use std::sync::mpsc::{self, RecvTimeoutError, SyncSender};

#[cfg(feature = "spec_unstable_logs_enabled")]
use opentelemetry::logs::Severity;
use opentelemetry::{otel_debug, otel_error, otel_info, otel_warn, InstrumentationScope};

use std::sync::atomic::{AtomicBool, AtomicUsize, Ordering};
use std::{cmp::min, env, sync::Mutex};
use std::{
    fmt::{self, Debug, Formatter},
    str::FromStr,
    sync::Arc,
    thread,
    time::Duration,
    time::Instant,
};

/// Delay interval between two consecutive exports.
pub(crate) const OTEL_BLRP_SCHEDULE_DELAY: &str = "OTEL_BLRP_SCHEDULE_DELAY";
/// Default delay interval between two consecutive exports.
pub(crate) const OTEL_BLRP_SCHEDULE_DELAY_DEFAULT: u64 = 1_000;
/// Maximum allowed time to export data.
pub(crate) const OTEL_BLRP_EXPORT_TIMEOUT: &str = "OTEL_BLRP_EXPORT_TIMEOUT";
/// Default maximum allowed time to export data.
pub(crate) const OTEL_BLRP_EXPORT_TIMEOUT_DEFAULT: u64 = 30_000;
/// Maximum queue size.
pub(crate) const OTEL_BLRP_MAX_QUEUE_SIZE: &str = "OTEL_BLRP_MAX_QUEUE_SIZE";
/// Default maximum queue size.
pub(crate) const OTEL_BLRP_MAX_QUEUE_SIZE_DEFAULT: usize = 2_048;
/// Maximum batch size, must be less than or equal to OTEL_BLRP_MAX_QUEUE_SIZE.
pub(crate) const OTEL_BLRP_MAX_EXPORT_BATCH_SIZE: &str = "OTEL_BLRP_MAX_EXPORT_BATCH_SIZE";
/// Default maximum batch size.
pub(crate) const OTEL_BLRP_MAX_EXPORT_BATCH_SIZE_DEFAULT: usize = 512;

/// The interface for plugging into a [`Logger`].
///
/// [`Logger`]: crate::logs::Logger
pub trait LogProcessor: Send + Sync + Debug {
    /// Called when a log record is ready to processed and exported.
    ///
    /// This method receives a mutable reference to `LogRecord`. If the processor
    /// needs to handle the export asynchronously, it should clone the data to
    /// ensure it can be safely processed without lifetime issues. Any changes
    /// made to the log data in this method will be reflected in the next log
    /// processor in the chain.
    ///
    /// # Parameters
    /// - `record`: A mutable reference to `LogRecord` representing the log record.
    /// - `instrumentation`: The instrumentation scope associated with the log record.
    fn emit(&self, data: &mut LogRecord, instrumentation: &InstrumentationScope);
    /// Force the logs lying in the cache to be exported.
    fn force_flush(&self) -> LogResult<()>;
    /// Shuts down the processor.
    /// After shutdown returns the log processor should stop processing any logs.
    /// It's up to the implementation on when to drop the LogProcessor.
    fn shutdown(&self) -> LogResult<()>;
    #[cfg(feature = "spec_unstable_logs_enabled")]
    /// Check if logging is enabled
    fn event_enabled(&self, _level: Severity, _target: &str, _name: &str) -> bool {
        // By default, all logs are enabled
        true
    }

    /// Set the resource for the log processor.
    fn set_resource(&self, _resource: &Resource) {}
}

/// A [`LogProcessor`] designed for testing and debugging purpose, that immediately
/// exports log records as they are emitted. Log records are exported synchronously
/// in the same thread that emits the log record.
/// When using this processor with the OTLP Exporter, the following exporter
/// features are supported:
/// - `grpc-tonic`: This requires LoggerProvider to be created within a tokio
///   runtime. Logs can be emitted from any thread, including tokio runtime
///   threads.
/// - `reqwest-blocking-client`: LoggerProvider may be created anywhere, but
///   logs must be emitted from a non-tokio runtime thread.
/// - `reqwest-client`: LoggerProvider may be created anywhere, but logs must be
///   emitted from a tokio runtime thread.
///
/// ## Example
///
/// ### Using a SimpleLogProcessor
///
/// ```rust
/// use opentelemetry_sdk::logs::{SimpleLogProcessor, LoggerProvider, LogExporter};
/// use opentelemetry::global;
/// use opentelemetry_sdk::logs::InMemoryLogExporter;
///
/// let exporter = InMemoryLogExporter::default(); // Replace with an actual exporter
/// let provider = LoggerProvider::builder()
///     .with_simple_exporter(exporter)
///     .build();
///
/// ```
#[derive(Debug)]
pub struct SimpleLogProcessor<T: LogExporter> {
    exporter: Mutex<T>,
    is_shutdown: AtomicBool,
}

impl<T: LogExporter> SimpleLogProcessor<T> {
    pub(crate) fn new(exporter: T) -> Self {
        SimpleLogProcessor {
            exporter: Mutex::new(exporter),
            is_shutdown: AtomicBool::new(false),
        }
    }
}

impl<T: LogExporter> LogProcessor for SimpleLogProcessor<T> {
    fn emit(&self, record: &mut LogRecord, instrumentation: &InstrumentationScope) {
        // noop after shutdown
        if self.is_shutdown.load(std::sync::atomic::Ordering::Relaxed) {
            // this is a warning, as the user is trying to log after the processor has been shutdown
            otel_warn!(
                name: "SimpleLogProcessor.Emit.ProcessorShutdown",
            );
            return;
        }

        let result = self
            .exporter
            .lock()
            .map_err(|_| LogError::MutexPoisoned("SimpleLogProcessor".into()))
            .and_then(|exporter| {
                let log_tuple = &[(record as &LogRecord, instrumentation)];
                futures_executor::block_on(exporter.export(LogBatch::new(log_tuple)))
            });
        // Handle errors with specific static names
        match result {
            Err(LogError::MutexPoisoned(_)) => {
                // logging as debug as this is not a user error
                otel_debug!(
                    name: "SimpleLogProcessor.Emit.MutexPoisoning",
                );
            }
            Err(err) => {
                otel_error!(
                    name: "SimpleLogProcessor.Emit.ExportError",
                    error = format!("{}",err)
                );
            }
            _ => {}
        }
    }

    fn force_flush(&self) -> LogResult<()> {
        Ok(())
    }

    fn shutdown(&self) -> LogResult<()> {
        self.is_shutdown
            .store(true, std::sync::atomic::Ordering::Relaxed);
        if let Ok(mut exporter) = self.exporter.lock() {
            exporter.shutdown();
            Ok(())
        } else {
            Err(LogError::MutexPoisoned("SimpleLogProcessor".into()))
        }
    }

    fn set_resource(&self, resource: &Resource) {
        if let Ok(mut exporter) = self.exporter.lock() {
            exporter.set_resource(resource);
        }
    }
}

/// Messages sent between application thread and batch log processor's work thread.
#[allow(clippy::large_enum_variant)]
#[derive(Debug)]
enum BatchMessage {
    /// This is ONLY sent when the number of logs records in the data channel has reached `max_export_batch_size`.
    ExportLog(Arc<AtomicBool>),
    /// ForceFlush flushes the current buffer to the exporter.
    ForceFlush(mpsc::SyncSender<ExportResult>),
    /// Shut down the worker thread, push all logs in buffer to the exporter.
    Shutdown(mpsc::SyncSender<ExportResult>),
    /// Set the resource for the exporter.
    SetResource(Arc<Resource>),
}

<<<<<<< HEAD
/// A [`LogProcessor`] that buffers log records and reports
/// them at a pre-configured interval from a dedicated background thread.
// **Memory Management in BatchLogProcessor**
//
// The `BatchLogProcessor` manages memory through the following stages of log processing:
//
// 1. **Record Ingestion**:
//    - Each `LogRecord` is **cloned** upon entering the processor.
//    - `LogRecordAttributes` utilize a hybrid memory model:
//      - Attributes up to `PREALLOCATED_ATTRIBUTE_CAPACITY` are **stack-allocated**.
//      - Exceeding attributes trigger **heap allocation** in a dynamically growing vector.
//    - The `LogRecord` and its associated `InstrumentationScope` are **boxed together**
//      to allocate them on the heap before entering the queue. Which means:
//      - The entire `LogRecord` object, including its stack-allocated inline attributes, is moved to the heap.
//      - Any overflow attributes already on the heap remain unaffected.
//
// 2. **Queue Management**:
//    - Uses a **bounded synchronous channel** (`sync_channel`) with a maximum size defined by `max_queue_size`.
//    - Each queued item is a **heap-allocated** `Box<(LogRecord, InstrumentationScope)>`.
//    - When the queue is full:
//      - Records are **dropped** (counted but not stored).
//      - A warning is logged the first time this occurs.
//
// 3. **Worker Thread Storage**:
//    - The worker thread maintains a pre-allocated `Vec` of boxed record pairs:
//      - The vector’s capacity is fixed at `max_export_batch_size`.
//    - Records are **moved** (not cloned) from the queue to the vector for processing.
//
// 4. **Export Process**:
//    - A temporary `Vec` is created during the export process to hold ownership of the boxed records:
//        - The contents of the worker thread's buffer (`Vec<Box<(LogRecord, InstrumentationScope)>>`)
//          are moved into this temporary vector using `logs.split_off(0)`.
//        - Ownership of the boxed records is transferred to the new vector, ensuring efficient
//          memory usage without additional cloning.
//    - The temporary vector is then used to construct references passed to the exporter via `LogBatch`.
//        - The exporter's `export()` method receives references to the log records and `InstrumentationScope`
//          contained in `LogBatch`.
//        - If the exporter requires retaining the log records (e.g., for retries or asynchronous
//          operations), it must **clone** the records inside the `export()` implementation.
//    - After successful export:
//        - The original boxed records are dropped, releasing heap memory.
//    - Export is triggered in the following scenarios:
//        - When the batch size reaches `max_export_batch_size`.
//        - When the scheduled delay timer expires.
//        - When `force_flush` is called.
//        - During processor shutdown.
//
/// 5. **Memory Limits**:
///    - **Worst-Case Memory Usage**:
///      - **Queue Memory** = `max_queue_size * size of boxed (LogRecord + InstrumentationScope)`.
///      - **Batch Memory** = `max_export_batch_size * size of boxed (LogRecord + InstrumentationScope)`.
///    - **Total Maximum Memory:**
///      - When both the queue and batch vector are full:
///        ```
///        (max_queue_size + max_export_batch_size) * size of boxed (LogRecord + InstrumentationScope)
///        ```
///    - The temporary vector used during export only holds references to records,
///      so it does not contribute additional significant memory allocation.
//
// 6. **Key Notes on Memory Behavior**:
//    - Boxing a `LogRecord` and `InstrumentationScope` moves the record to the heap,
//      including stack-allocated attributes.
//    - During the export process, ownership of the boxed records is transferred
//      to a temporary vector created by `logs.split_off(0)`.
//    - This temporary vector is then used to construct references passed to the exporter.
//    - No additional cloning or copying occurs during the export process, minimizing
//      memory overhead while ensuring efficient handling of log records.
//
=======
type LogsData = Box<(LogRecord, InstrumentationScope)>;

/// The `BatchLogProcessor` collects finished logs in a buffer and exports them
/// in batches to the configured `LogExporter`. This processor is ideal for
/// high-throughput environments, as it minimizes the overhead of exporting logs
/// individually. It uses a **dedicated background thread** to manage and export logs
/// asynchronously, ensuring that the application's main execution flow is not blocked.
///
/// - This processor supports the following configurations:
///     - **Queue size**: Maximum number of log records that can be buffered.
///     - **Batch size**: Maximum number of log records to include in a single export.
///     - **Export timeout**: Maximum duration allowed for an export operation.
///     - **Scheduled delay**: Frequency at which the batch is exported.
///
/// When using this processor with the OTLP Exporter, the following exporter
/// features are supported:
/// - `grpc-tonic`: This requires `MeterProvider` to be created within a tokio
///   runtime.
/// - `reqwest-blocking-client`: Works with a regular `main` or `tokio::main`.
///
/// In other words, other clients like `reqwest` and `hyper` are not supported.
///
/// ### Using a BatchLogProcessor:
///
/// ```rust
/// use opentelemetry_sdk::logs::{BatchLogProcessor, BatchConfigBuilder, LoggerProvider};
/// use opentelemetry::global;
/// use std::time::Duration;
/// use opentelemetry_sdk::logs::InMemoryLogExporter;
///
/// let exporter = InMemoryLogExporter::default(); // Replace with an actual exporter
/// let processor = BatchLogProcessor::builder(exporter)
///     .with_batch_config(
///         BatchConfigBuilder::default()
///             .with_max_queue_size(2048)
///             .with_max_export_batch_size(512)
///             .with_scheduled_delay(Duration::from_secs(5))
///             .with_max_export_timeout(Duration::from_secs(30))
///             .build(),
///     )
///     .build();
///
/// let provider = LoggerProvider::builder()
///     .with_log_processor(processor)
///     .build();
///
>>>>>>> 18834f53
pub struct BatchLogProcessor {
    logs_sender: SyncSender<LogsData>, // Data channel to store log records and instrumentation scopes
    message_sender: SyncSender<BatchMessage>, // Control channel to store control messages for the worker thread
    handle: Mutex<Option<thread::JoinHandle<()>>>,
    forceflush_timeout: Duration,
    shutdown_timeout: Duration,
    is_shutdown: AtomicBool,
    export_log_message_sent: Arc<AtomicBool>,
    current_batch_size: Arc<AtomicUsize>,
    max_export_batch_size: usize,

    // Track dropped logs - we'll log this at shutdown
    dropped_logs_count: AtomicUsize,

    // Track the maximum queue size that was configured for this processor
    max_queue_size: usize,
}

impl Debug for BatchLogProcessor {
    fn fmt(&self, f: &mut Formatter<'_>) -> fmt::Result {
        f.debug_struct("BatchLogProcessor")
            .field("message_sender", &self.message_sender)
            .finish()
    }
}

impl LogProcessor for BatchLogProcessor {
    fn emit(&self, record: &mut LogRecord, instrumentation: &InstrumentationScope) {
        // noop after shutdown
        if self.is_shutdown.load(std::sync::atomic::Ordering::Relaxed) {
            otel_warn!(
                name: "BatchLogProcessor.Emit.ProcessorShutdown",
                message = "BatchLogProcessor has been shutdown. No further logs will be emitted."
            );
            return;
        }

        let result = self
            .logs_sender
            .try_send(Box::new((record.clone(), instrumentation.clone())));

        if result.is_err() {
            // Increment dropped logs count. The first time we have to drop a log,
            // emit a warning.
            if self.dropped_logs_count.fetch_add(1, Ordering::Relaxed) == 0 {
                otel_warn!(name: "BatchLogProcessor.LogDroppingStarted",
                    message = "BatchLogProcessor dropped a LogRecord due to queue full/internal errors. No further log will be emitted for further drops until Shutdown. During Shutdown time, a log will be emitted with exact count of total logs dropped.");
            }
            return;
        }

        // At this point, sending the log record to the data channel was successful.
        // Increment the current batch size and check if it has reached the max export batch size.
        if self.current_batch_size.fetch_add(1, Ordering::Relaxed) + 1 >= self.max_export_batch_size
        {
            // Check if the a control message for exporting logs is already sent to the worker thread.
            // If not, send a control message to export logs.
            // `export_log_message_sent` is set to false ONLY when the worker thread has processed the control message.

            if !self.export_log_message_sent.load(Ordering::Relaxed) {
                // This is a cost-efficient check as atomic load operations do not require exclusive access to cache line.
                // Perform atomic swap to `export_log_message_sent` ONLY when the atomic load operation above returns false.
                // Atomic swap/compare_exchange operations require exclusive access to cache line on most processor architectures.
                // We could have used compare_exchange as well here, but it's more verbose than swap.
                if !self.export_log_message_sent.swap(true, Ordering::Relaxed) {
                    match self.message_sender.try_send(BatchMessage::ExportLog(
                        self.export_log_message_sent.clone(),
                    )) {
                        Ok(_) => {
                            // Control message sent successfully.
                        }
                        Err(_err) => {
                            // TODO: Log error
                            // If the control message could not be sent, reset the `export_log_message_sent` flag.
                            self.export_log_message_sent.store(false, Ordering::Relaxed);
                        }
                    }
                }
            }
        }
    }

    fn force_flush(&self) -> LogResult<()> {
        if self.is_shutdown.load(std::sync::atomic::Ordering::Relaxed) {
            return LogResult::Err(LogError::Other(
                "BatchLogProcessor is already shutdown".into(),
            ));
        }
        let (sender, receiver) = mpsc::sync_channel(1);
        self.message_sender
            .try_send(BatchMessage::ForceFlush(sender))
            .map_err(|err| LogError::Other(err.into()))?;

        receiver
            .recv_timeout(self.forceflush_timeout)
            .map_err(|err| {
                if err == RecvTimeoutError::Timeout {
                    LogError::ExportTimedOut(self.forceflush_timeout)
                } else {
                    LogError::Other(err.into())
                }
            })?
    }

    fn shutdown(&self) -> LogResult<()> {
        // Set is_shutdown to true
        self.is_shutdown
            .store(true, std::sync::atomic::Ordering::Relaxed);

        let dropped_logs = self.dropped_logs_count.load(Ordering::Relaxed);
        let max_queue_size = self.max_queue_size;
        if dropped_logs > 0 {
            otel_warn!(
                name: "BatchLogProcessor.LogsDropped",
                dropped_logs_count = dropped_logs,
                max_queue_size = max_queue_size,
                message = "Logs were dropped due to a queue being full or other error. The count represents the total count of log records dropped in the lifetime of this BatchLogProcessor. Consider increasing the queue size and/or decrease delay between intervals."
            );
        }

        let (sender, receiver) = mpsc::sync_channel(1);
        self.message_sender
            .try_send(BatchMessage::Shutdown(sender))
            .map_err(|err| LogError::Other(err.into()))?;

        receiver
            .recv_timeout(self.shutdown_timeout)
            .map(|_| {
                // join the background thread after receiving back the shutdown signal
                if let Some(handle) = self.handle.lock().unwrap().take() {
                    handle.join().unwrap();
                }
                LogResult::Ok(())
            })
            .map_err(|err| match err {
                RecvTimeoutError::Timeout => {
                    otel_error!(
                        name: "BatchLogProcessor.Shutdown.Timeout",
                        message = "BatchLogProcessor shutdown timing out."
                    );
                    LogError::ExportTimedOut(self.shutdown_timeout)
                }
                _ => {
                    otel_error!(
                        name: "BatchLogProcessor.Shutdown.Error",
                        error = format!("{}", err)
                    );
                    LogError::Other(err.into())
                }
            })?
    }

    fn set_resource(&self, resource: &Resource) {
        let resource = Arc::new(resource.clone());
        let _ = self
            .message_sender
            .try_send(BatchMessage::SetResource(resource));
    }
}

impl BatchLogProcessor {
    pub(crate) fn new<E>(mut exporter: E, config: BatchConfig) -> Self
    where
        E: LogExporter + Send + Sync + 'static,
    {
        let (logs_sender, logs_receiver) = mpsc::sync_channel::<LogsData>(config.max_queue_size);
        let (message_sender, message_receiver) = mpsc::sync_channel::<BatchMessage>(64); // Is this a reasonable bound?
        let max_queue_size = config.max_queue_size;
        let max_export_batch_size = config.max_export_batch_size;
        let current_batch_size = Arc::new(AtomicUsize::new(0));
        let current_batch_size_for_thread = current_batch_size.clone();

        let handle = thread::Builder::new()
            .name("OpenTelemetry.Logs.BatchProcessor".to_string())
            .spawn(move || {
                otel_info!(
                    name: "BatchLogProcessor.ThreadStarted",
                    interval_in_millisecs = config.scheduled_delay.as_millis(),
                    max_export_batch_size = config.max_export_batch_size,
                    max_queue_size = max_queue_size,
                );
                let mut last_export_time = Instant::now();
                let mut logs = Vec::with_capacity(config.max_export_batch_size);
                let current_batch_size = current_batch_size_for_thread;

                // This method gets upto `max_export_batch_size` amount of logs from the channel and exports them.
                // It returns the result of the export operation.
                // It expects the logs vec to be empty when it's called.
                #[inline]
                fn get_logs_and_export<E>(
                    logs_receiver: &mpsc::Receiver<LogsData>,
                    exporter: &E,
                    logs: &mut Vec<LogsData>,
                    last_export_time: &mut Instant,
                    current_batch_size: &AtomicUsize,
                    config: &BatchConfig,
                ) -> ExportResult
                where
                    E: LogExporter + Send + Sync + 'static,
                {
                    let target = current_batch_size.load(Ordering::Relaxed); // `target` is used to determine the stopping criteria for exporting logs.
                    let mut result = LogResult::Ok(());
                    let mut total_exported_logs: usize = 0;

                    while target > 0 && total_exported_logs < target {
                        // Get upto `max_export_batch_size` amount of logs log records from the channel and push them to the logs vec
                        while let Ok(log) = logs_receiver.try_recv() {
                            logs.push(log);
                            if logs.len() == config.max_export_batch_size {
                                break;
                            }
                        }

                        let count_of_logs = logs.len(); // Count of logs that will be exported
                        total_exported_logs += count_of_logs;

                        result = export_with_timeout_sync(
                            config.max_export_timeout,
                            exporter,
                            logs,
                            last_export_time,
                        ); // This method clears the logs vec after exporting

                        current_batch_size.fetch_sub(count_of_logs, Ordering::Relaxed);
                    }
                    result
                }

                loop {
                    let remaining_time = config
                        .scheduled_delay
                        .checked_sub(last_export_time.elapsed())
                        .unwrap_or(config.scheduled_delay);

                    match message_receiver.recv_timeout(remaining_time) {
                        Ok(BatchMessage::ExportLog(export_log_message_sent)) => {
                            // Reset the export log message sent flag now it has has been processed.
                            export_log_message_sent.store(false, Ordering::Relaxed);

                            otel_debug!(
                                name: "BatchLogProcessor.ExportingDueToBatchSize",
                            );

                            let _ = get_logs_and_export(
                                &logs_receiver,
                                &exporter,
                                &mut logs,
                                &mut last_export_time,
                                &current_batch_size,
                                &config,
                            );
                        }
                        Ok(BatchMessage::ForceFlush(sender)) => {
                            otel_debug!(name: "BatchLogProcessor.ExportingDueToForceFlush");
                            let result = get_logs_and_export(
                                &logs_receiver,
                                &exporter,
                                &mut logs,
                                &mut last_export_time,
                                &current_batch_size,
                                &config,
                            );
                            let _ = sender.send(result);
                        }
                        Ok(BatchMessage::Shutdown(sender)) => {
                            otel_debug!(name: "BatchLogProcessor.ExportingDueToShutdown");
                            let result = get_logs_and_export(
                                &logs_receiver,
                                &exporter,
                                &mut logs,
                                &mut last_export_time,
                                &current_batch_size,
                                &config,
                            );
                            let _ = sender.send(result);

                            otel_debug!(
                                name: "BatchLogProcessor.ThreadExiting",
                                reason = "ShutdownRequested"
                            );
                            //
                            // break out the loop and return from the current background thread.
                            //
                            break;
                        }
                        Ok(BatchMessage::SetResource(resource)) => {
                            exporter.set_resource(&resource);
                        }
                        Err(RecvTimeoutError::Timeout) => {
                            otel_debug!(
                                name: "BatchLogProcessor.ExportingDueToTimer",
                            );

                            let _ = get_logs_and_export(
                                &logs_receiver,
                                &exporter,
                                &mut logs,
                                &mut last_export_time,
                                &current_batch_size,
                                &config,
                            );
                        }
                        Err(RecvTimeoutError::Disconnected) => {
                            // Channel disconnected, only thing to do is break
                            // out (i.e exit the thread)
                            otel_debug!(
                                name: "BatchLogProcessor.ThreadExiting",
                                reason = "MessageSenderDisconnected"
                            );
                            break;
                        }
                    }
                }
                otel_info!(
                    name: "BatchLogProcessor.ThreadStopped"
                );
            })
            .expect("Thread spawn failed."); //TODO: Handle thread spawn failure

        // Return batch processor with link to worker
        BatchLogProcessor {
            logs_sender,
            message_sender,
            handle: Mutex::new(Some(handle)),
            forceflush_timeout: Duration::from_secs(5), // TODO: make this configurable
            shutdown_timeout: Duration::from_secs(5),   // TODO: make this configurable
            is_shutdown: AtomicBool::new(false),
            dropped_logs_count: AtomicUsize::new(0),
            max_queue_size,
            export_log_message_sent: Arc::new(AtomicBool::new(false)),
            current_batch_size,
            max_export_batch_size,
        }
    }

    /// Create a new batch processor builder
    pub fn builder<E>(exporter: E) -> BatchLogProcessorBuilder<E>
    where
        E: LogExporter,
    {
        BatchLogProcessorBuilder {
            exporter,
            config: Default::default(),
        }
    }
}

#[allow(clippy::vec_box)]
fn export_with_timeout_sync<E>(
    _: Duration, // TODO, enforcing timeout in exporter.
    exporter: &E,
    batch: &mut Vec<Box<(LogRecord, InstrumentationScope)>>,
    last_export_time: &mut Instant,
) -> ExportResult
where
    E: LogExporter + ?Sized,
{
    *last_export_time = Instant::now();

    if batch.is_empty() {
        return LogResult::Ok(());
    }

    let export = exporter.export(LogBatch::new_with_owned_data(batch.as_slice()));
    let export_result = futures_executor::block_on(export);

    // Clear the batch vec after exporting
    batch.clear();

    match export_result {
        Ok(_) => LogResult::Ok(()),
        Err(err) => {
            otel_error!(
                name: "BatchLogProcessor.ExportError",
                error = format!("{}", err)
            );
            LogResult::Err(err)
        }
    }
}

///
/// A builder for creating [`BatchLogProcessor`] instances.
///
#[derive(Debug)]
pub struct BatchLogProcessorBuilder<E> {
    exporter: E,
    config: BatchConfig,
}

impl<E> BatchLogProcessorBuilder<E>
where
    E: LogExporter + 'static,
{
    /// Set the BatchConfig for [`BatchLogProcessorBuilder`]
    pub fn with_batch_config(self, config: BatchConfig) -> Self {
        BatchLogProcessorBuilder { config, ..self }
    }

    /// Build a batch processor
    pub fn build(self) -> BatchLogProcessor {
        BatchLogProcessor::new(self.exporter, self.config)
    }
}

/// Batch log processor configuration.
/// Use [`BatchConfigBuilder`] to configure your own instance of [`BatchConfig`].
#[derive(Debug)]
#[allow(dead_code)]
pub struct BatchConfig {
    /// The maximum queue size to buffer logs for delayed processing. If the
    /// queue gets full it drops the logs. The default value of is 2048.
    pub(crate) max_queue_size: usize,

    /// The delay interval in milliseconds between two consecutive processing
    /// of batches. The default value is 1 second.
    pub(crate) scheduled_delay: Duration,

    /// The maximum number of logs to process in a single batch. If there are
    /// more than one batch worth of logs then it processes multiple batches
    /// of logs one batch after the other without any delay. The default value
    /// is 512.
    pub(crate) max_export_batch_size: usize,

    /// The maximum duration to export a batch of data.
    pub(crate) max_export_timeout: Duration,
}

impl Default for BatchConfig {
    fn default() -> Self {
        BatchConfigBuilder::default().build()
    }
}

/// A builder for creating [`BatchConfig`] instances.
#[derive(Debug)]
pub struct BatchConfigBuilder {
    max_queue_size: usize,
    scheduled_delay: Duration,
    max_export_batch_size: usize,
    max_export_timeout: Duration,
}

impl Default for BatchConfigBuilder {
    /// Create a new [`BatchConfigBuilder`] initialized with default batch config values as per the specs.
    /// The values are overridden by environment variables if set.
    /// The supported environment variables are:
    /// * `OTEL_BLRP_MAX_QUEUE_SIZE`
    /// * `OTEL_BLRP_SCHEDULE_DELAY`
    /// * `OTEL_BLRP_MAX_EXPORT_BATCH_SIZE`
    /// * `OTEL_BLRP_EXPORT_TIMEOUT`
    fn default() -> Self {
        BatchConfigBuilder {
            max_queue_size: OTEL_BLRP_MAX_QUEUE_SIZE_DEFAULT,
            scheduled_delay: Duration::from_millis(OTEL_BLRP_SCHEDULE_DELAY_DEFAULT),
            max_export_batch_size: OTEL_BLRP_MAX_EXPORT_BATCH_SIZE_DEFAULT,
            max_export_timeout: Duration::from_millis(OTEL_BLRP_EXPORT_TIMEOUT_DEFAULT),
        }
        .init_from_env_vars()
    }
}

impl BatchConfigBuilder {
    /// Set max_queue_size for [`BatchConfigBuilder`].
    /// It's the maximum queue size to buffer logs for delayed processing.
    /// If the queue gets full it will drop the logs.
    /// The default value of is 2048.
    pub fn with_max_queue_size(mut self, max_queue_size: usize) -> Self {
        self.max_queue_size = max_queue_size;
        self
    }

    /// Set scheduled_delay for [`BatchConfigBuilder`].
    /// It's the delay interval in milliseconds between two consecutive processing of batches.
    /// The default value is 1000 milliseconds.
    pub fn with_scheduled_delay(mut self, scheduled_delay: Duration) -> Self {
        self.scheduled_delay = scheduled_delay;
        self
    }

    /// Set max_export_timeout for [`BatchConfigBuilder`].
    /// It's the maximum duration to export a batch of data.
    /// The default value is 30000 milliseconds.
    pub fn with_max_export_timeout(mut self, max_export_timeout: Duration) -> Self {
        self.max_export_timeout = max_export_timeout;
        self
    }

    /// Set max_export_batch_size for [`BatchConfigBuilder`].
    /// It's the maximum number of logs to process in a single batch. If there are
    /// more than one batch worth of logs then it processes multiple batches
    /// of logs one batch after the other without any delay.
    /// The default value is 512.
    pub fn with_max_export_batch_size(mut self, max_export_batch_size: usize) -> Self {
        self.max_export_batch_size = max_export_batch_size;
        self
    }

    /// Builds a `BatchConfig` enforcing the following invariants:
    /// * `max_export_batch_size` must be less than or equal to `max_queue_size`.
    pub fn build(self) -> BatchConfig {
        // max export batch size must be less or equal to max queue size.
        // we set max export batch size to max queue size if it's larger than max queue size.
        let max_export_batch_size = min(self.max_export_batch_size, self.max_queue_size);

        BatchConfig {
            max_queue_size: self.max_queue_size,
            scheduled_delay: self.scheduled_delay,
            max_export_timeout: self.max_export_timeout,
            max_export_batch_size,
        }
    }

    fn init_from_env_vars(mut self) -> Self {
        if let Some(max_queue_size) = env::var(OTEL_BLRP_MAX_QUEUE_SIZE)
            .ok()
            .and_then(|queue_size| usize::from_str(&queue_size).ok())
        {
            self.max_queue_size = max_queue_size;
        }

        if let Some(max_export_batch_size) = env::var(OTEL_BLRP_MAX_EXPORT_BATCH_SIZE)
            .ok()
            .and_then(|batch_size| usize::from_str(&batch_size).ok())
        {
            self.max_export_batch_size = max_export_batch_size;
        }

        if let Some(scheduled_delay) = env::var(OTEL_BLRP_SCHEDULE_DELAY)
            .ok()
            .and_then(|delay| u64::from_str(&delay).ok())
        {
            self.scheduled_delay = Duration::from_millis(scheduled_delay);
        }

        if let Some(max_export_timeout) = env::var(OTEL_BLRP_EXPORT_TIMEOUT)
            .ok()
            .and_then(|s| u64::from_str(&s).ok())
        {
            self.max_export_timeout = Duration::from_millis(max_export_timeout);
        }

        self
    }
}

#[cfg(all(test, feature = "testing", feature = "logs"))]
mod tests {
    use super::{
        BatchLogProcessor, OTEL_BLRP_EXPORT_TIMEOUT, OTEL_BLRP_MAX_EXPORT_BATCH_SIZE,
        OTEL_BLRP_MAX_QUEUE_SIZE, OTEL_BLRP_SCHEDULE_DELAY,
    };
    use crate::logs::LogResult;
    use crate::logs::{LogBatch, LogExporter, LogRecord};
    use crate::{
        logs::{
            log_processor::{
                OTEL_BLRP_EXPORT_TIMEOUT_DEFAULT, OTEL_BLRP_MAX_EXPORT_BATCH_SIZE_DEFAULT,
                OTEL_BLRP_MAX_QUEUE_SIZE_DEFAULT, OTEL_BLRP_SCHEDULE_DELAY_DEFAULT,
            },
            BatchConfig, BatchConfigBuilder, InMemoryLogExporter, InMemoryLogExporterBuilder,
            LogProcessor, LoggerProvider, SimpleLogProcessor,
        },
        Resource,
    };
    use opentelemetry::logs::AnyValue;
    use opentelemetry::logs::LogRecord as _;
    use opentelemetry::logs::{Logger, LoggerProvider as _};
    use opentelemetry::KeyValue;
    use opentelemetry::{InstrumentationScope, Key};
    use std::sync::atomic::{AtomicUsize, Ordering};
    use std::sync::{Arc, Mutex};
    use std::time::Duration;

    #[derive(Debug, Clone)]
    struct MockLogExporter {
        resource: Arc<Mutex<Option<Resource>>>,
    }

    impl LogExporter for MockLogExporter {
        #[allow(clippy::manual_async_fn)]
        fn export(
            &self,
            _batch: LogBatch<'_>,
        ) -> impl std::future::Future<Output = LogResult<()>> + Send {
            async { Ok(()) }
        }

        fn shutdown(&mut self) {}

        fn set_resource(&mut self, resource: &Resource) {
            self.resource
                .lock()
                .map(|mut res_opt| {
                    res_opt.replace(resource.clone());
                })
                .expect("mock log exporter shouldn't error when setting resource");
        }
    }

    // Implementation specific to the MockLogExporter, not part of the LogExporter trait
    impl MockLogExporter {
        fn get_resource(&self) -> Option<Resource> {
            (*self.resource).lock().unwrap().clone()
        }
    }

    #[test]
    fn test_default_const_values() {
        assert_eq!(OTEL_BLRP_SCHEDULE_DELAY, "OTEL_BLRP_SCHEDULE_DELAY");
        assert_eq!(OTEL_BLRP_SCHEDULE_DELAY_DEFAULT, 1_000);
        assert_eq!(OTEL_BLRP_EXPORT_TIMEOUT, "OTEL_BLRP_EXPORT_TIMEOUT");
        assert_eq!(OTEL_BLRP_EXPORT_TIMEOUT_DEFAULT, 30_000);
        assert_eq!(OTEL_BLRP_MAX_QUEUE_SIZE, "OTEL_BLRP_MAX_QUEUE_SIZE");
        assert_eq!(OTEL_BLRP_MAX_QUEUE_SIZE_DEFAULT, 2_048);
        assert_eq!(
            OTEL_BLRP_MAX_EXPORT_BATCH_SIZE,
            "OTEL_BLRP_MAX_EXPORT_BATCH_SIZE"
        );
        assert_eq!(OTEL_BLRP_MAX_EXPORT_BATCH_SIZE_DEFAULT, 512);
    }

    #[test]
    fn test_default_batch_config_adheres_to_specification() {
        // The following environment variables are expected to be unset so that their default values are used.
        let env_vars = vec![
            OTEL_BLRP_SCHEDULE_DELAY,
            OTEL_BLRP_EXPORT_TIMEOUT,
            OTEL_BLRP_MAX_QUEUE_SIZE,
            OTEL_BLRP_MAX_EXPORT_BATCH_SIZE,
        ];

        let config = temp_env::with_vars_unset(env_vars, BatchConfig::default);

        assert_eq!(
            config.scheduled_delay,
            Duration::from_millis(OTEL_BLRP_SCHEDULE_DELAY_DEFAULT)
        );
        assert_eq!(
            config.max_export_timeout,
            Duration::from_millis(OTEL_BLRP_EXPORT_TIMEOUT_DEFAULT)
        );
        assert_eq!(config.max_queue_size, OTEL_BLRP_MAX_QUEUE_SIZE_DEFAULT);
        assert_eq!(
            config.max_export_batch_size,
            OTEL_BLRP_MAX_EXPORT_BATCH_SIZE_DEFAULT
        );
    }

    #[test]
    fn test_batch_config_configurable_by_env_vars() {
        let env_vars = vec![
            (OTEL_BLRP_SCHEDULE_DELAY, Some("2000")),
            (OTEL_BLRP_EXPORT_TIMEOUT, Some("60000")),
            (OTEL_BLRP_MAX_QUEUE_SIZE, Some("4096")),
            (OTEL_BLRP_MAX_EXPORT_BATCH_SIZE, Some("1024")),
        ];

        let config = temp_env::with_vars(env_vars, BatchConfig::default);

        assert_eq!(config.scheduled_delay, Duration::from_millis(2000));
        assert_eq!(config.max_export_timeout, Duration::from_millis(60000));
        assert_eq!(config.max_queue_size, 4096);
        assert_eq!(config.max_export_batch_size, 1024);
    }

    #[test]
    fn test_batch_config_max_export_batch_size_validation() {
        let env_vars = vec![
            (OTEL_BLRP_MAX_QUEUE_SIZE, Some("256")),
            (OTEL_BLRP_MAX_EXPORT_BATCH_SIZE, Some("1024")),
        ];

        let config = temp_env::with_vars(env_vars, BatchConfig::default);

        assert_eq!(config.max_queue_size, 256);
        assert_eq!(config.max_export_batch_size, 256);
        assert_eq!(
            config.scheduled_delay,
            Duration::from_millis(OTEL_BLRP_SCHEDULE_DELAY_DEFAULT)
        );
        assert_eq!(
            config.max_export_timeout,
            Duration::from_millis(OTEL_BLRP_EXPORT_TIMEOUT_DEFAULT)
        );
    }

    #[test]
    fn test_batch_config_with_fields() {
        let batch = BatchConfigBuilder::default()
            .with_max_export_batch_size(1)
            .with_scheduled_delay(Duration::from_millis(2))
            .with_max_export_timeout(Duration::from_millis(3))
            .with_max_queue_size(4)
            .build();

        assert_eq!(batch.max_export_batch_size, 1);
        assert_eq!(batch.scheduled_delay, Duration::from_millis(2));
        assert_eq!(batch.max_export_timeout, Duration::from_millis(3));
        assert_eq!(batch.max_queue_size, 4);
    }

    #[test]
    fn test_build_batch_log_processor_builder() {
        let mut env_vars = vec![
            (OTEL_BLRP_MAX_EXPORT_BATCH_SIZE, Some("500")),
            (OTEL_BLRP_SCHEDULE_DELAY, Some("I am not number")),
            (OTEL_BLRP_EXPORT_TIMEOUT, Some("2046")),
        ];
        temp_env::with_vars(env_vars.clone(), || {
            let builder = BatchLogProcessor::builder(InMemoryLogExporter::default());

            assert_eq!(builder.config.max_export_batch_size, 500);
            assert_eq!(
                builder.config.scheduled_delay,
                Duration::from_millis(OTEL_BLRP_SCHEDULE_DELAY_DEFAULT)
            );
            assert_eq!(
                builder.config.max_queue_size,
                OTEL_BLRP_MAX_QUEUE_SIZE_DEFAULT
            );
            assert_eq!(
                builder.config.max_export_timeout,
                Duration::from_millis(2046)
            );
        });

        env_vars.push((OTEL_BLRP_MAX_QUEUE_SIZE, Some("120")));

        temp_env::with_vars(env_vars, || {
            let builder = BatchLogProcessor::builder(InMemoryLogExporter::default());
            assert_eq!(builder.config.max_export_batch_size, 120);
            assert_eq!(builder.config.max_queue_size, 120);
        });
    }

    #[test]
    fn test_build_batch_log_processor_builder_with_custom_config() {
        let expected = BatchConfigBuilder::default()
            .with_max_export_batch_size(1)
            .with_scheduled_delay(Duration::from_millis(2))
            .with_max_export_timeout(Duration::from_millis(3))
            .with_max_queue_size(4)
            .build();

        let builder =
            BatchLogProcessor::builder(InMemoryLogExporter::default()).with_batch_config(expected);

        let actual = &builder.config;
        assert_eq!(actual.max_export_batch_size, 1);
        assert_eq!(actual.scheduled_delay, Duration::from_millis(2));
        assert_eq!(actual.max_export_timeout, Duration::from_millis(3));
        assert_eq!(actual.max_queue_size, 4);
    }

    #[test]
    fn test_set_resource_simple_processor() {
        let exporter = MockLogExporter {
            resource: Arc::new(Mutex::new(None)),
        };
        let processor = SimpleLogProcessor::new(exporter.clone());
        let _ = LoggerProvider::builder()
            .with_log_processor(processor)
            .with_resource(
                Resource::builder_empty()
                    .with_attributes([
                        KeyValue::new("k1", "v1"),
                        KeyValue::new("k2", "v3"),
                        KeyValue::new("k3", "v3"),
                        KeyValue::new("k4", "v4"),
                        KeyValue::new("k5", "v5"),
                    ])
                    .build(),
            )
            .build();
        assert_eq!(exporter.get_resource().unwrap().into_iter().count(), 5);
    }

    #[tokio::test(flavor = "multi_thread", worker_threads = 1)]
    async fn test_set_resource_batch_processor() {
        let exporter = MockLogExporter {
            resource: Arc::new(Mutex::new(None)),
        };
        let processor = BatchLogProcessor::new(exporter.clone(), BatchConfig::default());
        let provider = LoggerProvider::builder()
            .with_log_processor(processor)
            .with_resource(
                Resource::builder_empty()
                    .with_attributes([
                        KeyValue::new("k1", "v1"),
                        KeyValue::new("k2", "v3"),
                        KeyValue::new("k3", "v3"),
                        KeyValue::new("k4", "v4"),
                        KeyValue::new("k5", "v5"),
                    ])
                    .build(),
            )
            .build();

        // wait for the batch processor to process the resource.
        tokio::time::sleep(Duration::from_millis(100)).await;

        assert_eq!(exporter.get_resource().unwrap().into_iter().count(), 5);
        let _ = provider.shutdown();
    }

    #[tokio::test(flavor = "multi_thread")]
    async fn test_batch_shutdown() {
        // assert we will receive an error
        // setup
        let exporter = InMemoryLogExporterBuilder::default()
            .keep_records_on_shutdown()
            .build();
        let processor = BatchLogProcessor::new(exporter.clone(), BatchConfig::default());

        let mut record = LogRecord::new();
        let instrumentation = InstrumentationScope::default();

        processor.emit(&mut record, &instrumentation);
        processor.force_flush().unwrap();
        processor.shutdown().unwrap();
        // todo: expect to see errors here. How should we assert this?
        processor.emit(&mut record, &instrumentation);
        assert_eq!(1, exporter.get_emitted_logs().unwrap().len())
    }

    #[test]
    fn test_simple_shutdown() {
        let exporter = InMemoryLogExporterBuilder::default()
            .keep_records_on_shutdown()
            .build();
        let processor = SimpleLogProcessor::new(exporter.clone());

        let mut record: LogRecord = LogRecord::new();
        let instrumentation: InstrumentationScope = Default::default();

        processor.emit(&mut record, &instrumentation);

        processor.shutdown().unwrap();

        let is_shutdown = processor
            .is_shutdown
            .load(std::sync::atomic::Ordering::Relaxed);
        assert!(is_shutdown);

        processor.emit(&mut record, &instrumentation);

        assert_eq!(1, exporter.get_emitted_logs().unwrap().len())
    }

    #[tokio::test(flavor = "current_thread")]
    async fn test_batch_log_processor_shutdown_under_async_runtime_current_flavor_multi_thread() {
        let exporter = InMemoryLogExporterBuilder::default().build();
        let processor = BatchLogProcessor::new(exporter.clone(), BatchConfig::default());

        processor.shutdown().unwrap();
    }

    #[tokio::test(flavor = "current_thread")]
    async fn test_batch_log_processor_shutdown_with_async_runtime_current_flavor_current_thread() {
        let exporter = InMemoryLogExporterBuilder::default().build();
        let processor = BatchLogProcessor::new(exporter.clone(), BatchConfig::default());
        processor.shutdown().unwrap();
    }

    #[tokio::test(flavor = "multi_thread")]
    async fn test_batch_log_processor_shutdown_with_async_runtime_multi_flavor_multi_thread() {
        let exporter = InMemoryLogExporterBuilder::default().build();
        let processor = BatchLogProcessor::new(exporter.clone(), BatchConfig::default());
        processor.shutdown().unwrap();
    }

    #[tokio::test(flavor = "multi_thread")]
    async fn test_batch_log_processor_shutdown_with_async_runtime_multi_flavor_current_thread() {
        let exporter = InMemoryLogExporterBuilder::default().build();
        let processor = BatchLogProcessor::new(exporter.clone(), BatchConfig::default());
        processor.shutdown().unwrap();
    }

    #[derive(Debug)]
    struct FirstProcessor {
        pub(crate) logs: Arc<Mutex<Vec<(LogRecord, InstrumentationScope)>>>,
    }

    impl LogProcessor for FirstProcessor {
        fn emit(&self, record: &mut LogRecord, instrumentation: &InstrumentationScope) {
            // add attribute
            record.add_attribute(
                Key::from_static_str("processed_by"),
                AnyValue::String("FirstProcessor".into()),
            );
            // update body
            record.body = Some("Updated by FirstProcessor".into());

            self.logs
                .lock()
                .unwrap()
                .push((record.clone(), instrumentation.clone())); //clone as the LogProcessor is storing the data.
        }

        fn force_flush(&self) -> LogResult<()> {
            Ok(())
        }

        fn shutdown(&self) -> LogResult<()> {
            Ok(())
        }
    }

    #[derive(Debug)]
    struct SecondProcessor {
        pub(crate) logs: Arc<Mutex<Vec<(LogRecord, InstrumentationScope)>>>,
    }

    impl LogProcessor for SecondProcessor {
        fn emit(&self, record: &mut LogRecord, instrumentation: &InstrumentationScope) {
            assert!(record.attributes_contains(
                &Key::from_static_str("processed_by"),
                &AnyValue::String("FirstProcessor".into())
            ));
            assert!(
                record.body.clone().unwrap()
                    == AnyValue::String("Updated by FirstProcessor".into())
            );
            self.logs
                .lock()
                .unwrap()
                .push((record.clone(), instrumentation.clone()));
        }

        fn force_flush(&self) -> LogResult<()> {
            Ok(())
        }

        fn shutdown(&self) -> LogResult<()> {
            Ok(())
        }
    }
    #[test]
    fn test_log_data_modification_by_multiple_processors() {
        let first_processor_logs = Arc::new(Mutex::new(Vec::new()));
        let second_processor_logs = Arc::new(Mutex::new(Vec::new()));

        let first_processor = FirstProcessor {
            logs: Arc::clone(&first_processor_logs),
        };
        let second_processor = SecondProcessor {
            logs: Arc::clone(&second_processor_logs),
        };

        let logger_provider = LoggerProvider::builder()
            .with_log_processor(first_processor)
            .with_log_processor(second_processor)
            .build();

        let logger = logger_provider.logger("test-logger");
        let mut log_record = logger.create_log_record();
        log_record.body = Some(AnyValue::String("Test log".into()));

        logger.emit(log_record);

        assert_eq!(first_processor_logs.lock().unwrap().len(), 1);
        assert_eq!(second_processor_logs.lock().unwrap().len(), 1);

        let first_log = &first_processor_logs.lock().unwrap()[0];
        let second_log = &second_processor_logs.lock().unwrap()[0];

        assert!(first_log.0.attributes_contains(
            &Key::from_static_str("processed_by"),
            &AnyValue::String("FirstProcessor".into())
        ));
        assert!(second_log.0.attributes_contains(
            &Key::from_static_str("processed_by"),
            &AnyValue::String("FirstProcessor".into())
        ));

        assert!(
            first_log.0.body.clone().unwrap()
                == AnyValue::String("Updated by FirstProcessor".into())
        );
        assert!(
            second_log.0.body.clone().unwrap()
                == AnyValue::String("Updated by FirstProcessor".into())
        );
    }

    #[test]
    fn test_simple_processor_sync_exporter_without_runtime() {
        let exporter = InMemoryLogExporterBuilder::default().build();
        let processor = SimpleLogProcessor::new(exporter.clone());

        let mut record: LogRecord = LogRecord::new();
        let instrumentation: InstrumentationScope = Default::default();

        processor.emit(&mut record, &instrumentation);

        assert_eq!(exporter.get_emitted_logs().unwrap().len(), 1);
    }

    #[tokio::test(flavor = "multi_thread", worker_threads = 1)]
    async fn test_simple_processor_sync_exporter_with_runtime() {
        let exporter = InMemoryLogExporterBuilder::default().build();
        let processor = SimpleLogProcessor::new(exporter.clone());

        let mut record: LogRecord = LogRecord::new();
        let instrumentation: InstrumentationScope = Default::default();

        processor.emit(&mut record, &instrumentation);

        assert_eq!(exporter.get_emitted_logs().unwrap().len(), 1);
    }

    #[tokio::test(flavor = "multi_thread")]
    async fn test_simple_processor_sync_exporter_with_multi_thread_runtime() {
        let exporter = InMemoryLogExporterBuilder::default().build();
        let processor = Arc::new(SimpleLogProcessor::new(exporter.clone()));

        let mut handles = vec![];
        for _ in 0..10 {
            let processor_clone = Arc::clone(&processor);
            let handle = tokio::spawn(async move {
                let mut record: LogRecord = LogRecord::new();
                let instrumentation: InstrumentationScope = Default::default();
                processor_clone.emit(&mut record, &instrumentation);
            });
            handles.push(handle);
        }

        for handle in handles {
            handle.await.unwrap();
        }

        assert_eq!(exporter.get_emitted_logs().unwrap().len(), 10);
    }

    #[tokio::test(flavor = "current_thread")]
    async fn test_simple_processor_sync_exporter_with_current_thread_runtime() {
        let exporter = InMemoryLogExporterBuilder::default().build();
        let processor = SimpleLogProcessor::new(exporter.clone());

        let mut record: LogRecord = LogRecord::new();
        let instrumentation: InstrumentationScope = Default::default();

        processor.emit(&mut record, &instrumentation);

        assert_eq!(exporter.get_emitted_logs().unwrap().len(), 1);
    }

    #[derive(Debug, Clone)]
    struct LogExporterThatRequiresTokio {
        export_count: Arc<AtomicUsize>,
    }

    impl LogExporterThatRequiresTokio {
        /// Creates a new instance of `LogExporterThatRequiresTokio`.
        fn new() -> Self {
            LogExporterThatRequiresTokio {
                export_count: Arc::new(AtomicUsize::new(0)),
            }
        }

        /// Returns the number of logs stored in the exporter.
        fn len(&self) -> usize {
            self.export_count.load(Ordering::Acquire)
        }
    }

    impl LogExporter for LogExporterThatRequiresTokio {
        #[allow(clippy::manual_async_fn)]
        fn export(
            &self,
            batch: LogBatch<'_>,
        ) -> impl std::future::Future<Output = LogResult<()>> + Send {
            // Simulate minimal dependency on tokio by sleeping asynchronously for a short duration
            async move {
                tokio::time::sleep(Duration::from_millis(50)).await;

                for _ in batch.iter() {
                    self.export_count.fetch_add(1, Ordering::Acquire);
                }
                Ok(())
            }
        }
    }

    #[test]
    fn test_simple_processor_async_exporter_without_runtime() {
        // Use `catch_unwind` to catch the panic caused by missing Tokio runtime
        let result = std::panic::catch_unwind(|| {
            let exporter = LogExporterThatRequiresTokio::new();
            let processor = SimpleLogProcessor::new(exporter.clone());

            let mut record: LogRecord = LogRecord::new();
            let instrumentation: InstrumentationScope = Default::default();

            // This will panic because an tokio async operation within exporter without a runtime.
            processor.emit(&mut record, &instrumentation);
        });

        // Verify that the panic occurred and check the panic message for the absence of a Tokio runtime
        assert!(
            result.is_err(),
            "The test should fail due to missing Tokio runtime, but it did not."
        );
        let panic_payload = result.unwrap_err();
        let panic_message = panic_payload
            .downcast_ref::<String>()
            .map(|s| s.as_str())
            .or_else(|| panic_payload.downcast_ref::<&str>().copied())
            .unwrap_or("No panic message");

        assert!(
            panic_message.contains("no reactor running")
                || panic_message.contains("must be called from the context of a Tokio 1.x runtime"),
            "Expected panic message about missing Tokio runtime, but got: {}",
            panic_message
        );
    }

    #[tokio::test(flavor = "multi_thread", worker_threads = 4)]
    #[ignore]
    // This test demonstrates a potential deadlock scenario in a multi-threaded Tokio runtime.
    // It spawns Tokio tasks equal to the number of runtime worker threads (4) to emit log events.
    // Each task attempts to acquire a mutex on the exporter in `SimpleLogProcessor::emit`.
    // Only one task obtains the lock, while the others are blocked, waiting for its release.
    //
    // The task holding the lock invokes the LogExporterThatRequiresTokio, which performs an
    // asynchronous operation (e.g., network I/O simulated by `tokio::sleep`). This operation
    // requires yielding control back to the Tokio runtime to make progress.
    //
    // However, all worker threads are occupied:
    // - One thread is executing the async exporter operation
    // - Three threads are blocked waiting for the mutex
    //
    // This leads to a deadlock as there are no available threads to drive the async operation
    // to completion, preventing the mutex from being released. Consequently, neither the blocked
    // tasks nor the exporter can proceed.
    async fn test_simple_processor_async_exporter_with_all_runtime_worker_threads_blocked() {
        let exporter = LogExporterThatRequiresTokio::new();
        let processor = Arc::new(SimpleLogProcessor::new(exporter.clone()));

        let concurrent_emit = 4; // number of worker threads

        let mut handles = vec![];
        // try send `concurrent_emit` events concurrently
        for _ in 0..concurrent_emit {
            let processor_clone = Arc::clone(&processor);
            let handle = tokio::spawn(async move {
                let mut record: LogRecord = LogRecord::new();
                let instrumentation: InstrumentationScope = Default::default();
                processor_clone.emit(&mut record, &instrumentation);
            });
            handles.push(handle);
        }

        // below code won't get executed
        for handle in handles {
            handle.await.unwrap();
        }
        assert_eq!(exporter.len(), concurrent_emit);
    }

    #[tokio::test(flavor = "multi_thread", worker_threads = 1)]
    // This test uses a multi-threaded runtime setup with a single worker thread. Note that even
    // though only one worker thread is created, it is distinct from the main thread. The processor
    // emits a log event, and the exporter performs an async operation that requires the runtime.
    // The single worker thread handles this operation without deadlocking, as long as no other
    // tasks occupy the runtime.
    async fn test_simple_processor_async_exporter_with_runtime() {
        let exporter = LogExporterThatRequiresTokio::new();
        let processor = SimpleLogProcessor::new(exporter.clone());

        let mut record: LogRecord = LogRecord::new();
        let instrumentation: InstrumentationScope = Default::default();

        processor.emit(&mut record, &instrumentation);

        assert_eq!(exporter.len(), 1);
    }

    #[tokio::test(flavor = "multi_thread")]
    // This test uses a multi-threaded runtime setup with the default number of worker threads.
    // The processor emits a log event, and the exporter, which requires the runtime for its async
    // operations, can access one of the available worker threads to complete its task. As there
    // are multiple threads, the exporter can proceed without blocking other tasks, ensuring the
    // test completes successfully.
    async fn test_simple_processor_async_exporter_with_multi_thread_runtime() {
        let exporter = LogExporterThatRequiresTokio::new();

        let processor = SimpleLogProcessor::new(exporter.clone());

        let mut record: LogRecord = LogRecord::new();
        let instrumentation: InstrumentationScope = Default::default();

        processor.emit(&mut record, &instrumentation);

        assert_eq!(exporter.len(), 1);
    }

    #[tokio::test(flavor = "current_thread")]
    #[ignore]
    // This test uses a current-thread runtime, where all operations run on the main thread.
    // The processor emits a log event while the runtime is blocked using `futures::block_on`
    // to complete the export operation. The exporter, which performs an async operation and
    // requires the runtime, cannot progress because the main thread is already blocked.
    // This results in a deadlock, as the runtime cannot move forward.
    async fn test_simple_processor_async_exporter_with_current_thread_runtime() {
        let exporter = LogExporterThatRequiresTokio::new();

        let processor = SimpleLogProcessor::new(exporter.clone());

        let mut record: LogRecord = LogRecord::new();
        let instrumentation: InstrumentationScope = Default::default();

        processor.emit(&mut record, &instrumentation);

        assert_eq!(exporter.len(), 1);
    }
}<|MERGE_RESOLUTION|>--- conflicted
+++ resolved
@@ -218,76 +218,6 @@
     SetResource(Arc<Resource>),
 }
 
-<<<<<<< HEAD
-/// A [`LogProcessor`] that buffers log records and reports
-/// them at a pre-configured interval from a dedicated background thread.
-// **Memory Management in BatchLogProcessor**
-//
-// The `BatchLogProcessor` manages memory through the following stages of log processing:
-//
-// 1. **Record Ingestion**:
-//    - Each `LogRecord` is **cloned** upon entering the processor.
-//    - `LogRecordAttributes` utilize a hybrid memory model:
-//      - Attributes up to `PREALLOCATED_ATTRIBUTE_CAPACITY` are **stack-allocated**.
-//      - Exceeding attributes trigger **heap allocation** in a dynamically growing vector.
-//    - The `LogRecord` and its associated `InstrumentationScope` are **boxed together**
-//      to allocate them on the heap before entering the queue. Which means:
-//      - The entire `LogRecord` object, including its stack-allocated inline attributes, is moved to the heap.
-//      - Any overflow attributes already on the heap remain unaffected.
-//
-// 2. **Queue Management**:
-//    - Uses a **bounded synchronous channel** (`sync_channel`) with a maximum size defined by `max_queue_size`.
-//    - Each queued item is a **heap-allocated** `Box<(LogRecord, InstrumentationScope)>`.
-//    - When the queue is full:
-//      - Records are **dropped** (counted but not stored).
-//      - A warning is logged the first time this occurs.
-//
-// 3. **Worker Thread Storage**:
-//    - The worker thread maintains a pre-allocated `Vec` of boxed record pairs:
-//      - The vector’s capacity is fixed at `max_export_batch_size`.
-//    - Records are **moved** (not cloned) from the queue to the vector for processing.
-//
-// 4. **Export Process**:
-//    - A temporary `Vec` is created during the export process to hold ownership of the boxed records:
-//        - The contents of the worker thread's buffer (`Vec<Box<(LogRecord, InstrumentationScope)>>`)
-//          are moved into this temporary vector using `logs.split_off(0)`.
-//        - Ownership of the boxed records is transferred to the new vector, ensuring efficient
-//          memory usage without additional cloning.
-//    - The temporary vector is then used to construct references passed to the exporter via `LogBatch`.
-//        - The exporter's `export()` method receives references to the log records and `InstrumentationScope`
-//          contained in `LogBatch`.
-//        - If the exporter requires retaining the log records (e.g., for retries or asynchronous
-//          operations), it must **clone** the records inside the `export()` implementation.
-//    - After successful export:
-//        - The original boxed records are dropped, releasing heap memory.
-//    - Export is triggered in the following scenarios:
-//        - When the batch size reaches `max_export_batch_size`.
-//        - When the scheduled delay timer expires.
-//        - When `force_flush` is called.
-//        - During processor shutdown.
-//
-/// 5. **Memory Limits**:
-///    - **Worst-Case Memory Usage**:
-///      - **Queue Memory** = `max_queue_size * size of boxed (LogRecord + InstrumentationScope)`.
-///      - **Batch Memory** = `max_export_batch_size * size of boxed (LogRecord + InstrumentationScope)`.
-///    - **Total Maximum Memory:**
-///      - When both the queue and batch vector are full:
-///        ```
-///        (max_queue_size + max_export_batch_size) * size of boxed (LogRecord + InstrumentationScope)
-///        ```
-///    - The temporary vector used during export only holds references to records,
-///      so it does not contribute additional significant memory allocation.
-//
-// 6. **Key Notes on Memory Behavior**:
-//    - Boxing a `LogRecord` and `InstrumentationScope` moves the record to the heap,
-//      including stack-allocated attributes.
-//    - During the export process, ownership of the boxed records is transferred
-//      to a temporary vector created by `logs.split_off(0)`.
-//    - This temporary vector is then used to construct references passed to the exporter.
-//    - No additional cloning or copying occurs during the export process, minimizing
-//      memory overhead while ensuring efficient handling of log records.
-//
-=======
 type LogsData = Box<(LogRecord, InstrumentationScope)>;
 
 /// The `BatchLogProcessor` collects finished logs in a buffer and exports them
@@ -334,7 +264,90 @@
 ///     .with_log_processor(processor)
 ///     .build();
 ///
->>>>>>> 18834f53
+/// 
+// **Memory Management in BatchLogProcessor**
+//
+// The `BatchLogProcessor` manages memory through the following stages of log processing:
+//
+// 1. **Record Ingestion**:
+//    - Each `LogRecord` is **cloned** upon entering the processor.
+//    - `LogRecordAttributes` utilize a hybrid memory model:
+//      - Attributes up to `PREALLOCATED_ATTRIBUTE_CAPACITY` are **stack-allocated**.
+//      - Exceeding attributes trigger **heap allocation** in a dynamically growing vector.
+//    - The `LogRecord` and its associated `InstrumentationScope` are **boxed together**
+//      to allocate them on the heap before entering the queue. This means:
+//      - The entire `LogRecord` object, including its stack-allocated inline attributes, is moved to the heap.
+//      - Any overflow attributes already on the heap remain unaffected.
+//
+// 2. **Queue Management**:
+//    - Uses **two bounded synchronous channels** (`sync_channel`):
+//      - One for **log records** (`logs_sender` and `logs_receiver`).
+//      - Another for **control messages** (`message_sender` and `message_receiver`).
+//
+//    - **Log Record Queue**:
+//      - Stores log records as **heap-allocated** `Box<(LogRecord, InstrumentationScope)>`.
+//      - The queue size is configurable and defined by `max_queue_size`.
+//      - If the queue is full:
+//        - New log records are **dropped**, and a warning is logged the first time this happens.
+//        - Dropped records are counted for reporting during shutdown.
+//
+//    - **Control Message Queue**:
+//      - Stores control messages (`BatchMessage`) to manage operations like exporting, force flushing, setting resources, and shutting down.
+//      - The control message queue has a fixed size (e.g., 64 messages).
+//      - Control messages are processed with higher priority, ensuring operational commands are handled promptly.
+//      - The use of a separate control queue ensures that critical commands, such as `Shutdown`, are not lost even if the log record queue is full.
+//      - Messages supported include:
+//        - `ExportLog`: Triggers an immediate export of log records.
+//        - `ForceFlush`: Flushes all buffered log records to the exporter.
+//        - `SetResource`: Updates the exporter with a new resource.
+//        - `Shutdown`: Cleans up and flushes logs before terminating the processor.
+//
+// 3. **Worker Thread Storage**:
+//    - The worker thread maintains a pre-allocated `Vec` of boxed record pairs:
+//      - The vector’s capacity is fixed at `max_export_batch_size`.
+//    - Records are **moved** (not cloned) from the log record queue to the vector for processing.
+//
+// 4. **Export Process**:
+//    - During the export process:
+//        - The worker thread retrieves records from the log record queue until `max_export_batch_size` is reached or the queue is empty.
+//        - The retrieved records are processed in batches and passed to the exporter.
+//    - The `ExportLog` message in the control queue explicitly triggers an export operation:
+//        - It is generated when the current batch size reaches `max_export_batch_size`.
+//        - A flag ensures only one `ExportLog` message is sent at a time to prevent redundant processing.
+//        - This message prompts the worker thread to process and export the current batch immediately, regardless of the scheduled delay.
+//    - The exporter's `export()` method receives references to the log records and `InstrumentationScope`.
+//        - If the exporter requires retaining the log records (e.g., for retries or asynchronous operations), it must **clone** the records inside the `export()` implementation.
+//    - After successful export:
+//        - The original boxed records are dropped, releasing heap memory.
+//    - Export is triggered in the following scenarios:
+//        - When the batch size reaches `max_export_batch_size`.
+//        - When the scheduled delay timer expires.
+//        - When `force_flush` is called.
+//        - During processor shutdown.
+//
+// 5. **Memory Limits**:
+//    - **Worst-Case Memory Usage**:
+//      - **Log Record Queue Memory** = `max_queue_size * size of boxed (LogRecord + InstrumentationScope)`.
+//      - **Batch Memory** = `max_export_batch_size * size of boxed (LogRecord + InstrumentationScope)`.
+//    - **Control Message Queue Memory**:
+//      - Fixed at 64 messages, with negligible memory overhead.
+//    - **Total Maximum Memory:**
+//      - When both the log record queue and batch vector are full:
+//        ```
+//        (max_queue_size + max_export_batch_size) * size of boxed (LogRecord + InstrumentationScope)
+//        ```
+//
+// 6. **Key Notes on Memory Behavior**:
+//    - Boxing a `LogRecord` and `InstrumentationScope` moves the record to the heap,
+//      including stack-allocated attributes.
+//    - During the export process, records are moved from the log record queue to the worker thread’s vector.
+//    - No additional cloning or copying occurs during the export process, minimizing memory overhead while ensuring efficient handling of log records.
+//
+// 7. **Control Queue Prioritization**:
+//    - Control messages take precedence over log record processing to ensure timely execution of critical operations.
+//    - For instance, a `Shutdown` message is processed before continuing with log exports, guaranteeing graceful cleanup.
+//    - The use of a separate control queue ensures responsiveness to operational commands without the risk of losing critical messages, even if the log record queue is full.
+
 pub struct BatchLogProcessor {
     logs_sender: SyncSender<LogsData>, // Data channel to store log records and instrumentation scopes
     message_sender: SyncSender<BatchMessage>, // Control channel to store control messages for the worker thread
