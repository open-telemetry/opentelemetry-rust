//! # OpenTelemetry Log Processor Interface
//!
//! The `LogProcessor` interface provides hooks for log record processing and
//! exporting. Log processors receive `LogRecord`s emitted by the SDK's
//! `Logger` and determine how these records are handled.
//!
//! Built-in log processors are responsible for converting logs to exportable
//! representations and passing them to configured exporters. They can be
//! registered directly with a `LoggerProvider`.
//!
//! ## Types of Log Processors
//!
//! - **SimpleLogProcessor**: Forwards log records to the exporter immediately
//!   after they are emitted. This processor is **synchronous** and is designed
//!   for debugging or testing purposes. It is **not suitable for production**
//!   environments due to its lack of batching, performance optimizations, or support
//!   for high-throughput scenarios.
//!
//! - **BatchLogProcessor**: Buffers log records and sends them to the exporter
//!   in batches. This processor is designed for **production use** in high-throughput
//!   applications and reduces the overhead of frequent exports by using a background
//!   thread for batch processing.
//!
//! ## Diagram
//!
//! ```ascii
//!   +-----+---------------+   +-----------------------+   +-------------------+
//!   |     |               |   |                       |   |                   |
//!   | SDK | Logger.emit() +---> (Simple)LogProcessor  +--->  LogExporter      |
//!   |     |               |   | (Batch)LogProcessor   +--->  (OTLPExporter)   |
//!   +-----+---------------+   +-----------------------+   +-------------------+
//! ```

use crate::{
    export::logs::{ExportResult, LogBatch, LogExporter},
    logs::{LogError, LogRecord, LogResult},
    Resource,
};
use std::sync::mpsc::{self, RecvTimeoutError, SyncSender};

#[cfg(feature = "spec_unstable_logs_enabled")]
use opentelemetry::logs::Severity;
use opentelemetry::{otel_debug, otel_error, otel_info, otel_warn, InstrumentationScope};

use std::sync::atomic::{AtomicBool, AtomicUsize, Ordering};
use std::{cmp::min, env, sync::Mutex};
use std::{
    fmt::{self, Debug, Formatter},
    str::FromStr,
    sync::Arc,
    thread,
    time::Duration,
    time::Instant,
};

/// Delay interval between two consecutive exports.
pub(crate) const OTEL_BLRP_SCHEDULE_DELAY: &str = "OTEL_BLRP_SCHEDULE_DELAY";
/// Default delay interval between two consecutive exports.
pub(crate) const OTEL_BLRP_SCHEDULE_DELAY_DEFAULT: u64 = 1_000;
/// Maximum allowed time to export data.
pub(crate) const OTEL_BLRP_EXPORT_TIMEOUT: &str = "OTEL_BLRP_EXPORT_TIMEOUT";
/// Default maximum allowed time to export data.
pub(crate) const OTEL_BLRP_EXPORT_TIMEOUT_DEFAULT: u64 = 30_000;
/// Maximum queue size.
pub(crate) const OTEL_BLRP_MAX_QUEUE_SIZE: &str = "OTEL_BLRP_MAX_QUEUE_SIZE";
/// Default maximum queue size.
pub(crate) const OTEL_BLRP_MAX_QUEUE_SIZE_DEFAULT: usize = 2_048;
/// Maximum batch size, must be less than or equal to OTEL_BLRP_MAX_QUEUE_SIZE.
pub(crate) const OTEL_BLRP_MAX_EXPORT_BATCH_SIZE: &str = "OTEL_BLRP_MAX_EXPORT_BATCH_SIZE";
/// Default maximum batch size.
pub(crate) const OTEL_BLRP_MAX_EXPORT_BATCH_SIZE_DEFAULT: usize = 512;

/// The interface for plugging into a [`Logger`].
///
/// [`Logger`]: crate::logs::Logger
pub trait LogProcessor: Send + Sync + Debug {
    /// Called when a log record is ready to processed and exported.
    ///
    /// This method receives a mutable reference to `LogRecord`. If the processor
    /// needs to handle the export asynchronously, it should clone the data to
    /// ensure it can be safely processed without lifetime issues. Any changes
    /// made to the log data in this method will be reflected in the next log
    /// processor in the chain.
    ///
    /// # Parameters
    /// - `record`: A mutable reference to `LogRecord` representing the log record.
    /// - `instrumentation`: The instrumentation scope associated with the log record.
    fn emit(&self, data: &mut LogRecord, instrumentation: &InstrumentationScope);
    /// Force the logs lying in the cache to be exported.
    fn force_flush(&self) -> LogResult<()>;
    /// Shuts down the processor.
    /// After shutdown returns the log processor should stop processing any logs.
    /// It's up to the implementation on when to drop the LogProcessor.
    fn shutdown(&self) -> LogResult<()>;
    #[cfg(feature = "spec_unstable_logs_enabled")]
    /// Check if logging is enabled
    fn event_enabled(&self, _level: Severity, _target: &str, _name: &str) -> bool {
        // By default, all logs are enabled
        true
    }

    /// Set the resource for the log processor.
    fn set_resource(&self, _resource: &Resource) {}
}

/// A [`LogProcessor`] designed for testing and debugging purpose, that immediately
/// exports log records as they are emitted.
/// ## Example
///
/// ### Using a SimpleLogProcessor
///
/// ```rust
/// use opentelemetry_sdk::logs::{SimpleLogProcessor, LoggerProvider};
/// use opentelemetry::global;
/// use opentelemetry_sdk::export::logs::LogExporter;
/// use opentelemetry_sdk::testing::logs::InMemoryLogExporter;
///
/// let exporter = InMemoryLogExporter::default(); // Replace with an actual exporter
/// let provider = LoggerProvider::builder()
///     .with_simple_exporter(exporter)
///     .build();
///
/// ```
#[derive(Debug)]
pub struct SimpleLogProcessor<T: LogExporter> {
    exporter: Mutex<T>,
    is_shutdown: AtomicBool,
}

impl<T: LogExporter> SimpleLogProcessor<T> {
    pub(crate) fn new(exporter: T) -> Self {
        SimpleLogProcessor {
            exporter: Mutex::new(exporter),
            is_shutdown: AtomicBool::new(false),
        }
    }
}

impl<T: LogExporter> LogProcessor for SimpleLogProcessor<T> {
    fn emit(&self, record: &mut LogRecord, instrumentation: &InstrumentationScope) {
        // noop after shutdown
        if self.is_shutdown.load(std::sync::atomic::Ordering::Relaxed) {
            // this is a warning, as the user is trying to log after the processor has been shutdown
            otel_warn!(
                name: "SimpleLogProcessor.Emit.ProcessorShutdown",
            );
            return;
        }

        let result = self
            .exporter
            .lock()
            .map_err(|_| LogError::MutexPoisoned("SimpleLogProcessor".into()))
            .and_then(|exporter| {
                let log_tuple = &[(record as &LogRecord, instrumentation)];
                futures_executor::block_on(exporter.export(LogBatch::new(log_tuple)))
            });
        // Handle errors with specific static names
        match result {
            Err(LogError::MutexPoisoned(_)) => {
                // logging as debug as this is not a user error
                otel_debug!(
                    name: "SimpleLogProcessor.Emit.MutexPoisoning",
                );
            }
            Err(err) => {
                otel_error!(
                    name: "SimpleLogProcessor.Emit.ExportError",
                    error = format!("{}",err)
                );
            }
            _ => {}
        }
    }

    fn force_flush(&self) -> LogResult<()> {
        if let Ok(mut exporter) = self.exporter.lock() {
            exporter.force_flush()
        } else {
            Err(LogError::MutexPoisoned("SimpleLogProcessor".into()))
        }
    }

    fn shutdown(&self) -> LogResult<()> {
        self.is_shutdown
            .store(true, std::sync::atomic::Ordering::Relaxed);
        if let Ok(mut exporter) = self.exporter.lock() {
            exporter.shutdown();
            Ok(())
        } else {
            Err(LogError::MutexPoisoned("SimpleLogProcessor".into()))
        }
    }

    fn set_resource(&self, resource: &Resource) {
        if let Ok(mut exporter) = self.exporter.lock() {
            exporter.set_resource(resource);
        }
    }
}

/// Messages sent between application thread and batch log processor's work thread.
#[allow(clippy::large_enum_variant)]
#[derive(Debug)]
enum BatchMessage {
    /// This is ONLY sent when the number of logs records in the data channel has reached `max_export_batch_size`.
    ExportLog(Arc<AtomicBool>),
    /// ForceFlush flushes the current buffer to the exporter.
    ForceFlush(mpsc::SyncSender<ExportResult>),
    /// Shut down the worker thread, push all logs in buffer to the exporter.
    Shutdown(mpsc::SyncSender<ExportResult>),
    /// Set the resource for the exporter.
    SetResource(Arc<Resource>),
}

type LogsData = Box<(LogRecord, InstrumentationScope)>;

/// The `BatchLogProcessor` collects finished logs in a buffer and exports them
/// in batches to the configured `LogExporter`. This processor is ideal for
/// high-throughput environments, as it minimizes the overhead of exporting logs
/// individually. It uses a **dedicated background thread** to manage and export logs
/// asynchronously, ensuring that the application's main execution flow is not blocked.
///
/// - This processor supports the following configurations:
///     - **Queue size**: Maximum number of log records that can be buffered.
///     - **Batch size**: Maximum number of log records to include in a single export.
///     - **Export timeout**: Maximum duration allowed for an export operation.
///     - **Scheduled delay**: Frequency at which the batch is exported.
///
/// When using this processor with the OTLP Exporter, the following exporter
/// features are supported:
/// - `grpc-tonic`: This requires `MeterProvider` to be created within a tokio
///   runtime.
/// - `reqwest-blocking-client`: Works with a regular `main` or `tokio::main`.
///
/// In other words, other clients like `reqwest` and `hyper` are not supported.
///
/// ### Using a BatchLogProcessor:
///
/// ```rust
/// use opentelemetry_sdk::logs::{BatchLogProcessor, BatchConfigBuilder, LoggerProvider};
/// use opentelemetry::global;
/// use std::time::Duration;
/// use opentelemetry_sdk::testing::logs::InMemoryLogExporter;
///
/// let exporter = InMemoryLogExporter::default(); // Replace with an actual exporter
/// let processor = BatchLogProcessor::builder(exporter)
///     .with_batch_config(
///         BatchConfigBuilder::default()
///             .with_max_queue_size(2048)
///             .with_max_export_batch_size(512)
///             .with_scheduled_delay(Duration::from_secs(5))
///             .with_max_export_timeout(Duration::from_secs(30))
///             .build(),
///     )
///     .build();
///
/// let provider = LoggerProvider::builder()
///     .with_log_processor(processor)
///     .build();
///
pub struct BatchLogProcessor {
    logs_sender: SyncSender<LogsData>, // Data channel to store log records and instrumentation scopes
    message_sender: SyncSender<BatchMessage>, // Control channel to store control messages for the worker thread
    handle: Mutex<Option<thread::JoinHandle<()>>>,
    forceflush_timeout: Duration,
    shutdown_timeout: Duration,
    is_shutdown: AtomicBool,
    export_log_message_sent: Arc<AtomicBool>,
    current_batch_size: Arc<AtomicUsize>,
    max_export_batch_size: usize,

    // Track dropped logs - we'll log this at shutdown
    dropped_logs_count: AtomicUsize,

    // Track the maximum queue size that was configured for this processor
    max_queue_size: usize,
}

impl Debug for BatchLogProcessor {
    fn fmt(&self, f: &mut Formatter<'_>) -> fmt::Result {
        f.debug_struct("BatchLogProcessor")
            .field("message_sender", &self.message_sender)
            .finish()
    }
}

impl LogProcessor for BatchLogProcessor {
    fn emit(&self, record: &mut LogRecord, instrumentation: &InstrumentationScope) {
        // noop after shutdown
        if self.is_shutdown.load(std::sync::atomic::Ordering::Relaxed) {
            otel_warn!(
                name: "BatchLogProcessor.Emit.ProcessorShutdown",
                message = "BatchLogProcessor has been shutdown. No further logs will be emitted."
            );
            return;
        }

        let result = self
            .logs_sender
            .try_send(Box::new((record.clone(), instrumentation.clone())));

        if result.is_err() {
            // Increment dropped logs count. The first time we have to drop a log,
            // emit a warning.
            if self.dropped_logs_count.fetch_add(1, Ordering::Relaxed) == 0 {
                otel_warn!(name: "BatchLogProcessor.LogDroppingStarted",
                    message = "BatchLogProcessor dropped a LogRecord due to queue full/internal errors. No further log will be emitted for further drops until Shutdown. During Shutdown time, a log will be emitted with exact count of total logs dropped.");
            }
            return;
        }

        // At this point, sending the log record to the data channel was successful.
        // Increment the current batch size and check if it has reached the max export batch size.
        if self.current_batch_size.fetch_add(1, Ordering::Relaxed) + 1 >= self.max_export_batch_size
        {
            // Check if the a control message for exporting logs is already sent to the worker thread.
            // If not, send a control message to export logs.
            // `export_log_message_sent` is set to false ONLY when the worker thread has processed the control message.

            if !self.export_log_message_sent.load(Ordering::Relaxed) {
                // This is a cost-efficient check as atomic load operations do not require exclusive access to cache line.
                // Perform atomic swap to `export_log_message_sent` ONLY when the atomic load operation above returns false.
                // Atomic swap/compare_exchange operations require exclusive access to cache line on most processor architectures.
                // We could have used compare_exchange as well here, but it's more verbose than swap.
                if !self.export_log_message_sent.swap(true, Ordering::Relaxed) {
                    match self.message_sender.try_send(BatchMessage::ExportLog(
                        self.export_log_message_sent.clone(),
                    )) {
                        Ok(_) => {
                            // Control message sent successfully.
                        }
                        Err(_err) => {
                            // TODO: Log error
                            // If the control message could not be sent, reset the `export_log_message_sent` flag.
                            self.export_log_message_sent.store(false, Ordering::Relaxed);
                        }
                    }
                }
            }
        }
    }

    fn force_flush(&self) -> LogResult<()> {
        if self.is_shutdown.load(std::sync::atomic::Ordering::Relaxed) {
            return LogResult::Err(LogError::Other(
                "BatchLogProcessor is already shutdown".into(),
            ));
        }
        let (sender, receiver) = mpsc::sync_channel(1);
        self.message_sender
            .try_send(BatchMessage::ForceFlush(sender))
            .map_err(|err| LogError::Other(err.into()))?;

        receiver
            .recv_timeout(self.forceflush_timeout)
            .map_err(|err| {
                if err == RecvTimeoutError::Timeout {
                    LogError::ExportTimedOut(self.forceflush_timeout)
                } else {
                    LogError::Other(err.into())
                }
            })?
    }

    fn shutdown(&self) -> LogResult<()> {
        // Set is_shutdown to true
        self.is_shutdown
            .store(true, std::sync::atomic::Ordering::Relaxed);

        let dropped_logs = self.dropped_logs_count.load(Ordering::Relaxed);
        let max_queue_size = self.max_queue_size;
        if dropped_logs > 0 {
            otel_warn!(
                name: "BatchLogProcessor.LogsDropped",
                dropped_logs_count = dropped_logs,
                max_queue_size = max_queue_size,
                message = "Logs were dropped due to a queue being full or other error. The count represents the total count of log records dropped in the lifetime of this BatchLogProcessor. Consider increasing the queue size and/or decrease delay between intervals."
            );
        }

        let (sender, receiver) = mpsc::sync_channel(1);
        self.message_sender
            .try_send(BatchMessage::Shutdown(sender))
            .map_err(|err| LogError::Other(err.into()))?;

        receiver
            .recv_timeout(self.shutdown_timeout)
            .map(|_| {
                // join the background thread after receiving back the shutdown signal
                if let Some(handle) = self.handle.lock().unwrap().take() {
                    handle.join().unwrap();
                }
                LogResult::Ok(())
            })
            .map_err(|err| match err {
                RecvTimeoutError::Timeout => {
                    otel_error!(
                        name: "BatchLogProcessor.Shutdown.Timeout",
                        message = "BatchLogProcessor shutdown timing out."
                    );
                    LogError::ExportTimedOut(self.shutdown_timeout)
                }
                _ => {
                    otel_error!(
                        name: "BatchLogProcessor.Shutdown.Error",
                        error = format!("{}", err)
                    );
                    LogError::Other(err.into())
                }
            })?
    }

    fn set_resource(&self, resource: &Resource) {
        let resource = Arc::new(resource.clone());
        let _ = self
            .message_sender
            .try_send(BatchMessage::SetResource(resource));
    }
}

impl BatchLogProcessor {
    pub(crate) fn new<E>(mut exporter: E, config: BatchConfig) -> Self
    where
        E: LogExporter + Send + Sync + 'static,
    {
        let (logs_sender, logs_receiver) = mpsc::sync_channel::<LogsData>(config.max_queue_size);
        let (message_sender, message_receiver) = mpsc::sync_channel::<BatchMessage>(64); // Is this a reasonable bound?
        let max_queue_size = config.max_queue_size;
        let max_export_batch_size = config.max_export_batch_size;
        let current_batch_size = Arc::new(AtomicUsize::new(0));
        let current_batch_size_for_thread = current_batch_size.clone();

        let handle = thread::Builder::new()
            .name("OpenTelemetry.Logs.BatchProcessor".to_string())
            .spawn(move || {
                otel_info!(
                    name: "BatchLogProcessor.ThreadStarted",
                    interval_in_millisecs = config.scheduled_delay.as_millis(),
                    max_export_batch_size = config.max_export_batch_size,
                    max_queue_size = max_queue_size,
                );
                let mut last_export_time = Instant::now();
                let mut logs = Vec::with_capacity(config.max_export_batch_size);
                let current_batch_size = current_batch_size_for_thread;

                // This method gets upto `max_export_batch_size` amount of logs from the channel and exports them.
                // It returns the result of the export operation.
                // It expects the logs vec to be empty when it's called.
                #[inline]
                fn get_logs_and_export<E>(
                    logs_receiver: &mpsc::Receiver<LogsData>,
                    exporter: &E,
                    logs: &mut Vec<LogsData>,
                    last_export_time: &mut Instant,
                    current_batch_size: &AtomicUsize,
                    config: &BatchConfig,
                ) -> ExportResult
                where
                    E: LogExporter + Send + Sync + 'static,
                {
                    let target = current_batch_size.load(Ordering::Relaxed); // `target` is used to determine the stopping criteria for exporting logs.
                    let mut result = LogResult::Ok(());
                    let mut total_exported_logs: usize = 0;

                    while target > 0 && total_exported_logs < target {
                        // Get upto `max_export_batch_size` amount of logs log records from the channel and push them to the logs vec
                        while let Ok(log) = logs_receiver.try_recv() {
                            logs.push(log);
                            if logs.len() == config.max_export_batch_size {
                                break;
                            }
                        }

                        let count_of_logs = logs.len(); // Count of logs that will be exported
                        total_exported_logs += count_of_logs;

                        result = export_with_timeout_sync(
                            config.max_export_timeout,
<<<<<<< HEAD
                            exporter.as_mut(),
                            &timeout_runtime,
                            logs.split_off(0),
                        )
                        .await
                        .and(exporter.as_mut().force_flush());

                        if let Some(channel) = res_channel {
                            if let Err(send_error) = channel.send(result) {
                                otel_debug!(
                                    name: "BatchLogProcessor.Flush.SendResultError",
                                    error = format!("{:?}", send_error),
                                );
                            }
                        }
=======
                            exporter,
                            logs,
                            last_export_time,
                        ); // This method clears the logs vec after exporting

                        current_batch_size.fetch_sub(count_of_logs, Ordering::Relaxed);
>>>>>>> 68af3bb0
                    }
                    result
                }

                loop {
                    let remaining_time = config
                        .scheduled_delay
                        .checked_sub(last_export_time.elapsed())
                        .unwrap_or(config.scheduled_delay);

                    match message_receiver.recv_timeout(remaining_time) {
                        Ok(BatchMessage::ExportLog(export_log_message_sent)) => {
                            // Reset the export log message sent flag now it has has been processed.
                            export_log_message_sent.store(false, Ordering::Relaxed);

                            otel_debug!(
                                name: "BatchLogProcessor.ExportingDueToBatchSize",
                            );

                            let _ = get_logs_and_export(
                                &logs_receiver,
                                &exporter,
                                &mut logs,
                                &mut last_export_time,
                                &current_batch_size,
                                &config,
                            );
                        }
                        Ok(BatchMessage::ForceFlush(sender)) => {
                            otel_debug!(name: "BatchLogProcessor.ExportingDueToForceFlush");
                            let result = get_logs_and_export(
                                &logs_receiver,
                                &exporter,
                                &mut logs,
                                &mut last_export_time,
                                &current_batch_size,
                                &config,
                            );
                            let _ = sender.send(result);
                        }
                        Ok(BatchMessage::Shutdown(sender)) => {
                            otel_debug!(name: "BatchLogProcessor.ExportingDueToShutdown");
                            let result = get_logs_and_export(
                                &logs_receiver,
                                &exporter,
                                &mut logs,
                                &mut last_export_time,
                                &current_batch_size,
                                &config,
                            );
                            let _ = sender.send(result);

                            otel_debug!(
                                name: "BatchLogProcessor.ThreadExiting",
                                reason = "ShutdownRequested"
                            );
                            //
                            // break out the loop and return from the current background thread.
                            //
                            break;
                        }
                        Ok(BatchMessage::SetResource(resource)) => {
                            exporter.set_resource(&resource);
                        }
                        Err(RecvTimeoutError::Timeout) => {
                            otel_debug!(
                                name: "BatchLogProcessor.ExportingDueToTimer",
                            );

                            let _ = get_logs_and_export(
                                &logs_receiver,
                                &exporter,
                                &mut logs,
                                &mut last_export_time,
                                &current_batch_size,
                                &config,
                            );
                        }
                        Err(RecvTimeoutError::Disconnected) => {
                            // Channel disconnected, only thing to do is break
                            // out (i.e exit the thread)
                            otel_debug!(
                                name: "BatchLogProcessor.ThreadExiting",
                                reason = "MessageSenderDisconnected"
                            );
                            break;
                        }
                    }
                }
                otel_info!(
                    name: "BatchLogProcessor.ThreadStopped"
                );
            })
            .expect("Thread spawn failed."); //TODO: Handle thread spawn failure

        // Return batch processor with link to worker
        BatchLogProcessor {
            logs_sender,
            message_sender,
            handle: Mutex::new(Some(handle)),
            forceflush_timeout: Duration::from_secs(5), // TODO: make this configurable
            shutdown_timeout: Duration::from_secs(5),   // TODO: make this configurable
            is_shutdown: AtomicBool::new(false),
            dropped_logs_count: AtomicUsize::new(0),
            max_queue_size,
            export_log_message_sent: Arc::new(AtomicBool::new(false)),
            current_batch_size,
            max_export_batch_size,
        }
    }

    /// Create a new batch processor builder
    pub fn builder<E>(exporter: E) -> BatchLogProcessorBuilder<E>
    where
        E: LogExporter,
    {
        BatchLogProcessorBuilder {
            exporter,
            config: Default::default(),
        }
    }
}

#[allow(clippy::vec_box)]
fn export_with_timeout_sync<E>(
    _: Duration, // TODO, enforcing timeout in exporter.
    exporter: &E,
    batch: &mut Vec<Box<(LogRecord, InstrumentationScope)>>,
    last_export_time: &mut Instant,
) -> ExportResult
where
    E: LogExporter + ?Sized,
{
    *last_export_time = Instant::now();

    if batch.is_empty() {
        return LogResult::Ok(());
    }

    let export = exporter.export(LogBatch::new_with_owned_data(batch.as_slice()));
    let export_result = futures_executor::block_on(export);

    // Clear the batch vec after exporting
    batch.clear();

    match export_result {
        Ok(_) => LogResult::Ok(()),
        Err(err) => {
            otel_error!(
                name: "BatchLogProcessor.ExportError",
                error = format!("{}", err)
            );
            LogResult::Err(err)
        }
    }
}

///
/// A builder for creating [`BatchLogProcessor`] instances.
///
#[derive(Debug)]
pub struct BatchLogProcessorBuilder<E> {
    exporter: E,
    config: BatchConfig,
}

impl<E> BatchLogProcessorBuilder<E>
where
    E: LogExporter + 'static,
{
    /// Set the BatchConfig for [`BatchLogProcessorBuilder`]
    pub fn with_batch_config(self, config: BatchConfig) -> Self {
        BatchLogProcessorBuilder { config, ..self }
    }

    /// Build a batch processor
    pub fn build(self) -> BatchLogProcessor {
        BatchLogProcessor::new(self.exporter, self.config)
    }
}

/// Batch log processor configuration.
/// Use [`BatchConfigBuilder`] to configure your own instance of [`BatchConfig`].
#[derive(Debug)]
#[allow(dead_code)]
pub struct BatchConfig {
    /// The maximum queue size to buffer logs for delayed processing. If the
    /// queue gets full it drops the logs. The default value of is 2048.
    pub(crate) max_queue_size: usize,

    /// The delay interval in milliseconds between two consecutive processing
    /// of batches. The default value is 1 second.
    pub(crate) scheduled_delay: Duration,

    /// The maximum number of logs to process in a single batch. If there are
    /// more than one batch worth of logs then it processes multiple batches
    /// of logs one batch after the other without any delay. The default value
    /// is 512.
    pub(crate) max_export_batch_size: usize,

    /// The maximum duration to export a batch of data.
    pub(crate) max_export_timeout: Duration,
}

impl Default for BatchConfig {
    fn default() -> Self {
        BatchConfigBuilder::default().build()
    }
}

/// A builder for creating [`BatchConfig`] instances.
#[derive(Debug)]
pub struct BatchConfigBuilder {
    max_queue_size: usize,
    scheduled_delay: Duration,
    max_export_batch_size: usize,
    max_export_timeout: Duration,
}

impl Default for BatchConfigBuilder {
    /// Create a new [`BatchConfigBuilder`] initialized with default batch config values as per the specs.
    /// The values are overridden by environment variables if set.
    /// The supported environment variables are:
    /// * `OTEL_BLRP_MAX_QUEUE_SIZE`
    /// * `OTEL_BLRP_SCHEDULE_DELAY`
    /// * `OTEL_BLRP_MAX_EXPORT_BATCH_SIZE`
    /// * `OTEL_BLRP_EXPORT_TIMEOUT`
    fn default() -> Self {
        BatchConfigBuilder {
            max_queue_size: OTEL_BLRP_MAX_QUEUE_SIZE_DEFAULT,
            scheduled_delay: Duration::from_millis(OTEL_BLRP_SCHEDULE_DELAY_DEFAULT),
            max_export_batch_size: OTEL_BLRP_MAX_EXPORT_BATCH_SIZE_DEFAULT,
            max_export_timeout: Duration::from_millis(OTEL_BLRP_EXPORT_TIMEOUT_DEFAULT),
        }
        .init_from_env_vars()
    }
}

impl BatchConfigBuilder {
    /// Set max_queue_size for [`BatchConfigBuilder`].
    /// It's the maximum queue size to buffer logs for delayed processing.
    /// If the queue gets full it will drop the logs.
    /// The default value of is 2048.
    pub fn with_max_queue_size(mut self, max_queue_size: usize) -> Self {
        self.max_queue_size = max_queue_size;
        self
    }

    /// Set scheduled_delay for [`BatchConfigBuilder`].
    /// It's the delay interval in milliseconds between two consecutive processing of batches.
    /// The default value is 1000 milliseconds.
    pub fn with_scheduled_delay(mut self, scheduled_delay: Duration) -> Self {
        self.scheduled_delay = scheduled_delay;
        self
    }

    /// Set max_export_timeout for [`BatchConfigBuilder`].
    /// It's the maximum duration to export a batch of data.
    /// The default value is 30000 milliseconds.
    pub fn with_max_export_timeout(mut self, max_export_timeout: Duration) -> Self {
        self.max_export_timeout = max_export_timeout;
        self
    }

    /// Set max_export_batch_size for [`BatchConfigBuilder`].
    /// It's the maximum number of logs to process in a single batch. If there are
    /// more than one batch worth of logs then it processes multiple batches
    /// of logs one batch after the other without any delay.
    /// The default value is 512.
    pub fn with_max_export_batch_size(mut self, max_export_batch_size: usize) -> Self {
        self.max_export_batch_size = max_export_batch_size;
        self
    }

    /// Builds a `BatchConfig` enforcing the following invariants:
    /// * `max_export_batch_size` must be less than or equal to `max_queue_size`.
    pub fn build(self) -> BatchConfig {
        // max export batch size must be less or equal to max queue size.
        // we set max export batch size to max queue size if it's larger than max queue size.
        let max_export_batch_size = min(self.max_export_batch_size, self.max_queue_size);

        BatchConfig {
            max_queue_size: self.max_queue_size,
            scheduled_delay: self.scheduled_delay,
            max_export_timeout: self.max_export_timeout,
            max_export_batch_size,
        }
    }

    fn init_from_env_vars(mut self) -> Self {
        if let Some(max_queue_size) = env::var(OTEL_BLRP_MAX_QUEUE_SIZE)
            .ok()
            .and_then(|queue_size| usize::from_str(&queue_size).ok())
        {
            self.max_queue_size = max_queue_size;
        }

        if let Some(max_export_batch_size) = env::var(OTEL_BLRP_MAX_EXPORT_BATCH_SIZE)
            .ok()
            .and_then(|batch_size| usize::from_str(&batch_size).ok())
        {
            self.max_export_batch_size = max_export_batch_size;
        }

        if let Some(scheduled_delay) = env::var(OTEL_BLRP_SCHEDULE_DELAY)
            .ok()
            .and_then(|delay| u64::from_str(&delay).ok())
        {
            self.scheduled_delay = Duration::from_millis(scheduled_delay);
        }

        if let Some(max_export_timeout) = env::var(OTEL_BLRP_EXPORT_TIMEOUT)
            .ok()
            .and_then(|s| u64::from_str(&s).ok())
        {
            self.max_export_timeout = Duration::from_millis(max_export_timeout);
        }

        self
    }
}

#[cfg(all(test, feature = "testing", feature = "logs"))]
mod tests {
    use super::{
        BatchLogProcessor, OTEL_BLRP_EXPORT_TIMEOUT, OTEL_BLRP_MAX_EXPORT_BATCH_SIZE,
        OTEL_BLRP_MAX_QUEUE_SIZE, OTEL_BLRP_SCHEDULE_DELAY,
    };
    use crate::export::logs::{LogBatch, LogExporter};
    use crate::logs::LogRecord;
    use crate::logs::LogResult;
    use crate::testing::logs::InMemoryLogExporterBuilder;
    use crate::{
        logs::{
            log_processor::{
                OTEL_BLRP_EXPORT_TIMEOUT_DEFAULT, OTEL_BLRP_MAX_EXPORT_BATCH_SIZE_DEFAULT,
                OTEL_BLRP_MAX_QUEUE_SIZE_DEFAULT, OTEL_BLRP_SCHEDULE_DELAY_DEFAULT,
            },
            BatchConfig, BatchConfigBuilder, LogProcessor, LoggerProvider, SimpleLogProcessor,
        },
        testing::logs::InMemoryLogExporter,
        Resource,
    };
    use opentelemetry::logs::AnyValue;
    use opentelemetry::logs::LogRecord as _;
    use opentelemetry::logs::{Logger, LoggerProvider as _};
    use opentelemetry::KeyValue;
    use opentelemetry::{InstrumentationScope, Key};
    use std::sync::atomic::{AtomicUsize, Ordering};
    use std::sync::{Arc, Mutex};
    use std::time::Duration;

    #[derive(Debug, Clone)]
    struct MockLogExporter {
        resource: Arc<Mutex<Option<Resource>>>,
    }

    impl LogExporter for MockLogExporter {
        #[allow(clippy::manual_async_fn)]
        fn export(
            &self,
            _batch: LogBatch<'_>,
        ) -> impl std::future::Future<Output = LogResult<()>> + Send {
            async { Ok(()) }
        }

        fn shutdown(&mut self) {}

        fn set_resource(&mut self, resource: &Resource) {
            self.resource
                .lock()
                .map(|mut res_opt| {
                    res_opt.replace(resource.clone());
                })
                .expect("mock log exporter shouldn't error when setting resource");
        }
    }

    // Implementation specific to the MockLogExporter, not part of the LogExporter trait
    impl MockLogExporter {
        fn get_resource(&self) -> Option<Resource> {
            (*self.resource).lock().unwrap().clone()
        }
    }

    #[test]
    fn test_default_const_values() {
        assert_eq!(OTEL_BLRP_SCHEDULE_DELAY, "OTEL_BLRP_SCHEDULE_DELAY");
        assert_eq!(OTEL_BLRP_SCHEDULE_DELAY_DEFAULT, 1_000);
        assert_eq!(OTEL_BLRP_EXPORT_TIMEOUT, "OTEL_BLRP_EXPORT_TIMEOUT");
        assert_eq!(OTEL_BLRP_EXPORT_TIMEOUT_DEFAULT, 30_000);
        assert_eq!(OTEL_BLRP_MAX_QUEUE_SIZE, "OTEL_BLRP_MAX_QUEUE_SIZE");
        assert_eq!(OTEL_BLRP_MAX_QUEUE_SIZE_DEFAULT, 2_048);
        assert_eq!(
            OTEL_BLRP_MAX_EXPORT_BATCH_SIZE,
            "OTEL_BLRP_MAX_EXPORT_BATCH_SIZE"
        );
        assert_eq!(OTEL_BLRP_MAX_EXPORT_BATCH_SIZE_DEFAULT, 512);
    }

    #[test]
    fn test_default_batch_config_adheres_to_specification() {
        // The following environment variables are expected to be unset so that their default values are used.
        let env_vars = vec![
            OTEL_BLRP_SCHEDULE_DELAY,
            OTEL_BLRP_EXPORT_TIMEOUT,
            OTEL_BLRP_MAX_QUEUE_SIZE,
            OTEL_BLRP_MAX_EXPORT_BATCH_SIZE,
        ];

        let config = temp_env::with_vars_unset(env_vars, BatchConfig::default);

        assert_eq!(
            config.scheduled_delay,
            Duration::from_millis(OTEL_BLRP_SCHEDULE_DELAY_DEFAULT)
        );
        assert_eq!(
            config.max_export_timeout,
            Duration::from_millis(OTEL_BLRP_EXPORT_TIMEOUT_DEFAULT)
        );
        assert_eq!(config.max_queue_size, OTEL_BLRP_MAX_QUEUE_SIZE_DEFAULT);
        assert_eq!(
            config.max_export_batch_size,
            OTEL_BLRP_MAX_EXPORT_BATCH_SIZE_DEFAULT
        );
    }

    #[test]
    fn test_batch_config_configurable_by_env_vars() {
        let env_vars = vec![
            (OTEL_BLRP_SCHEDULE_DELAY, Some("2000")),
            (OTEL_BLRP_EXPORT_TIMEOUT, Some("60000")),
            (OTEL_BLRP_MAX_QUEUE_SIZE, Some("4096")),
            (OTEL_BLRP_MAX_EXPORT_BATCH_SIZE, Some("1024")),
        ];

        let config = temp_env::with_vars(env_vars, BatchConfig::default);

        assert_eq!(config.scheduled_delay, Duration::from_millis(2000));
        assert_eq!(config.max_export_timeout, Duration::from_millis(60000));
        assert_eq!(config.max_queue_size, 4096);
        assert_eq!(config.max_export_batch_size, 1024);
    }

    #[test]
    fn test_batch_config_max_export_batch_size_validation() {
        let env_vars = vec![
            (OTEL_BLRP_MAX_QUEUE_SIZE, Some("256")),
            (OTEL_BLRP_MAX_EXPORT_BATCH_SIZE, Some("1024")),
        ];

        let config = temp_env::with_vars(env_vars, BatchConfig::default);

        assert_eq!(config.max_queue_size, 256);
        assert_eq!(config.max_export_batch_size, 256);
        assert_eq!(
            config.scheduled_delay,
            Duration::from_millis(OTEL_BLRP_SCHEDULE_DELAY_DEFAULT)
        );
        assert_eq!(
            config.max_export_timeout,
            Duration::from_millis(OTEL_BLRP_EXPORT_TIMEOUT_DEFAULT)
        );
    }

    #[test]
    fn test_batch_config_with_fields() {
        let batch = BatchConfigBuilder::default()
            .with_max_export_batch_size(1)
            .with_scheduled_delay(Duration::from_millis(2))
            .with_max_export_timeout(Duration::from_millis(3))
            .with_max_queue_size(4)
            .build();

        assert_eq!(batch.max_export_batch_size, 1);
        assert_eq!(batch.scheduled_delay, Duration::from_millis(2));
        assert_eq!(batch.max_export_timeout, Duration::from_millis(3));
        assert_eq!(batch.max_queue_size, 4);
    }

    #[test]
    fn test_build_batch_log_processor_builder() {
        let mut env_vars = vec![
            (OTEL_BLRP_MAX_EXPORT_BATCH_SIZE, Some("500")),
            (OTEL_BLRP_SCHEDULE_DELAY, Some("I am not number")),
            (OTEL_BLRP_EXPORT_TIMEOUT, Some("2046")),
        ];
        temp_env::with_vars(env_vars.clone(), || {
            let builder = BatchLogProcessor::builder(InMemoryLogExporter::default());

            assert_eq!(builder.config.max_export_batch_size, 500);
            assert_eq!(
                builder.config.scheduled_delay,
                Duration::from_millis(OTEL_BLRP_SCHEDULE_DELAY_DEFAULT)
            );
            assert_eq!(
                builder.config.max_queue_size,
                OTEL_BLRP_MAX_QUEUE_SIZE_DEFAULT
            );
            assert_eq!(
                builder.config.max_export_timeout,
                Duration::from_millis(2046)
            );
        });

        env_vars.push((OTEL_BLRP_MAX_QUEUE_SIZE, Some("120")));

        temp_env::with_vars(env_vars, || {
            let builder = BatchLogProcessor::builder(InMemoryLogExporter::default());
            assert_eq!(builder.config.max_export_batch_size, 120);
            assert_eq!(builder.config.max_queue_size, 120);
        });
    }

    #[test]
    fn test_build_batch_log_processor_builder_with_custom_config() {
        let expected = BatchConfigBuilder::default()
            .with_max_export_batch_size(1)
            .with_scheduled_delay(Duration::from_millis(2))
            .with_max_export_timeout(Duration::from_millis(3))
            .with_max_queue_size(4)
            .build();

        let builder =
            BatchLogProcessor::builder(InMemoryLogExporter::default()).with_batch_config(expected);

        let actual = &builder.config;
        assert_eq!(actual.max_export_batch_size, 1);
        assert_eq!(actual.scheduled_delay, Duration::from_millis(2));
        assert_eq!(actual.max_export_timeout, Duration::from_millis(3));
        assert_eq!(actual.max_queue_size, 4);
    }

    #[test]
    fn test_set_resource_simple_processor() {
        let exporter = MockLogExporter {
            resource: Arc::new(Mutex::new(None)),
        };
        let processor = SimpleLogProcessor::new(exporter.clone());
        let _ = LoggerProvider::builder()
            .with_log_processor(processor)
            .with_resource(
                Resource::builder_empty()
                    .with_attributes([
                        KeyValue::new("k1", "v1"),
                        KeyValue::new("k2", "v3"),
                        KeyValue::new("k3", "v3"),
                        KeyValue::new("k4", "v4"),
                        KeyValue::new("k5", "v5"),
                    ])
                    .build(),
            )
            .build();
        assert_eq!(exporter.get_resource().unwrap().into_iter().count(), 5);
    }

    #[tokio::test(flavor = "multi_thread", worker_threads = 1)]
    async fn test_set_resource_batch_processor() {
        let exporter = MockLogExporter {
            resource: Arc::new(Mutex::new(None)),
        };
        let processor = BatchLogProcessor::new(exporter.clone(), BatchConfig::default());
        let provider = LoggerProvider::builder()
            .with_log_processor(processor)
            .with_resource(
                Resource::builder_empty()
                    .with_attributes([
                        KeyValue::new("k1", "v1"),
                        KeyValue::new("k2", "v3"),
                        KeyValue::new("k3", "v3"),
                        KeyValue::new("k4", "v4"),
                        KeyValue::new("k5", "v5"),
                    ])
                    .build(),
            )
            .build();

        // wait for the batch processor to process the resource.
        tokio::time::sleep(Duration::from_millis(100)).await;

        assert_eq!(exporter.get_resource().unwrap().into_iter().count(), 5);
        let _ = provider.shutdown();
    }

    #[tokio::test(flavor = "multi_thread")]
    async fn test_batch_forceflush() {
        let exporter = InMemoryLogExporterBuilder::default().build();
        // TODO: Verify exporter.force_flush() is called

        let processor = BatchLogProcessor::new(
            Box::new(exporter.clone()),
            BatchConfig::default(),
            runtime::Tokio,
        );

        let mut record = LogRecord::default();
        let instrumentation = InstrumentationScope::default();

        processor.emit(&mut record, &instrumentation);
        processor.force_flush().unwrap();
        assert_eq!(1, exporter.get_emitted_logs().unwrap().len());
    }

    #[tokio::test(flavor = "multi_thread")]
    async fn test_batch_shutdown() {
        // assert we will receive an error
        // setup
        let exporter = InMemoryLogExporterBuilder::default()
            .keep_records_on_shutdown()
            .build();
        let processor = BatchLogProcessor::new(exporter.clone(), BatchConfig::default());

        let mut record = LogRecord::default();
        let instrumentation = InstrumentationScope::default();

        processor.emit(&mut record, &instrumentation);
        processor.shutdown().unwrap();
        // todo: expect to see errors here. How should we assert this?
        processor.emit(&mut record, &instrumentation);
        assert_eq!(1, exporter.get_emitted_logs().unwrap().len())
    }

    #[test]
    fn test_simple_shutdown() {
        let exporter = InMemoryLogExporterBuilder::default()
            .keep_records_on_shutdown()
            .build();
        let processor = SimpleLogProcessor::new(exporter.clone());

        let mut record: LogRecord = Default::default();
        let instrumentation: InstrumentationScope = Default::default();

        processor.emit(&mut record, &instrumentation);

        processor.shutdown().unwrap();

        let is_shutdown = processor
            .is_shutdown
            .load(std::sync::atomic::Ordering::Relaxed);
        assert!(is_shutdown);

        processor.emit(&mut record, &instrumentation);

        assert_eq!(1, exporter.get_emitted_logs().unwrap().len())
    }

    #[tokio::test(flavor = "current_thread")]
    async fn test_batch_log_processor_shutdown_under_async_runtime_current_flavor_multi_thread() {
        let exporter = InMemoryLogExporterBuilder::default().build();
        let processor = BatchLogProcessor::new(exporter.clone(), BatchConfig::default());

        processor.shutdown().unwrap();
    }

    #[tokio::test(flavor = "current_thread")]
    async fn test_batch_log_processor_shutdown_with_async_runtime_current_flavor_current_thread() {
        let exporter = InMemoryLogExporterBuilder::default().build();
        let processor = BatchLogProcessor::new(exporter.clone(), BatchConfig::default());
        processor.shutdown().unwrap();
    }

    #[tokio::test(flavor = "multi_thread")]
    async fn test_batch_log_processor_shutdown_with_async_runtime_multi_flavor_multi_thread() {
        let exporter = InMemoryLogExporterBuilder::default().build();
        let processor = BatchLogProcessor::new(exporter.clone(), BatchConfig::default());
        processor.shutdown().unwrap();
    }

    #[tokio::test(flavor = "multi_thread")]
    async fn test_batch_log_processor_shutdown_with_async_runtime_multi_flavor_current_thread() {
        let exporter = InMemoryLogExporterBuilder::default().build();
        let processor = BatchLogProcessor::new(exporter.clone(), BatchConfig::default());
        processor.shutdown().unwrap();
    }

    #[derive(Debug)]
    struct FirstProcessor {
        pub(crate) logs: Arc<Mutex<Vec<(LogRecord, InstrumentationScope)>>>,
    }

    impl LogProcessor for FirstProcessor {
        fn emit(&self, record: &mut LogRecord, instrumentation: &InstrumentationScope) {
            // add attribute
            record.add_attribute(
                Key::from_static_str("processed_by"),
                AnyValue::String("FirstProcessor".into()),
            );
            // update body
            record.body = Some("Updated by FirstProcessor".into());

            self.logs
                .lock()
                .unwrap()
                .push((record.clone(), instrumentation.clone())); //clone as the LogProcessor is storing the data.
        }

        fn force_flush(&self) -> LogResult<()> {
            Ok(())
        }

        fn shutdown(&self) -> LogResult<()> {
            Ok(())
        }
    }

    #[derive(Debug)]
    struct SecondProcessor {
        pub(crate) logs: Arc<Mutex<Vec<(LogRecord, InstrumentationScope)>>>,
    }

    impl LogProcessor for SecondProcessor {
        fn emit(&self, record: &mut LogRecord, instrumentation: &InstrumentationScope) {
            assert!(record.attributes_contains(
                &Key::from_static_str("processed_by"),
                &AnyValue::String("FirstProcessor".into())
            ));
            assert!(
                record.body.clone().unwrap()
                    == AnyValue::String("Updated by FirstProcessor".into())
            );
            self.logs
                .lock()
                .unwrap()
                .push((record.clone(), instrumentation.clone()));
        }

        fn force_flush(&self) -> LogResult<()> {
            Ok(())
        }

        fn shutdown(&self) -> LogResult<()> {
            Ok(())
        }
    }
    #[test]
    fn test_log_data_modification_by_multiple_processors() {
        let first_processor_logs = Arc::new(Mutex::new(Vec::new()));
        let second_processor_logs = Arc::new(Mutex::new(Vec::new()));

        let first_processor = FirstProcessor {
            logs: Arc::clone(&first_processor_logs),
        };
        let second_processor = SecondProcessor {
            logs: Arc::clone(&second_processor_logs),
        };

        let logger_provider = LoggerProvider::builder()
            .with_log_processor(first_processor)
            .with_log_processor(second_processor)
            .build();

        let logger = logger_provider.logger("test-logger");
        let mut log_record = logger.create_log_record();
        log_record.body = Some(AnyValue::String("Test log".into()));

        logger.emit(log_record);

        assert_eq!(first_processor_logs.lock().unwrap().len(), 1);
        assert_eq!(second_processor_logs.lock().unwrap().len(), 1);

        let first_log = &first_processor_logs.lock().unwrap()[0];
        let second_log = &second_processor_logs.lock().unwrap()[0];

        assert!(first_log.0.attributes_contains(
            &Key::from_static_str("processed_by"),
            &AnyValue::String("FirstProcessor".into())
        ));
        assert!(second_log.0.attributes_contains(
            &Key::from_static_str("processed_by"),
            &AnyValue::String("FirstProcessor".into())
        ));

        assert!(
            first_log.0.body.clone().unwrap()
                == AnyValue::String("Updated by FirstProcessor".into())
        );
        assert!(
            second_log.0.body.clone().unwrap()
                == AnyValue::String("Updated by FirstProcessor".into())
        );
    }

    #[test]
    fn test_simple_processor_sync_exporter_without_runtime() {
        let exporter = InMemoryLogExporterBuilder::default().build();
        let processor = SimpleLogProcessor::new(exporter.clone());

        let mut record: LogRecord = Default::default();
        let instrumentation: InstrumentationScope = Default::default();

        processor.emit(&mut record, &instrumentation);

        assert_eq!(exporter.get_emitted_logs().unwrap().len(), 1);
    }

    #[tokio::test(flavor = "multi_thread", worker_threads = 1)]
    async fn test_simple_processor_sync_exporter_with_runtime() {
        let exporter = InMemoryLogExporterBuilder::default().build();
        let processor = SimpleLogProcessor::new(exporter.clone());

        let mut record: LogRecord = Default::default();
        let instrumentation: InstrumentationScope = Default::default();

        processor.emit(&mut record, &instrumentation);

        assert_eq!(exporter.get_emitted_logs().unwrap().len(), 1);
    }

    #[tokio::test(flavor = "multi_thread")]
    async fn test_simple_processor_sync_exporter_with_multi_thread_runtime() {
        let exporter = InMemoryLogExporterBuilder::default().build();
        let processor = Arc::new(SimpleLogProcessor::new(exporter.clone()));

        let mut handles = vec![];
        for _ in 0..10 {
            let processor_clone = Arc::clone(&processor);
            let handle = tokio::spawn(async move {
                let mut record: LogRecord = Default::default();
                let instrumentation: InstrumentationScope = Default::default();
                processor_clone.emit(&mut record, &instrumentation);
            });
            handles.push(handle);
        }

        for handle in handles {
            handle.await.unwrap();
        }

        assert_eq!(exporter.get_emitted_logs().unwrap().len(), 10);
    }

    #[tokio::test(flavor = "current_thread")]
    async fn test_simple_processor_sync_exporter_with_current_thread_runtime() {
        let exporter = InMemoryLogExporterBuilder::default().build();
        let processor = SimpleLogProcessor::new(exporter.clone());

        let mut record: LogRecord = Default::default();
        let instrumentation: InstrumentationScope = Default::default();

        processor.emit(&mut record, &instrumentation);

        assert_eq!(exporter.get_emitted_logs().unwrap().len(), 1);
    }

    #[derive(Debug, Clone)]
    struct LogExporterThatRequiresTokio {
        export_count: Arc<AtomicUsize>,
    }

    impl LogExporterThatRequiresTokio {
        /// Creates a new instance of `LogExporterThatRequiresTokio`.
        fn new() -> Self {
            LogExporterThatRequiresTokio {
                export_count: Arc::new(AtomicUsize::new(0)),
            }
        }

        /// Returns the number of logs stored in the exporter.
        fn len(&self) -> usize {
            self.export_count.load(Ordering::Acquire)
        }
    }

    impl LogExporter for LogExporterThatRequiresTokio {
        #[allow(clippy::manual_async_fn)]
        fn export(
            &self,
            batch: LogBatch<'_>,
        ) -> impl std::future::Future<Output = LogResult<()>> + Send {
            // Simulate minimal dependency on tokio by sleeping asynchronously for a short duration
            async move {
                tokio::time::sleep(Duration::from_millis(50)).await;

                for _ in batch.iter() {
                    self.export_count.fetch_add(1, Ordering::Acquire);
                }
                Ok(())
            }
        }
    }

    #[test]
    fn test_simple_processor_async_exporter_without_runtime() {
        // Use `catch_unwind` to catch the panic caused by missing Tokio runtime
        let result = std::panic::catch_unwind(|| {
            let exporter = LogExporterThatRequiresTokio::new();
            let processor = SimpleLogProcessor::new(exporter.clone());

            let mut record: LogRecord = Default::default();
            let instrumentation: InstrumentationScope = Default::default();

            // This will panic because an tokio async operation within exporter without a runtime.
            processor.emit(&mut record, &instrumentation);
        });

        // Verify that the panic occurred and check the panic message for the absence of a Tokio runtime
        assert!(
            result.is_err(),
            "The test should fail due to missing Tokio runtime, but it did not."
        );
        let panic_payload = result.unwrap_err();
        let panic_message = panic_payload
            .downcast_ref::<String>()
            .map(|s| s.as_str())
            .or_else(|| panic_payload.downcast_ref::<&str>().copied())
            .unwrap_or("No panic message");

        assert!(
            panic_message.contains("no reactor running")
                || panic_message.contains("must be called from the context of a Tokio 1.x runtime"),
            "Expected panic message about missing Tokio runtime, but got: {}",
            panic_message
        );
    }

    #[tokio::test(flavor = "multi_thread", worker_threads = 4)]
    #[ignore]
    // This test demonstrates a potential deadlock scenario in a multi-threaded Tokio runtime.
    // It spawns Tokio tasks equal to the number of runtime worker threads (4) to emit log events.
    // Each task attempts to acquire a mutex on the exporter in `SimpleLogProcessor::emit`.
    // Only one task obtains the lock, while the others are blocked, waiting for its release.
    //
    // The task holding the lock invokes the LogExporterThatRequiresTokio, which performs an
    // asynchronous operation (e.g., network I/O simulated by `tokio::sleep`). This operation
    // requires yielding control back to the Tokio runtime to make progress.
    //
    // However, all worker threads are occupied:
    // - One thread is executing the async exporter operation
    // - Three threads are blocked waiting for the mutex
    //
    // This leads to a deadlock as there are no available threads to drive the async operation
    // to completion, preventing the mutex from being released. Consequently, neither the blocked
    // tasks nor the exporter can proceed.
    async fn test_simple_processor_async_exporter_with_all_runtime_worker_threads_blocked() {
        let exporter = LogExporterThatRequiresTokio::new();
        let processor = Arc::new(SimpleLogProcessor::new(exporter.clone()));

        let concurrent_emit = 4; // number of worker threads

        let mut handles = vec![];
        // try send `concurrent_emit` events concurrently
        for _ in 0..concurrent_emit {
            let processor_clone = Arc::clone(&processor);
            let handle = tokio::spawn(async move {
                let mut record: LogRecord = Default::default();
                let instrumentation: InstrumentationScope = Default::default();
                processor_clone.emit(&mut record, &instrumentation);
            });
            handles.push(handle);
        }

        // below code won't get executed
        for handle in handles {
            handle.await.unwrap();
        }
        assert_eq!(exporter.len(), concurrent_emit);
    }

    #[tokio::test(flavor = "multi_thread", worker_threads = 1)]
    // This test uses a multi-threaded runtime setup with a single worker thread. Note that even
    // though only one worker thread is created, it is distinct from the main thread. The processor
    // emits a log event, and the exporter performs an async operation that requires the runtime.
    // The single worker thread handles this operation without deadlocking, as long as no other
    // tasks occupy the runtime.
    async fn test_simple_processor_async_exporter_with_runtime() {
        let exporter = LogExporterThatRequiresTokio::new();
        let processor = SimpleLogProcessor::new(exporter.clone());

        let mut record: LogRecord = Default::default();
        let instrumentation: InstrumentationScope = Default::default();

        processor.emit(&mut record, &instrumentation);

        assert_eq!(exporter.len(), 1);
    }

    #[tokio::test(flavor = "multi_thread")]
    // This test uses a multi-threaded runtime setup with the default number of worker threads.
    // The processor emits a log event, and the exporter, which requires the runtime for its async
    // operations, can access one of the available worker threads to complete its task. As there
    // are multiple threads, the exporter can proceed without blocking other tasks, ensuring the
    // test completes successfully.
    async fn test_simple_processor_async_exporter_with_multi_thread_runtime() {
        let exporter = LogExporterThatRequiresTokio::new();

        let processor = SimpleLogProcessor::new(exporter.clone());

        let mut record: LogRecord = Default::default();
        let instrumentation: InstrumentationScope = Default::default();

        processor.emit(&mut record, &instrumentation);

        assert_eq!(exporter.len(), 1);
    }

    #[tokio::test(flavor = "current_thread")]
    #[ignore]
    // This test uses a current-thread runtime, where all operations run on the main thread.
    // The processor emits a log event while the runtime is blocked using `futures::block_on`
    // to complete the export operation. The exporter, which performs an async operation and
    // requires the runtime, cannot progress because the main thread is already blocked.
    // This results in a deadlock, as the runtime cannot move forward.
    async fn test_simple_processor_async_exporter_with_current_thread_runtime() {
        let exporter = LogExporterThatRequiresTokio::new();

        let processor = SimpleLogProcessor::new(exporter.clone());

        let mut record: LogRecord = Default::default();
        let instrumentation: InstrumentationScope = Default::default();

        processor.emit(&mut record, &instrumentation);

        assert_eq!(exporter.len(), 1);
    }
}<|MERGE_RESOLUTION|>--- conflicted
+++ resolved
@@ -477,7 +477,6 @@
 
                         result = export_with_timeout_sync(
                             config.max_export_timeout,
-<<<<<<< HEAD
                             exporter.as_mut(),
                             &timeout_runtime,
                             logs.split_off(0),
@@ -485,22 +484,7 @@
                         .await
                         .and(exporter.as_mut().force_flush());
 
-                        if let Some(channel) = res_channel {
-                            if let Err(send_error) = channel.send(result) {
-                                otel_debug!(
-                                    name: "BatchLogProcessor.Flush.SendResultError",
-                                    error = format!("{:?}", send_error),
-                                );
-                            }
-                        }
-=======
-                            exporter,
-                            logs,
-                            last_export_time,
-                        ); // This method clears the logs vec after exporting
-
                         current_batch_size.fetch_sub(count_of_logs, Ordering::Relaxed);
->>>>>>> 68af3bb0
                     }
                     result
                 }
