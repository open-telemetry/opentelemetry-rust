--- conflicted
+++ resolved
@@ -1,29 +1,15 @@
 use crate::{
-<<<<<<< HEAD
-    export::{logs::{ExportResult, LogBatch, LogExporter}},
-    logs::LogRecord,
-=======
     export::logs::{ExportResult, LogBatch, LogExporter},
     logs::{LogError, LogRecord, LogResult},
-    runtime::{RuntimeChannel, TrySend},
->>>>>>> e8a28788
     Resource,
 };
 use std::sync::mpsc::{self, SyncSender, RecvTimeoutError};
-// use futures_channel::oneshot;
+use futures_channel::oneshot;
 use futures_util::{
     // future::{self, Either},
     {pin_mut, /*stream, StreamExt as _*/},
 };
-<<<<<<< HEAD
-// use futures_util::{
-//     future::{self, Either},
-//     {pin_mut, stream, StreamExt as _},
-// };
-#[cfg(feature = "logs_level_enabled")]
-=======
 #[cfg(feature = "spec_unstable_logs_enabled")]
->>>>>>> e8a28788
 use opentelemetry::logs::Severity;
 use opentelemetry::{otel_debug, otel_error, otel_warn, InstrumentationScope};
 
@@ -174,7 +160,6 @@
     }
 }
 
-<<<<<<< HEAD
 /// A [`LogProcessor`] that buffers log records and reports them at a pre-configured interval.
 pub struct BatchLogProcessor {
     sender: SyncSender<BatchMessage>,
@@ -182,18 +167,10 @@
     forceflush_timeout: Duration,
     shutdown_timeout: Duration,
     is_shutdown: AtomicBool,
-=======
-/// A [`LogProcessor`] that asynchronously buffers log records and reports
-/// them at a pre-configured interval.
-pub struct BatchLogProcessor<R: RuntimeChannel> {
-    message_sender: R::Sender<BatchMessage>,
-
     // Track dropped logs - we'll log this at shutdown
     dropped_logs_count: AtomicUsize,
-
     // Track the maximum queue size that was configured for this processor
     max_queue_size: usize,
->>>>>>> e8a28788
 }
 
 impl Debug for BatchLogProcessor {
@@ -204,9 +181,8 @@
     }
 }
 
-<<<<<<< HEAD
 impl LogProcessor for BatchLogProcessor {
-    fn emit(&self, record: &mut LogRecord, instrumentation: &InstrumentationLibrary) {
+    fn emit(&self, record: &mut LogRecord, instrumentation: &InstrumentationScope) {
         // noop after shutdown
         if self.is_shutdown.load(std::sync::atomic::Ordering::Relaxed) {
             otel_warn!(
@@ -216,22 +192,17 @@
         }
 
         let result = self.sender.send(BatchMessage::ExportLog((
-=======
-impl<R: RuntimeChannel> LogProcessor for BatchLogProcessor<R> {
-    fn emit(&self, record: &mut LogRecord, instrumentation: &InstrumentationScope) {
-        let result = self.message_sender.try_send(BatchMessage::ExportLog((
->>>>>>> e8a28788
             record.clone(),
             instrumentation.clone(),
         )));
 
-<<<<<<< HEAD
         if let Err(err) = result {
             otel_error!(
                 name: "batch_log_processor_emit_error",
                 error = format!("{:?}", err)
             );
-=======
+        }
+
         // TODO - Implement throttling to prevent error flooding when the queue is full or closed.
         if result.is_err() {
             // Increment dropped logs count. The first time we have to drop a log,
@@ -240,7 +211,6 @@
                 otel_warn!(name: "BatchLogProcessor.LogDroppingStarted",
                     message = "BatchLogProcessor dropped a LogRecord due to queue full/internal errors. No further log will be emitted for further drops until Shutdown. During Shutdown time, a log will be emitted with exact count of total logs dropped.");
             }
->>>>>>> e8a28788
         }
     }
 
@@ -266,24 +236,11 @@
     }
 
     fn shutdown(&self) -> LogResult<()> {
-<<<<<<< HEAD
         // test and set is_shutdown flag is it is not set.
         if self.is_shutdown.swap(true, std::sync::atomic::Ordering::Relaxed) {
             return Ok(());
         }
 
-        let (sender, receiver) = mpsc::sync_channel(1);
-        self.sender.try_send(BatchMessage::Shutdown(sender))
-                    .map_err(|err| LogError::Other(err.into()))?;
-
-        receiver.recv_timeout(self.shutdown_timeout).map_err(|err| {
-            if err == RecvTimeoutError::Timeout {
-                LogError::ExportTimedOut(self.shutdown_timeout)
-            } else {
-                LogError::Other(err.into())
-            }
-        })??;
-=======
         let dropped_logs = self.dropped_logs_count.load(Ordering::Relaxed);
         let max_queue_size = self.max_queue_size;
         if dropped_logs > 0 {
@@ -299,7 +256,18 @@
         self.message_sender
             .try_send(BatchMessage::Shutdown(res_sender))
             .map_err(|err| LogError::Other(err.into()))?;
->>>>>>> e8a28788
+
+        let (sender, receiver) = mpsc::sync_channel(1);
+        self.sender.try_send(BatchMessage::Shutdown(sender))
+                    .map_err(|err| LogError::Other(err.into()))?;
+
+        receiver.recv_timeout(self.shutdown_timeout).map_err(|err| {
+            if err == RecvTimeoutError::Timeout {
+                LogError::ExportTimedOut(self.shutdown_timeout)
+            } else {
+                LogError::Other(err.into())
+            }
+        })??;
 
         if let Some(handle) = self.handle.lock().unwrap().take() {
             handle.join().unwrap();
@@ -312,13 +280,11 @@
     }
 }
 
-<<<<<<< HEAD
 impl BatchLogProcessor {
     pub(crate) fn new(mut exporter: Box<dyn LogExporter>, config: BatchConfig) -> Self {
         let (sender, receiver) = mpsc::sync_channel(config.max_queue_size);
         let handle = thread::spawn(move || {
             let mut last_export_time = Instant::now();
-
             let mut logs = Vec::new();
             logs.reserve(config.max_export_batch_size);
 
@@ -336,6 +302,13 @@
                         if logs.len() == config.max_export_batch_size || last_export_time.elapsed() >= config.scheduled_delay {
                             last_export_time = Instant::now();
                             export_with_timeout_sync(remaining_time, exporter.as_mut(), logs.split_off(0), &mut last_export_time);
+
+                            // if let Err(err) = result {
+                            //     otel_error!(
+                            //         name: "BatchLogProcessor.Export.Error",
+                            //         error = format!("{}", err)
+                            //     );
+                            // }
                         }
                     }
                     Ok(BatchMessage::ForceFlush(_sender)) => {
@@ -344,72 +317,11 @@
                         match _sender.send(Ok(())) {
                             Ok(_) => {}
                             Err(err) => global::handle_error(LogError::Other(err.into())),
-=======
-impl<R: RuntimeChannel> BatchLogProcessor<R> {
-    pub(crate) fn new(mut exporter: Box<dyn LogExporter>, config: BatchConfig, runtime: R) -> Self {
-        let (message_sender, message_receiver) =
-            runtime.batch_message_channel(config.max_queue_size);
-        let inner_runtime = runtime.clone();
-        let max_queue_size = config.max_queue_size;
-
-        // Spawn worker process via user-defined spawn function.
-        runtime.spawn(Box::pin(async move {
-            // Timer will take a reference to the current runtime, so its important we do this within the
-            // runtime.spawn()
-            let ticker = inner_runtime
-                .interval(config.scheduled_delay)
-                .skip(1) // The ticker is fired immediately, so we should skip the first one to align with the interval.
-                .map(|_| BatchMessage::Flush(None));
-            let timeout_runtime = inner_runtime.clone();
-            let mut logs = Vec::new();
-            let mut messages = Box::pin(stream::select(message_receiver, ticker));
-
-            while let Some(message) = messages.next().await {
-                match message {
-                    // Log has finished, add to buffer of pending logs.
-                    BatchMessage::ExportLog(log) => {
-                        logs.push(log);
-                        if logs.len() == config.max_export_batch_size {
-                            let result = export_with_timeout(
-                                config.max_export_timeout,
-                                exporter.as_mut(),
-                                &timeout_runtime,
-                                logs.split_off(0),
-                            )
-                            .await;
-
-                            if let Err(err) = result {
-                                otel_error!(
-                                    name: "BatchLogProcessor.Export.Error",
-                                    error = format!("{}", err)
-                                );
-                            }
-                        }
-                    }
-                    // Log batch interval time reached or a force flush has been invoked, export current spans.
-                    BatchMessage::Flush(res_channel) => {
-                        let result = export_with_timeout(
-                            config.max_export_timeout,
-                            exporter.as_mut(),
-                            &timeout_runtime,
-                            logs.split_off(0),
-                        )
-                        .await;
-
-                        if let Some(channel) = res_channel {
-                            if let Err(send_error) = channel.send(result) {
-                                otel_debug!(
-                                    name: "BatchLogProcessor.Flush.SendResultError",
-                                    error = format!("{:?}", send_error),
-                                );
-                            }
->>>>>>> e8a28788
                         }
                     }
                     Ok(BatchMessage::Shutdown(_sender)) => {
                         export_with_timeout_sync(remaining_time, exporter.as_mut(), logs.split_off(0), &mut last_export_time);
                         exporter.shutdown();
-<<<<<<< HEAD
                         match _sender.send(Ok(())) {
                             Ok(_) => {}
                             Err(err) => global::handle_error(LogError::Other(err.into())),
@@ -417,19 +329,6 @@
                         break;
                     }
                     Ok(BatchMessage::SetResource(resource)) => {
-=======
-
-                        if let Err(send_error) = ch.send(result) {
-                            otel_debug!(
-                                name: "BatchLogProcessor.Shutdown.SendResultError",
-                                error = format!("{:?}", send_error),
-                            );
-                        }
-                        break;
-                    }
-                    // propagate the resource
-                    BatchMessage::SetResource(resource) => {
->>>>>>> e8a28788
                         exporter.set_resource(&resource);
                     }
                     Err(RecvTimeoutError::Timeout) => {
@@ -438,7 +337,6 @@
                     Err(err) => global::handle_error(LogError::Other(err.into())),
                 }
             }
-<<<<<<< HEAD
         });
 
         let forceflush_timeout = env::var(OTEL_LOGS_FORCEFLUSH_TIMEOUT_NAME)
@@ -452,16 +350,6 @@
 
         // Return batch processor with link to worker
         BatchLogProcessor { sender, handle: Mutex::new(Some(handle)), forceflush_timeout, shutdown_timeout, is_shutdown: AtomicBool::new(false) }
-=======
-        }));
-
-        // Return batch processor with link to worker
-        BatchLogProcessor {
-            message_sender,
-            dropped_logs_count: AtomicUsize::new(0),
-            max_queue_size,
-        }
->>>>>>> e8a28788
     }
 
     /// Create a new batch processor builder
@@ -479,7 +367,7 @@
 fn export_with_timeout_sync<E>(
     timeout: Duration,
     exporter: &mut E,
-    batch: Vec<(LogRecord, InstrumentationLibrary)>,
+    batch: Vec<(LogRecord, InstrumentationScope)>,
     last_export_time: &mut Instant,
 )
 where
@@ -503,12 +391,7 @@
 async fn export_with_timeout<E>(
     _time_out: Duration,
     exporter: &mut E,
-<<<<<<< HEAD
-    batch: Vec<(LogRecord, InstrumentationLibrary)>,
-=======
-    runtime: &R,
     batch: Vec<(LogRecord, InstrumentationScope)>,
->>>>>>> e8a28788
 ) -> ExportResult
 where
     E: LogExporter + ?Sized,
@@ -522,7 +405,6 @@
         .iter()
         .map(|log_data| (&log_data.0, &log_data.1))
         .collect();
-<<<<<<< HEAD
     let _export = exporter.export(LogBatch::new(log_vec.as_slice()));
     // let timeout = runtime.delay(time_out);
     pin_mut!(_export);
@@ -532,16 +414,6 @@
     //     Either::Right((_, _)) => ExportResult::Err(LogError::ExportTimedOut(time_out)),
     // }
     ExportResult::Ok(())
-=======
-    let export = exporter.export(LogBatch::new(log_vec.as_slice()));
-    let timeout = runtime.delay(time_out);
-    pin_mut!(export);
-    pin_mut!(timeout);
-    match future::select(export, timeout).await {
-        Either::Left((export_res, _)) => export_res,
-        Either::Right((_, _)) => ExportResult::Err(LogError::ExportTimedOut(time_out)),
-    }
->>>>>>> e8a28788
 }
 
 /// Batch log processor configuration.
@@ -712,16 +584,12 @@
 #[derive(Debug)]
 enum BatchMessage {
     /// Export logs, usually called when the log is emitted.
-<<<<<<< HEAD
-    ExportLog((LogRecord, InstrumentationLibrary)),
+    ExportLog((LogRecord, InstrumentationScope)),
     /// ForceFlush flush the current buffer to the backend
     ForceFlush(mpsc::SyncSender<ExportResult>),
-=======
-    ExportLog((LogRecord, InstrumentationScope)),
     /// Flush the current buffer to the backend, it can be triggered by
     /// pre configured interval or a call to `force_push` function.
     Flush(Option<oneshot::Sender<ExportResult>>),
->>>>>>> e8a28788
     /// Shut down the worker thread, push all logs in buffer to the backend.
     Shutdown(mpsc::SyncSender<ExportResult>),
     /// Set the resource for the exporter.
@@ -746,12 +614,7 @@
             },
             BatchConfig, BatchConfigBuilder, LogProcessor, LoggerProvider, SimpleLogProcessor,
         },
-<<<<<<< HEAD
-        testing::logs::InMemoryLogsExporter,
-=======
-        runtime,
         testing::logs::InMemoryLogExporter,
->>>>>>> e8a28788
         Resource,
     };
     use async_trait::async_trait;
@@ -898,11 +761,7 @@
         ];
         temp_env::with_vars(env_vars.clone(), || {
             let builder =
-<<<<<<< HEAD
-                BatchLogProcessor::builder(InMemoryLogsExporter::default());
-=======
-                BatchLogProcessor::builder(InMemoryLogExporter::default(), runtime::Tokio);
->>>>>>> e8a28788
+                BatchLogProcessor::builder(InMemoryLogExporter::default());
 
             assert_eq!(builder.config.max_export_batch_size, 500);
             assert_eq!(
@@ -923,11 +782,7 @@
 
         temp_env::with_vars(env_vars, || {
             let builder =
-<<<<<<< HEAD
-                BatchLogProcessor::builder(InMemoryLogsExporter::default());
-=======
-                BatchLogProcessor::builder(InMemoryLogExporter::default(), runtime::Tokio);
->>>>>>> e8a28788
+                BatchLogProcessor::builder(InMemoryLogExporter::default());
             assert_eq!(builder.config.max_export_batch_size, 120);
             assert_eq!(builder.config.max_queue_size, 120);
         });
@@ -942,11 +797,7 @@
             .with_max_queue_size(4)
             .build();
 
-<<<<<<< HEAD
-        let builder = BatchLogProcessor::builder(InMemoryLogsExporter::default())
-=======
-        let builder = BatchLogProcessor::builder(InMemoryLogExporter::default(), runtime::Tokio)
->>>>>>> e8a28788
+        let builder = BatchLogProcessor::builder(InMemoryLogExporter::default())
             .with_batch_config(expected);
 
         let actual = &builder.config;
