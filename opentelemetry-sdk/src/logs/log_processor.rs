--- conflicted
+++ resolved
@@ -78,15 +78,9 @@
 }
 
 /// A [`LogProcessor`] that asynchronously buffers log records and reports
-<<<<<<< HEAD
-/// them at a pre-configured interval.
-pub struct BatchLogProcessor<R: RuntimeChannel<BatchMessage>> {
-    message_sender: R::Sender,
-=======
 /// them at a preconfigured interval.
 pub struct BatchLogProcessor<R: RuntimeChannel> {
     message_sender: R::Sender<BatchMessage>,
->>>>>>> 500fdfca
 }
 
 impl<R: RuntimeChannel> Debug for BatchLogProcessor<R> {
