use crate::{
    export::logs::{ExportResult, LogExporter},
    logs::LogRecord,
    runtime::{RuntimeChannel, TrySend},
    Resource,
};
use futures_channel::oneshot;
use futures_util::{
    future::{self, Either},
    {pin_mut, stream, StreamExt as _},
};
#[cfg(feature = "logs_level_enabled")]
use opentelemetry::logs::Severity;
use opentelemetry::{
    global,
    logs::{LogError, LogResult},
    InstrumentationLibrary,
};
use std::sync::atomic::AtomicBool;
use std::{cmp::min, env, sync::Mutex};
use std::{
    fmt::{self, Debug, Formatter},
    str::FromStr,
    sync::Arc,
    time::Duration,
};

/// Delay interval between two consecutive exports.
const OTEL_BLRP_SCHEDULE_DELAY: &str = "OTEL_BLRP_SCHEDULE_DELAY";
/// Default delay interval between two consecutive exports.
const OTEL_BLRP_SCHEDULE_DELAY_DEFAULT: u64 = 1_000;
/// Maximum allowed time to export data.
const OTEL_BLRP_EXPORT_TIMEOUT: &str = "OTEL_BLRP_EXPORT_TIMEOUT";
/// Default maximum allowed time to export data.
const OTEL_BLRP_EXPORT_TIMEOUT_DEFAULT: u64 = 30_000;
/// Maximum queue size.
const OTEL_BLRP_MAX_QUEUE_SIZE: &str = "OTEL_BLRP_MAX_QUEUE_SIZE";
/// Default maximum queue size.
const OTEL_BLRP_MAX_QUEUE_SIZE_DEFAULT: usize = 2_048;
/// Maximum batch size, must be less than or equal to OTEL_BLRP_MAX_QUEUE_SIZE.
const OTEL_BLRP_MAX_EXPORT_BATCH_SIZE: &str = "OTEL_BLRP_MAX_EXPORT_BATCH_SIZE";
/// Default maximum batch size.
const OTEL_BLRP_MAX_EXPORT_BATCH_SIZE_DEFAULT: usize = 512;

/// The interface for plugging into a [`Logger`].
///
/// [`Logger`]: crate::logs::Logger
pub trait LogProcessor: Send + Sync + Debug {
    /// Called when a log record is ready to processed and exported.
    ///
    /// This method receives a mutable reference to `LogData`. If the processor
    /// needs to handle the export asynchronously, it should clone the data to
    /// ensure it can be safely processed without lifetime issues. Any changes
    /// made to the log data in this method will be reflected in the next log
    /// processor in the chain.
    ///
    /// # Parameters
    /// - `record`: A mutable reference to `LogData` representing the log record.
    /// - `instrumentation`: The instrumentation library associated with the log record.
    fn emit(&self, data: &mut LogRecord, instrumentation: &InstrumentationLibrary);
    /// Force the logs lying in the cache to be exported.
    fn force_flush(&self) -> LogResult<()>;
    /// Shuts down the processor.
    /// After shutdown returns the log processor should stop processing any logs.
    /// It's up to the implementation on when to drop the LogProcessor.
    fn shutdown(&self) -> LogResult<()>;
    #[cfg(feature = "logs_level_enabled")]
    /// Check if logging is enabled
    fn event_enabled(&self, _level: Severity, _target: &str, _name: &str) -> bool {
        // By default, all logs are enabled
        true
    }

    /// Set the resource for the log processor.
    fn set_resource(&self, _resource: &Resource) {}
}

/// A [LogProcessor] that passes logs to the configured `LogExporter`, as soon
/// as they are emitted, without any batching. This is typically useful for
/// debugging and testing. For scenarios requiring higher
/// performance/throughput, consider using [BatchLogProcessor].
#[derive(Debug)]
pub struct SimpleLogProcessor {
    exporter: Mutex<Box<dyn LogExporter>>,
    is_shutdown: AtomicBool,
}

impl SimpleLogProcessor {
    pub(crate) fn new(exporter: Box<dyn LogExporter>) -> Self {
        SimpleLogProcessor {
            exporter: Mutex::new(exporter),
            is_shutdown: AtomicBool::new(false),
        }
    }
}

impl LogProcessor for SimpleLogProcessor {
    fn emit(&self, record: &mut LogRecord, instrumentation: &InstrumentationLibrary) {
        // noop after shutdown
        if self.is_shutdown.load(std::sync::atomic::Ordering::Relaxed) {
            return;
        }

        let result = self
            .exporter
            .lock()
            .map_err(|_| LogError::Other("simple logprocessor mutex poison".into()))
            .and_then(|mut exporter| {
                futures_executor::block_on(exporter.export(vec![(record, instrumentation)]))
            });
        if let Err(err) = result {
            global::handle_error(err);
        }
    }

    fn force_flush(&self) -> LogResult<()> {
        Ok(())
    }

    fn shutdown(&self) -> LogResult<()> {
        self.is_shutdown
            .store(true, std::sync::atomic::Ordering::Relaxed);
        if let Ok(mut exporter) = self.exporter.lock() {
            exporter.shutdown();
            Ok(())
        } else {
            Err(LogError::Other(
                "simple logprocessor mutex poison during shutdown".into(),
            ))
        }
    }

    fn set_resource(&self, resource: &Resource) {
        if let Ok(mut exporter) = self.exporter.lock() {
            exporter.set_resource(resource);
        }
    }
}

/// A [`LogProcessor`] that asynchronously buffers log records and reports
/// them at a pre-configured interval.
pub struct BatchLogProcessor<R: RuntimeChannel> {
    message_sender: R::Sender<BatchMessage>,
}

impl<R: RuntimeChannel> Debug for BatchLogProcessor<R> {
    fn fmt(&self, f: &mut Formatter<'_>) -> fmt::Result {
        f.debug_struct("BatchLogProcessor")
            .field("message_sender", &self.message_sender)
            .finish()
    }
}

impl<R: RuntimeChannel> LogProcessor for BatchLogProcessor<R> {
    fn emit(&self, record: &mut LogRecord, instrumentation: &InstrumentationLibrary) {
        let result = self.message_sender.try_send(BatchMessage::ExportLog((
            record.clone(),
            instrumentation.clone(),
        )));

        if let Err(err) = result {
            global::handle_error(LogError::Other(err.into()));
        }
    }

    fn force_flush(&self) -> LogResult<()> {
        let (res_sender, res_receiver) = oneshot::channel();
        self.message_sender
            .try_send(BatchMessage::Flush(Some(res_sender)))
            .map_err(|err| LogError::Other(err.into()))?;

        futures_executor::block_on(res_receiver)
            .map_err(|err| LogError::Other(err.into()))
            .and_then(std::convert::identity)
    }

    fn shutdown(&self) -> LogResult<()> {
        let (res_sender, res_receiver) = oneshot::channel();
        self.message_sender
            .try_send(BatchMessage::Shutdown(res_sender))
            .map_err(|err| LogError::Other(err.into()))?;

        futures_executor::block_on(res_receiver)
            .map_err(|err| LogError::Other(err.into()))
            .and_then(std::convert::identity)
    }

    fn set_resource(&self, resource: &Resource) {
        let resource = Arc::new(resource.clone());
        let _ = self
            .message_sender
            .try_send(BatchMessage::SetResource(resource));
    }
}

impl<R: RuntimeChannel> BatchLogProcessor<R> {
    pub(crate) fn new(mut exporter: Box<dyn LogExporter>, config: BatchConfig, runtime: R) -> Self {
        let (message_sender, message_receiver) =
            runtime.batch_message_channel(config.max_queue_size);
        let inner_runtime = runtime.clone();

        // Spawn worker process via user-defined spawn function.
        runtime.spawn(Box::pin(async move {
            // Timer will take a reference to the current runtime, so its important we do this within the
            // runtime.spawn()
            let ticker = inner_runtime
                .interval(config.scheduled_delay)
                .skip(1) // The ticker is fired immediately, so we should skip the first one to align with the interval.
                .map(|_| BatchMessage::Flush(None));
            let timeout_runtime = inner_runtime.clone();
            let mut logs = Vec::new();
            let mut messages = Box::pin(stream::select(message_receiver, ticker));

            while let Some(message) = messages.next().await {
                match message {
                    // Log has finished, add to buffer of pending logs.
                    BatchMessage::ExportLog(log) => {
                        logs.push(log);

                        if logs.len() == config.max_export_batch_size {
                            let result = export_with_timeout(
                                config.max_export_timeout,
                                exporter.as_mut(),
                                &timeout_runtime,
                                logs.split_off(0),
                            )
                            .await;

                            if let Err(err) = result {
                                global::handle_error(err);
                            }
                        }
                    }
                    // Log batch interval time reached or a force flush has been invoked, export current spans.
                    BatchMessage::Flush(res_channel) => {
                        let result = export_with_timeout(
                            config.max_export_timeout,
                            exporter.as_mut(),
                            &timeout_runtime,
                            logs.split_off(0),
                        )
                        .await;

                        if let Some(channel) = res_channel {
                            if let Err(result) = channel.send(result) {
                                global::handle_error(LogError::from(format!(
                                    "failed to send flush result: {:?}",
                                    result
                                )));
                            }
                        } else if let Err(err) = result {
                            global::handle_error(err);
                        }
                    }
                    // Stream has terminated or processor is shutdown, return to finish execution.
                    BatchMessage::Shutdown(ch) => {
                        let result = export_with_timeout(
                            config.max_export_timeout,
                            exporter.as_mut(),
                            &timeout_runtime,
                            logs.split_off(0),
                        )
                        .await;

                        exporter.shutdown();

                        if let Err(result) = ch.send(result) {
                            global::handle_error(LogError::from(format!(
                                "failed to send batch processor shutdown result: {:?}",
                                result
                            )));
                        }

                        break;
                    }

                    // propagate the resource
                    BatchMessage::SetResource(resource) => {
                        exporter.set_resource(&resource);
                    }
                }
            }
        }));

        // Return batch processor with link to worker
        BatchLogProcessor { message_sender }
    }

    /// Create a new batch processor builder
    pub fn builder<E>(exporter: E, runtime: R) -> BatchLogProcessorBuilder<E, R>
    where
        E: LogExporter,
    {
        BatchLogProcessorBuilder {
            exporter,
            config: Default::default(),
            runtime,
        }
    }
}

async fn export_with_timeout<R, E>(
    time_out: Duration,
    exporter: &mut E,
    runtime: &R,
    batch: Vec<(LogRecord, InstrumentationLibrary)>,
) -> ExportResult
where
    R: RuntimeChannel,
    E: LogExporter + ?Sized,
{
    if batch.is_empty() {
        return Ok(());
    }
    // Convert the Vec<&LogData> to Vec<(&LogRecord, &InstrumentationLibrary)>
    // TBD - Can we avoid this conversion as it involves heap allocation with new vector?
    let export_batch = batch
        .iter()
        .map(|log_data| (&log_data.0, &log_data.1))
        .collect();

    let export = exporter.export(export_batch);
<<<<<<< HEAD
    let export = exporter.export(export_batch);
=======
>>>>>>> 673c3285
    let timeout = runtime.delay(time_out);
    pin_mut!(export);
    pin_mut!(timeout);
    match future::select(export, timeout).await {
        Either::Left((export_res, _)) => export_res,
        Either::Right((_, _)) => ExportResult::Err(LogError::ExportTimedOut(time_out)),
    }
}

/// Batch log processor configuration.
/// Use [`BatchConfigBuilder`] to configure your own instance of [`BatchConfig`].
#[derive(Debug)]
pub struct BatchConfig {
    /// The maximum queue size to buffer logs for delayed processing. If the
    /// queue gets full it drops the logs. The default value of is 2048.
    max_queue_size: usize,

    /// The delay interval in milliseconds between two consecutive processing
    /// of batches. The default value is 1 second.
    scheduled_delay: Duration,

    /// The maximum number of logs to process in a single batch. If there are
    /// more than one batch worth of logs then it processes multiple batches
    /// of logs one batch after the other without any delay. The default value
    /// is 512.
    max_export_batch_size: usize,

    /// The maximum duration to export a batch of data.
    max_export_timeout: Duration,
}

impl Default for BatchConfig {
    fn default() -> Self {
        BatchConfigBuilder::default().build()
    }
}

/// A builder for creating [`BatchConfig`] instances.
#[derive(Debug)]
pub struct BatchConfigBuilder {
    max_queue_size: usize,
    scheduled_delay: Duration,
    max_export_batch_size: usize,
    max_export_timeout: Duration,
}

impl Default for BatchConfigBuilder {
    /// Create a new [`BatchConfigBuilder`] initialized with default batch config values as per the specs.
    /// The values are overriden by environment variables if set.
    /// The supported environment variables are:
    /// * `OTEL_BLRP_MAX_QUEUE_SIZE`
    /// * `OTEL_BLRP_SCHEDULE_DELAY`
    /// * `OTEL_BLRP_MAX_EXPORT_BATCH_SIZE`
    /// * `OTEL_BLRP_EXPORT_TIMEOUT`
    fn default() -> Self {
        BatchConfigBuilder {
            max_queue_size: OTEL_BLRP_MAX_QUEUE_SIZE_DEFAULT,
            scheduled_delay: Duration::from_millis(OTEL_BLRP_SCHEDULE_DELAY_DEFAULT),
            max_export_batch_size: OTEL_BLRP_MAX_EXPORT_BATCH_SIZE_DEFAULT,
            max_export_timeout: Duration::from_millis(OTEL_BLRP_EXPORT_TIMEOUT_DEFAULT),
        }
        .init_from_env_vars()
    }
}

impl BatchConfigBuilder {
    /// Set max_queue_size for [`BatchConfigBuilder`].
    /// It's the maximum queue size to buffer logs for delayed processing.
    /// If the queue gets full it will drop the logs.
    /// The default value of is 2048.
    pub fn with_max_queue_size(mut self, max_queue_size: usize) -> Self {
        self.max_queue_size = max_queue_size;
        self
    }

    /// Set scheduled_delay for [`BatchConfigBuilder`].
    /// It's the delay interval in milliseconds between two consecutive processing of batches.
    /// The default value is 1000 milliseconds.
    pub fn with_scheduled_delay(mut self, scheduled_delay: Duration) -> Self {
        self.scheduled_delay = scheduled_delay;
        self
    }

    /// Set max_export_timeout for [`BatchConfigBuilder`].
    /// It's the maximum duration to export a batch of data.
    /// The default value is 30000 milliseconds.
    pub fn with_max_export_timeout(mut self, max_export_timeout: Duration) -> Self {
        self.max_export_timeout = max_export_timeout;
        self
    }

    /// Set max_export_batch_size for [`BatchConfigBuilder`].
    /// It's the maximum number of logs to process in a single batch. If there are
    /// more than one batch worth of logs then it processes multiple batches
    /// of logs one batch after the other without any delay.
    /// The default value is 512.
    pub fn with_max_export_batch_size(mut self, max_export_batch_size: usize) -> Self {
        self.max_export_batch_size = max_export_batch_size;
        self
    }

    /// Builds a `BatchConfig` enforcing the following invariants:
    /// * `max_export_batch_size` must be less than or equal to `max_queue_size`.
    pub fn build(self) -> BatchConfig {
        // max export batch size must be less or equal to max queue size.
        // we set max export batch size to max queue size if it's larger than max queue size.
        let max_export_batch_size = min(self.max_export_batch_size, self.max_queue_size);

        BatchConfig {
            max_queue_size: self.max_queue_size,
            scheduled_delay: self.scheduled_delay,
            max_export_timeout: self.max_export_timeout,
            max_export_batch_size,
        }
    }

    fn init_from_env_vars(mut self) -> Self {
        if let Some(max_queue_size) = env::var(OTEL_BLRP_MAX_QUEUE_SIZE)
            .ok()
            .and_then(|queue_size| usize::from_str(&queue_size).ok())
        {
            self.max_queue_size = max_queue_size;
        }

        if let Some(max_export_batch_size) = env::var(OTEL_BLRP_MAX_EXPORT_BATCH_SIZE)
            .ok()
            .and_then(|batch_size| usize::from_str(&batch_size).ok())
        {
            self.max_export_batch_size = max_export_batch_size;
        }

        if let Some(scheduled_delay) = env::var(OTEL_BLRP_SCHEDULE_DELAY)
            .ok()
            .and_then(|delay| u64::from_str(&delay).ok())
        {
            self.scheduled_delay = Duration::from_millis(scheduled_delay);
        }

        if let Some(max_export_timeout) = env::var(OTEL_BLRP_EXPORT_TIMEOUT)
            .ok()
            .and_then(|s| u64::from_str(&s).ok())
        {
            self.max_export_timeout = Duration::from_millis(max_export_timeout);
        }

        self
    }
}

/// A builder for creating [`BatchLogProcessor`] instances.
///
#[derive(Debug)]
pub struct BatchLogProcessorBuilder<E, R> {
    exporter: E,
    config: BatchConfig,
    runtime: R,
}

impl<E, R> BatchLogProcessorBuilder<E, R>
where
    E: LogExporter + 'static,
    R: RuntimeChannel,
{
    /// Set the BatchConfig for [`BatchLogProcessorBuilder`]
    pub fn with_batch_config(self, config: BatchConfig) -> Self {
        BatchLogProcessorBuilder { config, ..self }
    }

    /// Build a batch processor
    pub fn build(self) -> BatchLogProcessor<R> {
        BatchLogProcessor::new(Box::new(self.exporter), self.config, self.runtime)
    }
}

/// Messages sent between application thread and batch log processor's work thread.
#[allow(clippy::large_enum_variant)]
#[derive(Debug)]
enum BatchMessage {
    /// Export logs, usually called when the log is emitted.
    ExportLog((LogRecord, InstrumentationLibrary)),
    /// Flush the current buffer to the backend, it can be triggered by
    /// pre configured interval or a call to `force_push` function.
    Flush(Option<oneshot::Sender<ExportResult>>),
    /// Shut down the worker thread, push all logs in buffer to the backend.
    Shutdown(oneshot::Sender<ExportResult>),
    /// Set the resource for the exporter.
    SetResource(Arc<Resource>),
}

#[cfg(all(test, feature = "testing", feature = "logs"))]
mod tests {
    use super::{
        BatchLogProcessor, OTEL_BLRP_EXPORT_TIMEOUT, OTEL_BLRP_MAX_EXPORT_BATCH_SIZE,
        OTEL_BLRP_MAX_QUEUE_SIZE, OTEL_BLRP_SCHEDULE_DELAY,
    };
    use crate::export::logs::LogExporter;
    use crate::logs::LogRecord;
<<<<<<< HEAD
    use crate::export::logs::LogExporter;
    use crate::logs::LogRecord;
=======
>>>>>>> 673c3285
    use crate::testing::logs::InMemoryLogsExporterBuilder;
    use crate::{
        logs::{
            log_processor::{
                OTEL_BLRP_EXPORT_TIMEOUT_DEFAULT, OTEL_BLRP_MAX_EXPORT_BATCH_SIZE_DEFAULT,
                OTEL_BLRP_MAX_QUEUE_SIZE_DEFAULT, OTEL_BLRP_SCHEDULE_DELAY_DEFAULT,
            },
            BatchConfig, BatchConfigBuilder, LogProcessor, LoggerProvider, SimpleLogProcessor,
        },
        runtime,
        testing::logs::InMemoryLogsExporter,
        Resource,
    };
    use async_trait::async_trait;
    use opentelemetry::logs::AnyValue;
    use opentelemetry::logs::{Logger, LoggerProvider as _};
    use opentelemetry::InstrumentationLibrary;
<<<<<<< HEAD
    use opentelemetry::InstrumentationLibrary;
=======
>>>>>>> 673c3285
    use opentelemetry::Key;
    use opentelemetry::{logs::LogResult, KeyValue};
    use std::sync::{Arc, Mutex};
    use std::time::Duration;

    #[derive(Debug, Clone)]
    struct MockLogExporter {
        resource: Arc<Mutex<Option<Resource>>>,
    }

    #[async_trait]
    impl LogExporter for MockLogExporter {
        async fn export(
            &mut self,
            _batch: Vec<(&LogRecord, &InstrumentationLibrary)>,
        ) -> LogResult<()> {
<<<<<<< HEAD
        async fn export(
            &mut self,
            _batch: Vec<(&LogRecord, &InstrumentationLibrary)>,
        ) -> LogResult<()> {
=======
>>>>>>> 673c3285
            Ok(())
        }

        fn shutdown(&mut self) {}

        fn set_resource(&mut self, resource: &Resource) {
            self.resource
                .lock()
                .map(|mut res_opt| {
                    res_opt.replace(resource.clone());
                })
                .expect("mock log exporter shouldn't error when setting resource");
        }
    }

    // Implementation specific to the MockLogExporter, not part of the LogExporter trait
    impl MockLogExporter {
        fn get_resource(&self) -> Option<Resource> {
            (*self.resource).lock().unwrap().clone()
        }
    }

    #[test]
    fn test_default_const_values() {
        assert_eq!(OTEL_BLRP_SCHEDULE_DELAY, "OTEL_BLRP_SCHEDULE_DELAY");
        assert_eq!(OTEL_BLRP_SCHEDULE_DELAY_DEFAULT, 1_000);
        assert_eq!(OTEL_BLRP_EXPORT_TIMEOUT, "OTEL_BLRP_EXPORT_TIMEOUT");
        assert_eq!(OTEL_BLRP_EXPORT_TIMEOUT_DEFAULT, 30_000);
        assert_eq!(OTEL_BLRP_MAX_QUEUE_SIZE, "OTEL_BLRP_MAX_QUEUE_SIZE");
        assert_eq!(OTEL_BLRP_MAX_QUEUE_SIZE_DEFAULT, 2_048);
        assert_eq!(
            OTEL_BLRP_MAX_EXPORT_BATCH_SIZE,
            "OTEL_BLRP_MAX_EXPORT_BATCH_SIZE"
        );
        assert_eq!(OTEL_BLRP_MAX_EXPORT_BATCH_SIZE_DEFAULT, 512);
    }

    #[test]
    fn test_default_batch_config_adheres_to_specification() {
        // The following environment variables are expected to be unset so that their default values are used.
        let env_vars = vec![
            OTEL_BLRP_SCHEDULE_DELAY,
            OTEL_BLRP_EXPORT_TIMEOUT,
            OTEL_BLRP_MAX_QUEUE_SIZE,
            OTEL_BLRP_MAX_EXPORT_BATCH_SIZE,
        ];

        let config = temp_env::with_vars_unset(env_vars, BatchConfig::default);

        assert_eq!(
            config.scheduled_delay,
            Duration::from_millis(OTEL_BLRP_SCHEDULE_DELAY_DEFAULT)
        );
        assert_eq!(
            config.max_export_timeout,
            Duration::from_millis(OTEL_BLRP_EXPORT_TIMEOUT_DEFAULT)
        );
        assert_eq!(config.max_queue_size, OTEL_BLRP_MAX_QUEUE_SIZE_DEFAULT);
        assert_eq!(
            config.max_export_batch_size,
            OTEL_BLRP_MAX_EXPORT_BATCH_SIZE_DEFAULT
        );
    }

    #[test]
    fn test_batch_config_configurable_by_env_vars() {
        let env_vars = vec![
            (OTEL_BLRP_SCHEDULE_DELAY, Some("2000")),
            (OTEL_BLRP_EXPORT_TIMEOUT, Some("60000")),
            (OTEL_BLRP_MAX_QUEUE_SIZE, Some("4096")),
            (OTEL_BLRP_MAX_EXPORT_BATCH_SIZE, Some("1024")),
        ];

        let config = temp_env::with_vars(env_vars, BatchConfig::default);

        assert_eq!(config.scheduled_delay, Duration::from_millis(2000));
        assert_eq!(config.max_export_timeout, Duration::from_millis(60000));
        assert_eq!(config.max_queue_size, 4096);
        assert_eq!(config.max_export_batch_size, 1024);
    }

    #[test]
    fn test_batch_config_max_export_batch_size_validation() {
        let env_vars = vec![
            (OTEL_BLRP_MAX_QUEUE_SIZE, Some("256")),
            (OTEL_BLRP_MAX_EXPORT_BATCH_SIZE, Some("1024")),
        ];

        let config = temp_env::with_vars(env_vars, BatchConfig::default);

        assert_eq!(config.max_queue_size, 256);
        assert_eq!(config.max_export_batch_size, 256);
        assert_eq!(
            config.scheduled_delay,
            Duration::from_millis(OTEL_BLRP_SCHEDULE_DELAY_DEFAULT)
        );
        assert_eq!(
            config.max_export_timeout,
            Duration::from_millis(OTEL_BLRP_EXPORT_TIMEOUT_DEFAULT)
        );
    }

    #[test]
    fn test_batch_config_with_fields() {
        let batch = BatchConfigBuilder::default()
            .with_max_export_batch_size(1)
            .with_scheduled_delay(Duration::from_millis(2))
            .with_max_export_timeout(Duration::from_millis(3))
            .with_max_queue_size(4)
            .build();

        assert_eq!(batch.max_export_batch_size, 1);
        assert_eq!(batch.scheduled_delay, Duration::from_millis(2));
        assert_eq!(batch.max_export_timeout, Duration::from_millis(3));
        assert_eq!(batch.max_queue_size, 4);
    }

    #[test]
    fn test_build_batch_log_processor_builder() {
        let mut env_vars = vec![
            (OTEL_BLRP_MAX_EXPORT_BATCH_SIZE, Some("500")),
            (OTEL_BLRP_SCHEDULE_DELAY, Some("I am not number")),
            (OTEL_BLRP_EXPORT_TIMEOUT, Some("2046")),
        ];
        temp_env::with_vars(env_vars.clone(), || {
            let builder =
                BatchLogProcessor::builder(InMemoryLogsExporter::default(), runtime::Tokio);

            assert_eq!(builder.config.max_export_batch_size, 500);
            assert_eq!(
                builder.config.scheduled_delay,
                Duration::from_millis(OTEL_BLRP_SCHEDULE_DELAY_DEFAULT)
            );
            assert_eq!(
                builder.config.max_queue_size,
                OTEL_BLRP_MAX_QUEUE_SIZE_DEFAULT
            );
            assert_eq!(
                builder.config.max_export_timeout,
                Duration::from_millis(2046)
            );
        });

        env_vars.push((OTEL_BLRP_MAX_QUEUE_SIZE, Some("120")));

        temp_env::with_vars(env_vars, || {
            let builder =
                BatchLogProcessor::builder(InMemoryLogsExporter::default(), runtime::Tokio);
            assert_eq!(builder.config.max_export_batch_size, 120);
            assert_eq!(builder.config.max_queue_size, 120);
        });
    }

    #[test]
    fn test_build_batch_log_processor_builder_with_custom_config() {
        let expected = BatchConfigBuilder::default()
            .with_max_export_batch_size(1)
            .with_scheduled_delay(Duration::from_millis(2))
            .with_max_export_timeout(Duration::from_millis(3))
            .with_max_queue_size(4)
            .build();

        let builder = BatchLogProcessor::builder(InMemoryLogsExporter::default(), runtime::Tokio)
            .with_batch_config(expected);

        let actual = &builder.config;
        assert_eq!(actual.max_export_batch_size, 1);
        assert_eq!(actual.scheduled_delay, Duration::from_millis(2));
        assert_eq!(actual.max_export_timeout, Duration::from_millis(3));
        assert_eq!(actual.max_queue_size, 4);
    }

    #[test]
    fn test_set_resource_simple_processor() {
        let exporter = MockLogExporter {
            resource: Arc::new(Mutex::new(None)),
        };
        let processor = SimpleLogProcessor::new(Box::new(exporter.clone()));
        let _ = LoggerProvider::builder()
            .with_log_processor(processor)
            .with_resource(Resource::new(vec![
                KeyValue::new("k1", "v1"),
                KeyValue::new("k2", "v3"),
                KeyValue::new("k3", "v3"),
                KeyValue::new("k4", "v4"),
                KeyValue::new("k5", "v5"),
            ]))
            .build();
        assert_eq!(exporter.get_resource().unwrap().into_iter().count(), 5);
    }

    #[tokio::test(flavor = "multi_thread", worker_threads = 1)]
    async fn test_set_resource_batch_processor() {
        let exporter = MockLogExporter {
            resource: Arc::new(Mutex::new(None)),
        };
        let processor = BatchLogProcessor::new(
            Box::new(exporter.clone()),
            BatchConfig::default(),
            runtime::Tokio,
        );
        let provider = LoggerProvider::builder()
            .with_log_processor(processor)
            .with_resource(Resource::new(vec![
                KeyValue::new("k1", "v1"),
                KeyValue::new("k2", "v3"),
                KeyValue::new("k3", "v3"),
                KeyValue::new("k4", "v4"),
                KeyValue::new("k5", "v5"),
            ]))
            .build();
        tokio::time::sleep(Duration::from_secs(2)).await; // set resource in batch span processor is not blocking. Should we make it blocking?
        assert_eq!(exporter.get_resource().unwrap().into_iter().count(), 5);
        let _ = provider.shutdown();
    }

    #[tokio::test(flavor = "multi_thread")]
    async fn test_batch_shutdown() {
        // assert we will receive an error
        // setup
        let exporter = InMemoryLogsExporterBuilder::default()
            .keep_records_on_shutdown()
            .build();
        let processor = BatchLogProcessor::new(
            Box::new(exporter.clone()),
            BatchConfig::default(),
            runtime::Tokio,
        );

        let mut record: LogRecord = Default::default();
        let instrumentation: InstrumentationLibrary = Default::default();

        processor.emit(&mut record, &instrumentation);
        processor.force_flush().unwrap();
        processor.shutdown().unwrap();
        // todo: expect to see errors here. How should we assert this?
        processor.emit(&mut record, &instrumentation);
        assert_eq!(1, exporter.get_emitted_logs().unwrap().len())
    }

    #[test]
    fn test_simple_shutdown() {
        let exporter = InMemoryLogsExporterBuilder::default()
            .keep_records_on_shutdown()
            .build();
        let processor = SimpleLogProcessor::new(Box::new(exporter.clone()));

        let mut record: LogRecord = Default::default();
        let instrumentation: InstrumentationLibrary = Default::default();

        processor.emit(&mut record, &instrumentation);

        processor.shutdown().unwrap();

        let is_shutdown = processor
            .is_shutdown
            .load(std::sync::atomic::Ordering::Relaxed);
        assert!(is_shutdown);

        processor.emit(&mut record, &instrumentation);

        assert_eq!(1, exporter.get_emitted_logs().unwrap().len())
    }

    #[derive(Debug)]
    struct FirstProcessor {
        pub(crate) logs: Arc<Mutex<Vec<(LogRecord, InstrumentationLibrary)>>>,
    }

    impl LogProcessor for FirstProcessor {
        fn emit(&self, record: &mut LogRecord, instrumentation: &InstrumentationLibrary) {
            // add attribute
            record.attributes.get_or_insert(vec![]).push((
                Key::from_static_str("processed_by"),
                AnyValue::String("FirstProcessor".into()),
            ));
            // update body
            record.body = Some("Updated by FirstProcessor".into());

            self.logs
                .lock()
                .unwrap()
                .push((record.clone(), instrumentation.clone())); //clone as the LogProcessor is storing the data.
        }

        fn force_flush(&self) -> LogResult<()> {
            Ok(())
        }

        fn shutdown(&self) -> LogResult<()> {
            Ok(())
        }
    }

    #[derive(Debug)]
    struct SecondProcessor {
        pub(crate) logs: Arc<Mutex<Vec<(LogRecord, InstrumentationLibrary)>>>,
    }

    impl LogProcessor for SecondProcessor {
        fn emit(&self, record: &mut LogRecord, instrumentation: &InstrumentationLibrary) {
            assert!(record.attributes.as_ref().map_or(false, |attrs| {
                attrs.iter().any(|(key, value)| {
                    key.as_str() == "processed_by"
                        && value == &AnyValue::String("FirstProcessor".into())
                })
            }));
            assert!(
                record.body.clone().unwrap()
                    == AnyValue::String("Updated by FirstProcessor".into())
            );
            self.logs
                .lock()
                .unwrap()
                .push((record.clone(), instrumentation.clone()));
        }

        fn force_flush(&self) -> LogResult<()> {
            Ok(())
        }

        fn shutdown(&self) -> LogResult<()> {
            Ok(())
        }
    }
    #[test]
    fn test_log_data_modification_by_multiple_processors() {
        let first_processor_logs = Arc::new(Mutex::new(Vec::new()));
        let second_processor_logs = Arc::new(Mutex::new(Vec::new()));

        let first_processor = FirstProcessor {
            logs: Arc::clone(&first_processor_logs),
        };
        let second_processor = SecondProcessor {
            logs: Arc::clone(&second_processor_logs),
        };

        let logger_provider = LoggerProvider::builder()
            .with_log_processor(first_processor)
            .with_log_processor(second_processor)
            .build();

        let logger = logger_provider.logger("test-logger");
        let mut log_record = logger.create_log_record();
        log_record.body = Some(AnyValue::String("Test log".into()));

        logger.emit(log_record);

        assert_eq!(first_processor_logs.lock().unwrap().len(), 1);
        assert_eq!(second_processor_logs.lock().unwrap().len(), 1);

        let first_log = &first_processor_logs.lock().unwrap()[0];
        let second_log = &second_processor_logs.lock().unwrap()[0];

        assert!(first_log.0.attributes.iter().any(|attrs| {
            attrs.iter().any(|(key, value)| {
                key.as_str() == "processed_by"
                    && value == &AnyValue::String("FirstProcessor".into())
            })
        }));

        assert!(second_log.0.attributes.iter().any(|attrs| {
            attrs.iter().any(|(key, value)| {
                key.as_str() == "processed_by"
                    && value == &AnyValue::String("FirstProcessor".into())
            })
        }));
        assert!(
            first_log.0.body.clone().unwrap()
                == AnyValue::String("Updated by FirstProcessor".into())
        );
        assert!(
            second_log.0.body.clone().unwrap()
                == AnyValue::String("Updated by FirstProcessor".into())
        );
    }
}<|MERGE_RESOLUTION|>--- conflicted
+++ resolved
@@ -320,10 +320,6 @@
         .collect();
 
     let export = exporter.export(export_batch);
-<<<<<<< HEAD
-    let export = exporter.export(export_batch);
-=======
->>>>>>> 673c3285
     let timeout = runtime.delay(time_out);
     pin_mut!(export);
     pin_mut!(timeout);
@@ -521,11 +517,6 @@
     };
     use crate::export::logs::LogExporter;
     use crate::logs::LogRecord;
-<<<<<<< HEAD
-    use crate::export::logs::LogExporter;
-    use crate::logs::LogRecord;
-=======
->>>>>>> 673c3285
     use crate::testing::logs::InMemoryLogsExporterBuilder;
     use crate::{
         logs::{
@@ -543,10 +534,6 @@
     use opentelemetry::logs::AnyValue;
     use opentelemetry::logs::{Logger, LoggerProvider as _};
     use opentelemetry::InstrumentationLibrary;
-<<<<<<< HEAD
-    use opentelemetry::InstrumentationLibrary;
-=======
->>>>>>> 673c3285
     use opentelemetry::Key;
     use opentelemetry::{logs::LogResult, KeyValue};
     use std::sync::{Arc, Mutex};
@@ -563,13 +550,6 @@
             &mut self,
             _batch: Vec<(&LogRecord, &InstrumentationLibrary)>,
         ) -> LogResult<()> {
-<<<<<<< HEAD
-        async fn export(
-            &mut self,
-            _batch: Vec<(&LogRecord, &InstrumentationLibrary)>,
-        ) -> LogResult<()> {
-=======
->>>>>>> 673c3285
             Ok(())
         }
 
