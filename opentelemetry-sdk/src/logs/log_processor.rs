--- conflicted
+++ resolved
@@ -521,13 +521,7 @@
         Resource,
     };
     use async_trait::async_trait;
-<<<<<<< HEAD
-    #[cfg(feature = "logs_level_enabled")]
-    use opentelemetry::logs::Severity;
     use opentelemetry::logs::{AnyValue, LogRecord};
-=======
-    use opentelemetry::logs::AnyValue;
->>>>>>> fcada177
     use opentelemetry::logs::{Logger, LoggerProvider as _};
     use opentelemetry::Key;
     use opentelemetry::{logs::LogResult, KeyValue};
