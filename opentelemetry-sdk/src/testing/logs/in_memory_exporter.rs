--- conflicted
+++ resolved
@@ -39,11 +39,8 @@
 #[derive(Clone, Debug)]
 pub struct InMemoryLogsExporter {
     logs: Arc<Mutex<Vec<LogData>>>,
-<<<<<<< HEAD
     resource: Arc<Mutex<Resource>>,
-=======
     should_reset_on_shutdown: bool,
->>>>>>> 0ba4cbd2
 }
 
 impl Default for InMemoryLogsExporter {
@@ -115,9 +112,7 @@
     pub fn build(&self) -> InMemoryLogsExporter {
         InMemoryLogsExporter {
             logs: Arc::new(Mutex::new(Vec::new())),
-<<<<<<< HEAD
             resource: Arc::new(Mutex::new(Resource::default())),
-=======
             should_reset_on_shutdown: self.reset_on_shutdown,
         }
     }
@@ -127,7 +122,6 @@
     pub(crate) fn keep_records_on_shutdown(self) -> Self {
         Self {
             reset_on_shutdown: false,
->>>>>>> 0ba4cbd2
         }
     }
 }
