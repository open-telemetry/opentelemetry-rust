--- conflicted
+++ resolved
@@ -192,27 +192,19 @@
 }
 
 impl LogExporter for InMemoryLogExporter {
-<<<<<<< HEAD
-    async fn export(&self, batch: LogBatch<'_>) -> ExportResult {
-        let mut logs_guard = self
-            .logs
-            .lock()
-            .map_err(|e| LogError::ClientFailed(e.to_string()))?;
-
-        for (log_record, instrumentation) in batch.iter() {
-            let owned_log = OwnedLogData {
-                record: (*log_record).clone(),
-                instrumentation: (*instrumentation).clone(),
-            };
-            logs_guard.push(owned_log);
-=======
     #[allow(clippy::manual_async_fn)]
     fn export(
         &self,
         batch: LogBatch<'_>,
-    ) -> impl std::future::Future<Output = LogResult<()>> + Send {
+    ) -> impl std::future::Future<Output = ExportResult> + Send {
         async move {
-            let mut logs_guard = self.logs.lock().map_err(LogError::from)?;
+            // Lock the logs, returning an error if the lock is poisoned.
+            let mut logs_guard = self
+                .logs
+                .lock()
+                .map_err(|e| LogError::ClientFailed(e.to_string()))?;
+
+            // Iterate over the log batch and push each log into the guard.
             for (log_record, instrumentation) in batch.iter() {
                 let owned_log = OwnedLogData {
                     record: (*log_record).clone(),
@@ -220,8 +212,9 @@
                 };
                 logs_guard.push(owned_log);
             }
+
+            // Indicate success.
             Ok(())
->>>>>>> 6209c06d
         }
     }
 
