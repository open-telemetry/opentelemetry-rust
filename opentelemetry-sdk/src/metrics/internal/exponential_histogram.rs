--- conflicted
+++ resolved
@@ -1,14 +1,5 @@
-<<<<<<< HEAD
 use std::sync::Arc;
-use std::{
-    collections::HashMap,
-    f64::consts::LOG2_E,
-    sync::Mutex,
-    time::{SystemTime, UNIX_EPOCH},
-};
-=======
 use std::{collections::HashMap, f64::consts::LOG2_E, sync::Mutex, time::SystemTime};
->>>>>>> 4e80e3a2
 
 use once_cell::sync::Lazy;
 use opentelemetry::metrics::MetricsError;
