<<<<<<< HEAD
use std::f32::consts::E;
use std::sync::atomic::{AtomicBool, Ordering};
use std::{
    collections::{hash_map::Entry, HashMap},
=======
// use std::f32::consts::E;
use std::sync::atomic::{AtomicBool, Ordering};
use std::{
    collections::{HashMap},
>>>>>>> e45e0fe2
    sync::{RwLock, Mutex,},
    time::SystemTime,
};

use crate::attributes::AttributeSet;
use crate::metrics::data::{self, Aggregation, DataPoint, Temporality};
use opentelemetry::{global, metrics::MetricsError};

use super::{
    aggregate::{is_under_cardinality_limit, STREAM_OVERFLOW_ATTRIBUTE_SET},
    AtomicTracker, Number,
};

/// The storage for sums.
struct ValueMap<T: Number<T>> {
    values: RwLock<HashMap<AttributeSet, T::AtomicTracker>>,
    has_no_value_attribute_value: AtomicBool,
    no_attribute_value: T::AtomicTracker,
}

impl<T: Number<T>> Default for ValueMap<T> {
    fn default() -> Self {
        ValueMap::new()
    }
}

impl<T: Number<T>> ValueMap<T> {
    fn new() -> Self {
        ValueMap {
            values: RwLock::new(HashMap::new()),
            has_no_value_attribute_value: AtomicBool::new(false),
            no_attribute_value: T::new_atomic_tracker(),
        }
    }
}

impl<T: Number<T>> ValueMap<T> {
    fn measure(&self, measurement: T, attrs: AttributeSet) {
        if attrs.is_empty() {
            self.no_attribute_value.add(measurement);
            self.has_no_value_attribute_value
                .store(true, Ordering::Release);
        } else if let Ok(values) = self.values.read() {
            if let Some(value_to_update) = values.get(&attrs) {
                value_to_update.add(measurement);
                return;
            }
            else {
                drop(values);
                if let Ok(mut values) = self.values.write() {
                    if let Some(value_to_update) = values.get(&attrs) {
                        value_to_update.add(measurement);
                        return;
                    }
                    else {
                        if is_under_cardinality_limit(values.len()) {
                            let new_value = T::new_atomic_tracker();
                            new_value.add(measurement);
                            values.insert(attrs, new_value);
                        } else {
                            values
                                .entry(STREAM_OVERFLOW_ATTRIBUTE_SET.clone())
                                .and_modify(|val| val.add(measurement))
                                .or_insert_with(T::new_atomic_tracker);
                            global::handle_error(MetricsError::Other("Warning: Maximum data points for metric stream exceeded. Entry added to overflow.".into()));
                        }
                    
                    }
                }
            }

            // let size = values.len();
            // match values.entry(attrs) {
            //     Entry::Occupied(mut occupied_entry) => {
            //         let sum = occupied_entry.get_mut();
            //         *sum += measurement;
            //     }
            //     Entry::Vacant(vacant_entry) => {
            //         if is_under_cardinality_limit(size) {
            //             vacant_entry.insert(measurement);
            //         } else {
            //             values
            //                 .entry(STREAM_OVERFLOW_ATTRIBUTE_SET.clone())
            //                 .and_modify(|val| *val += measurement)
            //                 .or_insert(measurement);
            //             global::handle_error(MetricsError::Other("Warning: Maximum data points for metric stream exceeded. Entry added to overflow.".into()));
            //         }
            //     }
            // }
        }
    }
}

/// Summarizes a set of measurements made as their arithmetic sum.
pub(crate) struct Sum<T: Number<T>> {
    value_map: ValueMap<T>,
    monotonic: bool,
    start: Mutex<SystemTime>,
}

impl<T: Number<T>> Sum<T> {
    /// Returns an aggregator that summarizes a set of measurements as their
    /// arithmetic sum.
    ///
    /// Each sum is scoped by attributes and the aggregation cycle the measurements
    /// were made in.
    pub(crate) fn new(monotonic: bool) -> Self {
        Sum {
            value_map: ValueMap::new(),
            monotonic,
            start: Mutex::new(SystemTime::now()),
        }
    }

    pub(crate) fn measure(&self, measurement: T, attrs: AttributeSet) {
        self.value_map.measure(measurement, attrs)
    }

    pub(crate) fn delta(
        &self,
        dest: Option<&mut dyn Aggregation>,
    ) -> (usize, Option<Box<dyn Aggregation>>) {
        let t = SystemTime::now();

        let s_data = dest.and_then(|d| d.as_mut().downcast_mut::<data::Sum<T>>());
        let mut new_agg = if s_data.is_none() {
            Some(data::Sum {
                data_points: vec![],
                temporality: Temporality::Delta,
                is_monotonic: self.monotonic,
            })
        } else {
            None
        };
        let s_data = s_data.unwrap_or_else(|| new_agg.as_mut().expect("present if s_data is none"));
        s_data.temporality = Temporality::Delta;
        s_data.is_monotonic = self.monotonic;
        s_data.data_points.clear();

        let mut values = match self.value_map.values.write() {
            Ok(v) => v,
            Err(_) => return (0, None),
        };

        let n = values.len() + 1;
        if n > s_data.data_points.capacity() {
            s_data
                .data_points
                .reserve_exact(n - s_data.data_points.capacity());
        }

        let prev_start = self.start.lock().map(|start| *start).unwrap_or(t);
        if self
            .value_map
            .has_no_value_attribute_value
            .swap(false, Ordering::AcqRel)
        {
            s_data.data_points.push(DataPoint {
                attributes: AttributeSet::default(),
                start_time: Some(prev_start),
                time: Some(t),
                value: self.value_map.no_attribute_value.get_and_reset_value(),
                exemplars: vec![],
            });
        }

        for (attrs, value) in values.drain() {
            s_data.data_points.push(DataPoint {
                attributes: attrs,
                start_time: Some(prev_start),
                time: Some(t),
                value: value.get_and_reset_value(),
                exemplars: vec![],
            });
        }

        // The delta collection cycle resets.
        if let Ok(mut start) = self.start.lock() {
            *start = t;
        }

        (
            s_data.data_points.len(),
            new_agg.map(|a| Box::new(a) as Box<_>),
        )
    }

    pub(crate) fn cumulative(
        &self,
        dest: Option<&mut dyn Aggregation>,
    ) -> (usize, Option<Box<dyn Aggregation>>) {
        let t = SystemTime::now();

        let s_data = dest.and_then(|d| d.as_mut().downcast_mut::<data::Sum<T>>());
        let mut new_agg = if s_data.is_none() {
            Some(data::Sum {
                data_points: vec![],
                temporality: Temporality::Cumulative,
                is_monotonic: self.monotonic,
            })
        } else {
            None
        };
        let s_data = s_data.unwrap_or_else(|| new_agg.as_mut().expect("present if s_data is none"));
        s_data.temporality = Temporality::Cumulative;
        s_data.is_monotonic = self.monotonic;
        s_data.data_points.clear();

        let values = match self.value_map.values.write() {
            Ok(v) => v,
            Err(_) => return (0, None),
        };

        let n = values.len() + 1;
        if n > s_data.data_points.capacity() {
            s_data
                .data_points
                .reserve_exact(n - s_data.data_points.capacity());
        }

        let prev_start = self.start.lock().map(|start| *start).unwrap_or(t);

        if self
            .value_map
            .has_no_value_attribute_value
            .load(Ordering::Acquire)
        {
            s_data.data_points.push(DataPoint {
                attributes: AttributeSet::default(),
                start_time: Some(prev_start),
                time: Some(t),
                value: self.value_map.no_attribute_value.get_value(),
                exemplars: vec![],
            });
        }

        // TODO: This will use an unbounded amount of memory if there
        // are unbounded number of attribute sets being aggregated. Attribute
        // sets that become "stale" need to be forgotten so this will not
        // overload the system.
        for (attrs, value) in values.iter() {
            s_data.data_points.push(DataPoint {
                attributes: attrs.clone(),
                start_time: Some(prev_start),
                time: Some(t),
                value: value.get_value(),
                exemplars: vec![],
            });
        }

        (
            s_data.data_points.len(),
            new_agg.map(|a| Box::new(a) as Box<_>),
        )
    }
}

/// Summarizes a set of pre-computed sums as their arithmetic sum.
pub(crate) struct PrecomputedSum<T: Number<T>> {
    value_map: ValueMap<T>,
    monotonic: bool,
    start: Mutex<SystemTime>,
    reported: Mutex<HashMap<AttributeSet, T>>,
}

impl<T: Number<T>> PrecomputedSum<T> {
    pub(crate) fn new(monotonic: bool) -> Self {
        PrecomputedSum {
            value_map: ValueMap::new(),
            monotonic,
            start: Mutex::new(SystemTime::now()),
            reported: Mutex::new(Default::default()),
        }
    }

    pub(crate) fn measure(&self, measurement: T, attrs: AttributeSet) {
        self.value_map.measure(measurement, attrs)
    }

    pub(crate) fn delta(
        &self,
        dest: Option<&mut dyn Aggregation>,
    ) -> (usize, Option<Box<dyn Aggregation>>) {
        let t = SystemTime::now();
        let prev_start = self.start.lock().map(|start| *start).unwrap_or(t);

        let s_data = dest.and_then(|d| d.as_mut().downcast_mut::<data::Sum<T>>());
        let mut new_agg = if s_data.is_none() {
            Some(data::Sum {
                data_points: vec![],
                temporality: Temporality::Delta,
                is_monotonic: self.monotonic,
            })
        } else {
            None
        };
        let s_data = s_data.unwrap_or_else(|| new_agg.as_mut().expect("present if s_data is none"));
        s_data.data_points.clear();
        s_data.temporality = Temporality::Delta;
        s_data.is_monotonic = self.monotonic;

        let mut values = match self.value_map.values.write() {
            Ok(v) => v,
            Err(_) => return (0, None),
        };

        let n = values.len() + 1;
        if n > s_data.data_points.capacity() {
            s_data
                .data_points
                .reserve_exact(n - s_data.data_points.capacity());
        }
        let mut new_reported = HashMap::with_capacity(n);
        let mut reported = match self.reported.lock() {
            Ok(r) => r,
            Err(_) => return (0, None),
        };

        if self
            .value_map
            .has_no_value_attribute_value
            .swap(false, Ordering::AcqRel)
        {
            s_data.data_points.push(DataPoint {
                attributes: AttributeSet::default(),
                start_time: Some(prev_start),
                time: Some(t),
                value: self.value_map.no_attribute_value.get_and_reset_value(),
                exemplars: vec![],
            });
        }

        let default = T::default();
        for (attrs, value) in values.drain() {
            let delta = value.get_value() - *reported.get(&attrs).unwrap_or(&default);
            if delta != default {
                new_reported.insert(attrs.clone(), value.get_and_reset_value());
            }
            s_data.data_points.push(DataPoint {
                attributes: attrs.clone(),
                start_time: Some(prev_start),
                time: Some(t),
                value: delta,
                exemplars: vec![],
            });
        }

        // The delta collection cycle resets.
        if let Ok(mut start) = self.start.lock() {
            *start = t;
        }

        *reported = new_reported;
        drop(reported); // drop before values guard is dropped

        (
            s_data.data_points.len(),
            new_agg.map(|a| Box::new(a) as Box<_>),
        )
    }

    pub(crate) fn cumulative(
        &self,
        dest: Option<&mut dyn Aggregation>,
    ) -> (usize, Option<Box<dyn Aggregation>>) {
        let t = SystemTime::now();
        let prev_start = self.start.lock().map(|start| *start).unwrap_or(t);

        let s_data = dest.and_then(|d| d.as_mut().downcast_mut::<data::Sum<T>>());
        let mut new_agg = if s_data.is_none() {
            Some(data::Sum {
                data_points: vec![],
                temporality: Temporality::Cumulative,
                is_monotonic: self.monotonic,
            })
        } else {
            None
        };
        let s_data = s_data.unwrap_or_else(|| new_agg.as_mut().expect("present if s_data is none"));
        s_data.data_points.clear();
        s_data.temporality = Temporality::Cumulative;
        s_data.is_monotonic = self.monotonic;

        let values = match self.value_map.values.write() {
            Ok(v) => v,
            Err(_) => return (0, None),
        };

        let n = values.len() + 1;
        if n > s_data.data_points.capacity() {
            s_data
                .data_points
                .reserve_exact(n - s_data.data_points.capacity());
        }
        let mut new_reported = HashMap::with_capacity(n);
        let mut reported = match self.reported.lock() {
            Ok(r) => r,
            Err(_) => return (0, None),
        };

        if self
            .value_map
            .has_no_value_attribute_value
            .load(Ordering::Acquire)
        {
            s_data.data_points.push(DataPoint {
                attributes: AttributeSet::default(),
                start_time: Some(prev_start),
                time: Some(t),
                value: self.value_map.no_attribute_value.get_value(),
                exemplars: vec![],
            });
        }

        let default = T::default();
        for (attrs, value) in values.iter() {
            let delta = value.get_value();
            if delta != default {
                new_reported.insert(attrs.clone(), value.get_and_reset_value());
            }
            s_data.data_points.push(DataPoint {
                attributes: attrs.clone(),
                start_time: Some(prev_start),
                time: Some(t),
                value: delta,
                exemplars: vec![],
            });
        }

        *reported = new_reported;
        drop(reported); // drop before values guard is dropped

        (
            s_data.data_points.len(),
            new_agg.map(|a| Box::new(a) as Box<_>),
        )
    }
}<|MERGE_RESOLUTION|>--- conflicted
+++ resolved
@@ -1,14 +1,7 @@
-<<<<<<< HEAD
-use std::f32::consts::E;
-use std::sync::atomic::{AtomicBool, Ordering};
-use std::{
-    collections::{hash_map::Entry, HashMap},
-=======
 // use std::f32::consts::E;
 use std::sync::atomic::{AtomicBool, Ordering};
 use std::{
     collections::{HashMap},
->>>>>>> e45e0fe2
     sync::{RwLock, Mutex,},
     time::SystemTime,
 };
