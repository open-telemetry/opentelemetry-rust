--- conflicted
+++ resolved
@@ -59,24 +59,13 @@
 where
     A: Aggregator,
 {
-<<<<<<< HEAD
     // for performance reasons, no_attribs tracker
     no_attribs: NoAttribs<A>,
     // for performance reasons, to handle attributes in the provided order
-    all_attribs: RwLock<HashMap<Vec<KeyValue>, Arc<A>>>,
+    all_attribs: RwLock<HashMap<Hashed<'static, [KeyValue]>, Arc<A>, HashedNoOpBuilder>>,
     // different order of attribute keys should still map to same tracker instance
     // this helps to achieve that and also enables implementing collection efficiently
-    sorted_attribs: Mutex<HashMap<Vec<KeyValue>, Arc<A>>>,
-=======
-    /// Trackers store the values associated with different attribute sets.
-    trackers: RwLock<HashMap<Hashed<'static, [KeyValue]>, Arc<A>, HashedNoOpBuilder>>,
-    /// Number of different attribute set stored in the `trackers` map.
-    count: AtomicUsize,
-    /// Indicates whether a value with no attributes has been stored.
-    has_no_attribute_value: AtomicBool,
-    /// Tracker for values with no attributes attached.
-    no_attribute_tracker: A,
->>>>>>> 1e4053fc
+    sorted_attribs: Mutex<HashMap<Hashed<'static, [KeyValue]>, Arc<A>, HashedNoOpBuilder>>,
     /// Configuration for an Aggregator
     config: A::InitConfig,
 }
@@ -87,19 +76,12 @@
 {
     fn new(config: A::InitConfig) -> Self {
         ValueMap {
-<<<<<<< HEAD
             no_attribs: NoAttribs {
                 tracker: A::create(&config),
                 is_set: AtomicBool::new(false),
             },
-            all_attribs: RwLock::new(HashMap::new()),
-            sorted_attribs: Mutex::new(HashMap::new()),
-=======
-            trackers: RwLock::new(HashMap::default()),
-            has_no_attribute_value: AtomicBool::new(false),
-            no_attribute_tracker: A::create(&config),
-            count: AtomicUsize::new(0),
->>>>>>> 1e4053fc
+            all_attribs: RwLock::new(HashMap::default()),
+            sorted_attribs: Mutex::new(HashMap::default()),
             config,
         }
     }
@@ -111,11 +93,12 @@
             return;
         }
 
-<<<<<<< HEAD
+        let attributes = Hashed::from_borrowed(attributes);
+
         // Try to retrieve and update the tracker with the attributes in the provided order first
         match self.all_attribs.read() {
             Ok(trackers) => {
-                if let Some(tracker) = trackers.get(attributes) {
+                if let Some(tracker) = trackers.get(&attributes) {
                     tracker.update(value);
                     return;
                 }
@@ -124,26 +107,8 @@
         };
 
         // Get or create a tracker
-        let sorted_attrs = AttributeSet::from(attributes).into_vec();
+        let sorted_attrs = Hashed::from_owned(sort_and_dedup(&attributes));
         let Ok(mut sorted_trackers) = self.sorted_attribs.lock() else {
-=======
-        let attributes = Hashed::from_borrowed(attributes);
-
-        let Ok(trackers) = self.trackers.read() else {
-            return;
-        };
-
-        // Try to retrieve and update the tracker with the attributes in the provided order first
-        if let Some(tracker) = trackers.get(&attributes) {
-            tracker.update(value);
-            return;
-        }
-
-        // Try to retrieve and update the tracker with the attributes sorted.
-        let sorted_attrs = Hashed::from_owned(sort_and_dedup(&attributes));
-        if let Some(tracker) = trackers.get(&sorted_attrs) {
-            tracker.update(value);
->>>>>>> 1e4053fc
             return;
         };
 
@@ -174,36 +139,7 @@
         let Ok(mut all_trackers) = self.all_attribs.write() else {
             return;
         };
-<<<<<<< HEAD
-        all_trackers.insert(attributes.to_vec(), new_tracker);
-=======
-
-        // Recheck both the provided and sorted orders after acquiring the write lock
-        // in case another thread has pushed an update in the meantime.
-        if let Some(tracker) = trackers.get(&attributes) {
-            tracker.update(value);
-        } else if let Some(tracker) = trackers.get(&sorted_attrs) {
-            tracker.update(value);
-        } else if is_under_cardinality_limit(self.count.load(Ordering::SeqCst)) {
-            let new_tracker = Arc::new(A::create(&self.config));
-            new_tracker.update(value);
-
-            // Insert tracker with the attributes in the provided and sorted orders
-            trackers.insert(attributes.into_owned(), new_tracker.clone());
-            trackers.insert(sorted_attrs, new_tracker);
-
-            self.count.fetch_add(1, Ordering::SeqCst);
-        } else if let Some(overflow_value) = trackers.get(&STREAM_OVERFLOW_ATTRIBUTES) {
-            overflow_value.update(value);
-        } else {
-            let new_tracker = A::create(&self.config);
-            new_tracker.update(value);
-            trackers.insert(STREAM_OVERFLOW_ATTRIBUTES.clone(), Arc::new(new_tracker));
-            otel_warn!( name: "ValueMap.measure",
-                message = "Maximum data points for metric stream exceeded. Entry added to overflow. Subsequent overflows to same metric until next collect will not be logged."
-            );
-        }
->>>>>>> 1e4053fc
+        all_trackers.insert(attributes.into_owned(), new_tracker);
     }
 
     /// Iterate through all attribute sets and populate `DataPoints` in readonly mode.
@@ -221,7 +157,6 @@
             Err(_) => return,
         };
 
-<<<<<<< HEAD
         prepare_data(dest, trackers.len());
 
         if self.no_attribs.is_set.load(Ordering::Acquire) {
@@ -229,14 +164,7 @@
         }
 
         for (attrs, tracker) in trackers.into_iter() {
-            dest.push(map_fn(attrs, &tracker));
-=======
-        let mut seen = HashSet::new();
-        for (attrs, tracker) in trackers.iter() {
-            if seen.insert(Arc::as_ptr(tracker)) {
-                dest.push(map_fn(attrs.clone().into_inner_owned(), tracker));
-            }
->>>>>>> 1e4053fc
+            dest.push(map_fn(attrs.clone().into_inner_owned(), &tracker));
         }
     }
 
@@ -249,7 +177,7 @@
         // reset sorted trackers so new attributes set will be written into new hashmap
         let trackers = match self.sorted_attribs.lock() {
             Ok(mut trackers) => {                
-                let new = HashMap::with_capacity(trackers.len());
+                let new = HashMap::with_capacity_and_hasher(trackers.len(), HashedNoOpBuilder::default());
                 replace(trackers.deref_mut(), new)
             }
             Err(_) => return,
@@ -270,17 +198,8 @@
         }
 
         for (attrs, tracker) in trackers.into_iter() {
-<<<<<<< HEAD
             let tracker = Arc::into_inner(tracker).expect("the only instance");
-            dest.push(map_fn(attrs, tracker));
-=======
-            if seen.insert(Arc::as_ptr(&tracker)) {
-                dest.push(map_fn(
-                    attrs.into_inner_owned(),
-                    tracker.clone_and_reset(&self.config),
-                ));
-            }
->>>>>>> 1e4053fc
+            dest.push(map_fn(attrs.into_inner_owned(), tracker));
         }
     }
 }
