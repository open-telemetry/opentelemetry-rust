--- conflicted
+++ resolved
@@ -6,14 +6,8 @@
 };
 
 use opentelemetry::{
-<<<<<<< HEAD
-    metrics::{MetricsError, Result},
+    metrics::MetricError
     otel_debug, InstrumentationScope, KeyValue,
-=======
-    global,
-    metrics::{MetricError, MetricResult},
-    InstrumentationScope, KeyValue,
->>>>>>> 4a405fdf
 };
 
 use crate::{
@@ -418,18 +412,12 @@
                 if existing == id {
                     return;
                 }
-<<<<<<< HEAD
                 // If an existing instrument with the same name but different attributes is found,
                 // log a warning with details about the conflicting metric stream definitions.
                 otel_debug!(
                     name: "Instrument.DuplicateMetricStreamDefinitions",
                     message = "duplicate metric stream definitions",
                     reason = format!("names: ({} and {}), descriptions: ({} and {}), kinds: ({:?} and {:?}), units: ({:?} and {:?}), and numbers: ({} and {})",
-=======
-
-                global::handle_error(MetricError::Other(format!(
-                    "duplicate metric stream definitions, names: ({} and {}), descriptions: ({} and {}), kinds: ({:?} and {:?}), units: ({:?} and {:?}), and numbers: ({} and {})",
->>>>>>> 4a405fdf
                     existing.name, id.name,
                     existing.description, id.description,
                     existing.kind, id.kind,
