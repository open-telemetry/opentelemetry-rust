--- conflicted
+++ resolved
@@ -7,11 +7,7 @@
 
 use opentelemetry::{
     metrics::{MetricsError, Result},
-<<<<<<< HEAD
-    otel_warn, KeyValue,
-=======
-    InstrumentationScope, KeyValue,
->>>>>>> b90c9fb0
+    otel_warn, InstrumentationScope, KeyValue,
 };
 
 use crate::{
