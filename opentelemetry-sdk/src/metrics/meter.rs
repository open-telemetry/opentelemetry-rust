--- conflicted
+++ resolved
@@ -107,13 +107,8 @@
     {
         let validation_result = validate_instrument_config(builder.name.as_ref(), &builder.unit);
         if let Err(err) = validation_result {
-<<<<<<< HEAD
             otel_error!(name: "SdkMeter.CreateObservableCounter.ValidationError", error = format!("{}", err));
-            return Ok(ObservableCounter::new(Arc::new(NoopAsyncInstrument::new())));
-=======
-            global::handle_error(err);
             return Ok(ObservableCounter::new());
->>>>>>> a47b4290
         }
 
         let ms = resolver.measures(
@@ -125,12 +120,8 @@
         )?;
 
         if ms.is_empty() {
-<<<<<<< HEAD
             otel_error!(name: "SdkMeter.CreateObservableCounter.Error", error = format!("{}", MetricsError::Other("no measures found".into())));
-            return Ok(ObservableCounter::new(Arc::new(NoopAsyncInstrument::new())));
-=======
             return Ok(ObservableCounter::new());
->>>>>>> a47b4290
         }
 
         let observable = Arc::new(Observable::new(ms));
@@ -154,15 +145,8 @@
     {
         let validation_result = validate_instrument_config(builder.name.as_ref(), &builder.unit);
         if let Err(err) = validation_result {
-<<<<<<< HEAD
             otel_error!(name: "SdkMeter.CreateObservableUpDownCounter.ValidationError", error = format!("{}", err));
-            return Ok(ObservableUpDownCounter::new(Arc::new(
-                NoopAsyncInstrument::new(),
-            )));
-=======
-            global::handle_error(err);
             return Ok(ObservableUpDownCounter::new());
->>>>>>> a47b4290
         }
 
         let ms = resolver.measures(
@@ -174,14 +158,8 @@
         )?;
 
         if ms.is_empty() {
-<<<<<<< HEAD
             otel_error!(name: "SdkMeter.CreateObservableUpDownCounter.Error", error = format!("{}",MetricsError::Other("no measures found".into())));
-            return Ok(ObservableUpDownCounter::new(Arc::new(
-                NoopAsyncInstrument::new(),
-            )));
-=======
             return Ok(ObservableUpDownCounter::new());
->>>>>>> a47b4290
         }
 
         let observable = Arc::new(Observable::new(ms));
@@ -205,13 +183,8 @@
     {
         let validation_result = validate_instrument_config(builder.name.as_ref(), &builder.unit);
         if let Err(err) = validation_result {
-<<<<<<< HEAD
             otel_error!(name: "SdkMeter.CreateObservableGauge.ValidationError", error = format!("{}", err));
-            return Ok(ObservableGauge::new(Arc::new(NoopAsyncInstrument::new())));
-=======
-            global::handle_error(err);
             return Ok(ObservableGauge::new());
->>>>>>> a47b4290
         }
 
         let ms = resolver.measures(
@@ -223,12 +196,8 @@
         )?;
 
         if ms.is_empty() {
-<<<<<<< HEAD
             otel_error!(name: "SdkMeter.CreateObservableGauge.Error",error = format!("{}", MetricsError::Other("no measures found".into())));
-            return Ok(ObservableGauge::new(Arc::new(NoopAsyncInstrument::new())));
-=======
             return Ok(ObservableGauge::new());
->>>>>>> a47b4290
         }
 
         let observable = Arc::new(Observable::new(ms));
