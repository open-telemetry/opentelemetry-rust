--- conflicted
+++ resolved
@@ -277,7 +277,7 @@
 
     fn create_histogram<T>(
         &self,
-        builder: HistogramBuilder<'_, T>,
+        builder: HistogramBuilder<'_, Histogram<T>>,
         resolver: &InstrumentResolver<'_, T>,
     ) -> Result<Histogram<T>>
     where
@@ -407,45 +407,20 @@
         self.create_observable_gauge(builder, &resolver)
     }
 
-<<<<<<< HEAD
     fn f64_histogram(
         &self,
         builder: HistogramBuilder<'_, Histogram<f64>>,
     ) -> Result<Histogram<f64>> {
-        validate_instrument_config(builder.name.as_ref(), &builder.unit, self.validation_policy)?;
-        let p = InstrumentResolver::new(self, &self.f64_resolver);
-        p.lookup(
-            InstrumentKind::Histogram,
-            builder.name,
-            builder.description,
-            builder.unit,
-        )
-        .map(|i| Histogram::new(Arc::new(i)))
+        let resolver = InstrumentResolver::new(self, &self.f64_resolver);
+        self.create_histogram(builder, &resolver)
     }
 
     fn u64_histogram(
         &self,
         builder: HistogramBuilder<'_, Histogram<u64>>,
     ) -> Result<Histogram<u64>> {
-        validate_instrument_config(builder.name.as_ref(), &builder.unit, self.validation_policy)?;
-        let p = InstrumentResolver::new(self, &self.u64_resolver);
-        p.lookup(
-            InstrumentKind::Histogram,
-            builder.name,
-            builder.description,
-            builder.unit,
-        )
-        .map(|i| Histogram::new(Arc::new(i)))
-=======
-    fn f64_histogram(&self, builder: HistogramBuilder<'_, f64>) -> Result<Histogram<f64>> {
-        let resolver = InstrumentResolver::new(self, &self.f64_resolver);
-        self.create_histogram(builder, &resolver)
-    }
-
-    fn u64_histogram(&self, builder: HistogramBuilder<'_, u64>) -> Result<Histogram<u64>> {
         let resolver = InstrumentResolver::new(self, &self.u64_resolver);
         self.create_histogram(builder, &resolver)
->>>>>>> c3794c0c
     }
 }
 
