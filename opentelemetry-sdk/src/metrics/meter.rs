--- conflicted
+++ resolved
@@ -75,17 +75,12 @@
     {
         let validation_result = validate_instrument_config(builder.name.as_ref(), &builder.unit);
         if let Err(err) = validation_result {
-<<<<<<< HEAD
             otel_error!(
                 name: "SdkMeter.CreateCounter.InstrumentCreationFailed", 
                 meter_name = self.scope.name.as_ref(),
                 instrument_name = builder.name.as_ref(),
                 error = format!("Measurements from the instrument will be ignored. Reason: {}", err));
-            return Ok(Counter::new(Arc::new(NoopSyncInstrument::new())));
-=======
-            otel_error!(name: "SdkMeter.CreateCounter.ValidationError", error = format!("{}", err));
             return Counter::new(Arc::new(NoopSyncInstrument::new()));
->>>>>>> e62de041
         }
 
         match resolver
@@ -100,18 +95,13 @@
         {
             Ok(counter) => counter,
             Err(err) => {
-<<<<<<< HEAD
                 otel_error!(
                     name: "SdkMeter.CreateCounter.InstrumentCreationFailed",
                     meter_name = self.scope.name.as_ref(),
                     instrument_name = builder.name.as_ref(),
                     error = format!("Measurements from the instrument will be ignored. Reason:  {}", err)
                 );
-                Ok(Counter::new(Arc::new(NoopSyncInstrument::new())))
-=======
-                otel_error!(name: "SdkMeter.CreateCounter.Error", error = format!("{}", err));
                 Counter::new(Arc::new(NoopSyncInstrument::new()))
->>>>>>> e62de041
             }
         }
     }
@@ -126,17 +116,12 @@
     {
         let validation_result = validate_instrument_config(builder.name.as_ref(), &builder.unit);
         if let Err(err) = validation_result {
-<<<<<<< HEAD
             otel_error!(
                     name: "SdkMeter.CreateObservableCounter.InstrumentCreationFailed", 
                     meter_name = self.scope.name.as_ref(),
                     instrument_name = builder.name.as_ref(),
                     error = format!("Measurements from the instrument will be ignored. Reason: {}", err));
-            return Ok(ObservableCounter::new());
-=======
-            otel_error!(name: "SdkMeter.CreateObservableCounter.ValidationError", error = format!("{}", err));
             return ObservableCounter::new();
->>>>>>> e62de041
         }
 
         match resolver.measures(
@@ -145,25 +130,15 @@
             builder.description,
             builder.unit,
             None,
-<<<<<<< HEAD
-        )?;
-
-        if ms.is_empty() {
-            otel_error!(
-                name: "SdkMeter.CreateObservableCounter.InstrumentCreationFailed",
-                meter_name = self.scope.name.as_ref(),
-                instrument_name = builder.name.as_ref(),
-                message = "Measurements from the instrument will be ignored. Reason: View Configuration / Drop Aggregation"
-            );
-            return Ok(ObservableCounter::new());
-        }
-
-        let observable = Arc::new(Observable::new(ms));
-=======
         ) {
             Ok(ms) => {
                 if ms.is_empty() {
-                    otel_error!(name: "SdkMeter.CreateObservableCounter.Error", error = format!("{}", MetricsError::Other("no measures found".into())));
+                    otel_error!(
+                        name: "SdkMeter.CreateObservableCounter.InstrumentCreationFailed",
+                        meter_name = self.scope.name.as_ref(),
+                        instrument_name = builder.name.as_ref(),
+                        message = "Measurements from the instrument will be ignored. Reason: View Configuration / Drop Aggregation"
+                    );
                     return ObservableCounter::new();
                 }
                 let observable = Arc::new(Observable::new(ms));
@@ -172,12 +147,10 @@
                     self.pipes
                         .register_callback(move || callback(cb_inst.as_ref()));
                 }
->>>>>>> e62de041
-
                 ObservableCounter::new()
             }
             Err(err) => {
-                global::handle_error(err);
+                // TBD - Add error handling
                 ObservableCounter::new()
             }
         }
@@ -193,17 +166,12 @@
     {
         let validation_result = validate_instrument_config(builder.name.as_ref(), &builder.unit);
         if let Err(err) = validation_result {
-<<<<<<< HEAD
             otel_error!(
                 name: "SdkMeter.CreateObservableUpDownCounter.InstrumentCreationFailed", 
                 meter_name = self.scope.name.as_ref(),
                 instrument_name = builder.name.as_ref(),
                 error = format!("Measurements from the instrument will be ignored. Reason: {}", err));
-            return Ok(ObservableUpDownCounter::new());
-=======
-            otel_error!(name: "SdkMeter.CreateObservableUpDownCounter.ValidationError", error = format!("{}", err));
             return ObservableUpDownCounter::new();
->>>>>>> e62de041
         }
 
         match resolver.measures(
@@ -212,25 +180,15 @@
             builder.description,
             builder.unit,
             None,
-<<<<<<< HEAD
-        )?;
-
-        if ms.is_empty() {
-            otel_error!(
-                name: "SdkMeter.CreateUpDownObservableCounter.InstrumentCreationFailed",
-                meter_name = self.scope.name.as_ref(),
-                instrument_name = builder.name.as_ref(),
-                message = "Measurements from the instrument will be ignored. Reason: View Configuration / Drop Aggregation"
-            );
-            return Ok(ObservableUpDownCounter::new());
-        }
-
-        let observable = Arc::new(Observable::new(ms));
-=======
         ) {
             Ok(ms) => {
                 if ms.is_empty() {
-                    otel_error!(name: "SdkMeter.CreateObservableUpDownCounter.Error", error = format!("{}",MetricsError::Other("no measures found".into())));
+                    otel_error!(
+                        name: "SdkMeter.CreateUpDownObservableCounter.InstrumentCreationFailed",
+                        meter_name = self.scope.name.as_ref(),
+                        instrument_name = builder.name.as_ref(),
+                        message = "Measurements from the instrument will be ignored. Reason: View Configuration / Drop Aggregation"
+                    );
                     return ObservableUpDownCounter::new();
                 }
                 let observable = Arc::new(Observable::new(ms));
@@ -239,12 +197,10 @@
                     self.pipes
                         .register_callback(move || callback(cb_inst.as_ref()));
                 }
->>>>>>> e62de041
-
                 ObservableUpDownCounter::new()
             }
             Err(err) => {
-                global::handle_error(err);
+                // TBD - Add error handling
                 ObservableUpDownCounter::new()
             }
         }
@@ -260,17 +216,12 @@
     {
         let validation_result = validate_instrument_config(builder.name.as_ref(), &builder.unit);
         if let Err(err) = validation_result {
-<<<<<<< HEAD
             otel_error!(
                 name: "SdkMeter.CreateObservableGauge.InstrumentCreationFailed", 
                 meter_name = self.scope.name.as_ref(),
                 instrument_name = builder.name.as_ref(),
-                error = format!("Measurements from the instrument will be ignored. Reason: {}", err));
-            return Ok(ObservableGauge::new());
-=======
-            otel_error!(name: "SdkMeter.CreateObservableGauge.ValidationError", error = format!("{}", err));
+            error = format!("Measurements from the instrument will be ignored. Reason: {}", err));
             return ObservableGauge::new();
->>>>>>> e62de041
         }
 
         match resolver.measures(
@@ -279,25 +230,15 @@
             builder.description,
             builder.unit,
             None,
-<<<<<<< HEAD
-        )?;
-
-        if ms.is_empty() {
-            otel_error!(
-                name: "SdkMeter.CreateObservableGauge.InstrumentCreationFailed",
-                meter_name = self.scope.name.as_ref(),
-                instrument_name = builder.name.as_ref(),
-                message = "Measurements from the instrument will be ignored. Reason: View Configuration / Drop Aggregation"
-            );
-            return Ok(ObservableGauge::new());
-        }
-
-        let observable = Arc::new(Observable::new(ms));
-=======
         ) {
             Ok(ms) => {
                 if ms.is_empty() {
-                    otel_error!(name: "SdkMeter.CreateObservableGauge.Error",error = format!("{}", MetricsError::Other("no measures found".into())));
+                    otel_error!(
+                        name: "SdkMeter.CreateObservableGauge.InstrumentCreationFailed",
+                        meter_name = self.scope.name.as_ref(),
+                        instrument_name = builder.name.as_ref(),
+                        message = "Measurements from the instrument will be ignored. Reason: View Configuration / Drop Aggregation"
+                    );
                     return ObservableGauge::new();
                 }
                 let observable = Arc::new(Observable::new(ms));
@@ -306,12 +247,10 @@
                     self.pipes
                         .register_callback(move || callback(cb_inst.as_ref()));
                 }
->>>>>>> e62de041
-
                 ObservableGauge::new()
             }
             Err(err) => {
-                global::handle_error(err);
+                //TBD - Add error handling
                 ObservableGauge::new()
             }
         }
@@ -327,17 +266,12 @@
     {
         let validation_result = validate_instrument_config(builder.name.as_ref(), &builder.unit);
         if let Err(err) = validation_result {
-<<<<<<< HEAD
             otel_error!(
-                name: "SdkMeter.CreateUpDownCounter.InstrumentCreationFailed", 
+                name: "SdkMeter.CreateUpDownCounter.InstrumentCreationFailed",
                 meter_name = self.scope.name.as_ref(),
                 instrument_name = builder.name.as_ref(),
                 error = format!("Measurements from the instrument will be ignored. Reason: {}", err));
-            return Ok(UpDownCounter::new(Arc::new(NoopSyncInstrument::new())));
-=======
-            otel_error!(name: "SdkMeter.CreateUpDownCounter.ValidationError", error = format!("{}",err));
             return UpDownCounter::new(Arc::new(NoopSyncInstrument::new()));
->>>>>>> e62de041
         }
 
         match resolver
@@ -352,18 +286,13 @@
         {
             Ok(updown_counter) => updown_counter,
             Err(err) => {
-<<<<<<< HEAD
                 otel_error!(
-                    name: "SdkMeter.CreateUpDownCounter.InstrumentCreationFailed",
-                    meter_name = self.scope.name.as_ref(),
-                    instrument_name = builder.name.as_ref(),
-                    error = format!("Measurements from the instrument will be ignored. Reason:  {}", err)
+                        name: "SdkMeter.CreateUpDownCounter.InstrumentCreationFailed",
+                        meter_name = self.scope.name.as_ref(),
+                        instrument_name = builder.name.as_ref(),
+                        error = format!("Measurements from the instrument will be ignored. Reason:  {}", err)
                 );
-                Ok(UpDownCounter::new(Arc::new(NoopSyncInstrument::new())))
-=======
-                otel_error!(name: "SdkMeter.CreateUpDownCounter.Error", error = format!("{}", err));
                 UpDownCounter::new(Arc::new(NoopSyncInstrument::new()))
->>>>>>> e62de041
             }
         }
     }
@@ -378,17 +307,12 @@
     {
         let validation_result = validate_instrument_config(builder.name.as_ref(), &builder.unit);
         if let Err(err) = validation_result {
-<<<<<<< HEAD
             otel_error!(
                 name: "SdkMeter.CreateGauge.InstrumentCreationFailed", 
                 meter_name = self.scope.name.as_ref(),
                 instrument_name = builder.name.as_ref(),
                 error = format!("Measurements from the instrument will be ignored. Reason: {}", err));
-            return Ok(Gauge::new(Arc::new(NoopSyncInstrument::new())));
-=======
-            otel_error!(name: "SdkMeter.CreateGauge.ValidationError", error = format!("{}", err));
             return Gauge::new(Arc::new(NoopSyncInstrument::new()));
->>>>>>> e62de041
         }
 
         match resolver
@@ -403,18 +327,13 @@
         {
             Ok(gauge) => gauge,
             Err(err) => {
-<<<<<<< HEAD
                 otel_error!(
                     name: "SdkMeter.CreateGauge.InstrumentCreationFailed",
                     meter_name = self.scope.name.as_ref(),
                     instrument_name = builder.name.as_ref(),
                     error = format!("Measurements from the instrument will be ignored. Reason:  {}", err)
                 );
-                Ok(Gauge::new(Arc::new(NoopSyncInstrument::new())))
-=======
-                otel_error!(name: "SdkMeter.CreateGauge.Error", error = format!("{}",err));
                 Gauge::new(Arc::new(NoopSyncInstrument::new()))
->>>>>>> e62de041
             }
         }
     }
@@ -429,17 +348,13 @@
     {
         let validation_result = validate_instrument_config(builder.name.as_ref(), &builder.unit);
         if let Err(err) = validation_result {
-<<<<<<< HEAD
             otel_error!(
                 name: "SdkMeter.CreateHistogram.InstrumentCreationFailed", 
                 meter_name = self.scope.name.as_ref(),
                 instrument_name = builder.name.as_ref(),
                 error = format!("Measurements from the instrument will be ignored. Reason: {}", err));
-            return Ok(Histogram::new(Arc::new(NoopSyncInstrument::new())));
-=======
-            otel_error!(name: "SdkMeter.CreateHistogram.ValidationError", error = format!("{}", err));
+
             return Histogram::new(Arc::new(NoopSyncInstrument::new()));
->>>>>>> e62de041
         }
 
         match resolver
@@ -454,18 +369,13 @@
         {
             Ok(histogram) => histogram,
             Err(err) => {
-<<<<<<< HEAD
                 otel_error!(
                     name: "SdkMeter.CreateHistogram.InstrumentCreationFailed",
                     meter_name = self.scope.name.as_ref(),
                     instrument_name = builder.name.as_ref(),
                     error = format!("Measurements from the instrument will be ignored. Reason:  {}", err)
                 );
-                Ok(Histogram::new(Arc::new(NoopSyncInstrument::new())))
-=======
-                otel_error!(name: "SdkMeter.CreateHistogram.Error", error = format!("{}",err));
                 Histogram::new(Arc::new(NoopSyncInstrument::new()))
->>>>>>> e62de041
             }
         }
     }
