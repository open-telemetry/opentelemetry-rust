use core::fmt;
use std::{borrow::Cow, sync::Arc};

use opentelemetry::{
    global,
    metrics::{
        AsyncInstrumentBuilder, Counter, Gauge, Histogram, HistogramBuilder, InstrumentBuilder,
        InstrumentProvider, MetricsError, ObservableCounter, ObservableGauge,
        ObservableUpDownCounter, Result, UpDownCounter,
    },
<<<<<<< HEAD
    InstrumentationScope,
=======
    otel_error,
>>>>>>> a18853e4
};

use crate::metrics::{
    instrument::{Instrument, InstrumentKind, Observable, ResolvedMeasures},
    internal::{self, Number},
    pipeline::{Pipelines, Resolver},
};

use super::noop::NoopSyncInstrument;

// maximum length of instrument name
const INSTRUMENT_NAME_MAX_LENGTH: usize = 255;
// maximum length of instrument unit name
const INSTRUMENT_UNIT_NAME_MAX_LENGTH: usize = 63;
const INSTRUMENT_NAME_ALLOWED_NON_ALPHANUMERIC_CHARS: [char; 4] = ['_', '.', '-', '/'];

// instrument validation error strings
const INSTRUMENT_NAME_EMPTY: &str = "instrument name must be non-empty";
const INSTRUMENT_NAME_LENGTH: &str = "instrument name must be less than 256 characters";
const INSTRUMENT_NAME_INVALID_CHAR: &str =
    "characters in instrument name must be ASCII and belong to the alphanumeric characters, '_', '.', '-' and '/'";
const INSTRUMENT_NAME_FIRST_ALPHABETIC: &str =
    "instrument name must start with an alphabetic character";
const INSTRUMENT_UNIT_LENGTH: &str = "instrument unit must be less than 64 characters";
const INSTRUMENT_UNIT_INVALID_CHAR: &str = "characters in instrument unit must be ASCII";

/// Handles the creation and coordination of all metric instruments.
///
/// A meter represents a single instrumentation scope; all metric telemetry
/// produced by an instrumentation scope will use metric instruments from a
/// single meter.
///
/// See the [Meter API] docs for usage.
///
/// [Meter API]: opentelemetry::metrics::Meter
pub(crate) struct SdkMeter {
    scope: InstrumentationScope,
    pipes: Arc<Pipelines>,
    u64_resolver: Resolver<u64>,
    i64_resolver: Resolver<i64>,
    f64_resolver: Resolver<f64>,
}

impl SdkMeter {
    pub(crate) fn new(scope: InstrumentationScope, pipes: Arc<Pipelines>) -> Self {
        let view_cache = Default::default();

        SdkMeter {
            scope,
            pipes: Arc::clone(&pipes),
            u64_resolver: Resolver::new(Arc::clone(&pipes), Arc::clone(&view_cache)),
            i64_resolver: Resolver::new(Arc::clone(&pipes), Arc::clone(&view_cache)),
            f64_resolver: Resolver::new(pipes, view_cache),
        }
    }

    fn create_counter<T>(
        &self,
        builder: InstrumentBuilder<'_, Counter<T>>,
        resolver: &InstrumentResolver<'_, T>,
    ) -> Counter<T>
    where
        T: Number,
    {
        let validation_result = validate_instrument_config(builder.name.as_ref(), &builder.unit);
        if let Err(err) = validation_result {
            otel_error!(
                name: "InstrumentCreationFailed",
                meter_name = self.scope.name.as_ref(),
                instrument_name = builder.name.as_ref(),
                message = "Measurements from this counter will be ignored.",
                reason = format!("{}", err)
            );
            return Counter::new(Arc::new(NoopSyncInstrument::new()));
        }

        match resolver
            .lookup(
                InstrumentKind::Counter,
                builder.name.clone(),
                builder.description,
                builder.unit,
                None,
            )
            .map(|i| Counter::new(Arc::new(i)))
        {
            Ok(counter) => counter,
            Err(err) => {
                otel_error!(
                    name: "InstrumentCreationFailed",
                    meter_name = self.scope.name.as_ref(),
                    instrument_name = builder.name.as_ref(),
                    message = "Measurements from this counter will be ignored.",
                    reason = format!("{}", err)
                );
                Counter::new(Arc::new(NoopSyncInstrument::new()))
            }
        }
    }

    fn create_observable_counter<T>(
        &self,
        builder: AsyncInstrumentBuilder<'_, ObservableCounter<T>, T>,
        resolver: &InstrumentResolver<'_, T>,
    ) -> ObservableCounter<T>
    where
        T: Number,
    {
        let validation_result = validate_instrument_config(builder.name.as_ref(), &builder.unit);
        if let Err(err) = validation_result {
            otel_error!(
                name: "InstrumentCreationFailed", 
                meter_name = self.scope.name.as_ref(),
                instrument_name = builder.name.as_ref(),
                message = "Callbacks for this observable counter will not be invoked.",
                reason = format!("{}", err));
            return ObservableCounter::new();
        }

        match resolver.measures(
            InstrumentKind::ObservableCounter,
            builder.name.clone(),
            builder.description,
            builder.unit,
            None,
        ) {
            Ok(ms) => {
                if ms.is_empty() {
                    otel_error!(
                        name: "InstrumentCreationFailed",
                        meter_name = self.scope.name.as_ref(),
                        instrument_name = builder.name.as_ref(),
                        message = "Callbacks for this observable counter will not be invoked. Check View Configuration."
                    );
                    return ObservableCounter::new();
                }

                let observable = Arc::new(Observable::new(ms));

                for callback in builder.callbacks {
                    let cb_inst = Arc::clone(&observable);
                    self.pipes
                        .register_callback(move || callback(cb_inst.as_ref()));
                }

                ObservableCounter::new()
            }
            Err(err) => {
                otel_error!(
                    name: "InstrumentCreationFailed",
                    meter_name = self.scope.name.as_ref(),
                    instrument_name = builder.name.as_ref(),
                    message = "Callbacks for this observable counter will not be invoked.",
                    reason = format!("{}", err));
                ObservableCounter::new()
            }
        }
    }

    fn create_observable_updown_counter<T>(
        &self,
        builder: AsyncInstrumentBuilder<'_, ObservableUpDownCounter<T>, T>,
        resolver: &InstrumentResolver<'_, T>,
    ) -> ObservableUpDownCounter<T>
    where
        T: Number,
    {
        let validation_result = validate_instrument_config(builder.name.as_ref(), &builder.unit);
        if let Err(err) = validation_result {
            global::handle_error(err);
            return ObservableUpDownCounter::new();
        }

        match resolver.measures(
            InstrumentKind::ObservableUpDownCounter,
            builder.name,
            builder.description,
            builder.unit,
            None,
        ) {
            Ok(ms) => {
                if ms.is_empty() {
                    return ObservableUpDownCounter::new();
                }

                let observable = Arc::new(Observable::new(ms));

                for callback in builder.callbacks {
                    let cb_inst = Arc::clone(&observable);
                    self.pipes
                        .register_callback(move || callback(cb_inst.as_ref()));
                }

                ObservableUpDownCounter::new()
            }
            Err(err) => {
                global::handle_error(err);
                ObservableUpDownCounter::new()
            }
        }
    }

    fn create_observable_gauge<T>(
        &self,
        builder: AsyncInstrumentBuilder<'_, ObservableGauge<T>, T>,
        resolver: &InstrumentResolver<'_, T>,
    ) -> ObservableGauge<T>
    where
        T: Number,
    {
        let validation_result = validate_instrument_config(builder.name.as_ref(), &builder.unit);
        if let Err(err) = validation_result {
            global::handle_error(err);
            return ObservableGauge::new();
        }

        match resolver.measures(
            InstrumentKind::ObservableGauge,
            builder.name,
            builder.description,
            builder.unit,
            None,
        ) {
            Ok(ms) => {
                if ms.is_empty() {
                    return ObservableGauge::new();
                }

                let observable = Arc::new(Observable::new(ms));

                for callback in builder.callbacks {
                    let cb_inst = Arc::clone(&observable);
                    self.pipes
                        .register_callback(move || callback(cb_inst.as_ref()));
                }

                ObservableGauge::new()
            }
            Err(err) => {
                global::handle_error(err);
                ObservableGauge::new()
            }
        }
    }

    fn create_updown_counter<T>(
        &self,
        builder: InstrumentBuilder<'_, UpDownCounter<T>>,
        resolver: &InstrumentResolver<'_, T>,
    ) -> UpDownCounter<T>
    where
        T: Number,
    {
        let validation_result = validate_instrument_config(builder.name.as_ref(), &builder.unit);
        if let Err(err) = validation_result {
            global::handle_error(err);
            return UpDownCounter::new(Arc::new(NoopSyncInstrument::new()));
        }

        match resolver
            .lookup(
                InstrumentKind::UpDownCounter,
                builder.name,
                builder.description,
                builder.unit,
                None,
            )
            .map(|i| UpDownCounter::new(Arc::new(i)))
        {
            Ok(updown_counter) => updown_counter,
            Err(err) => {
                global::handle_error(err);
                UpDownCounter::new(Arc::new(NoopSyncInstrument::new()))
            }
        }
    }

    fn create_gauge<T>(
        &self,
        builder: InstrumentBuilder<'_, Gauge<T>>,
        resolver: &InstrumentResolver<'_, T>,
    ) -> Gauge<T>
    where
        T: Number,
    {
        let validation_result = validate_instrument_config(builder.name.as_ref(), &builder.unit);
        if let Err(err) = validation_result {
            global::handle_error(err);
            return Gauge::new(Arc::new(NoopSyncInstrument::new()));
        }

        match resolver
            .lookup(
                InstrumentKind::Gauge,
                builder.name,
                builder.description,
                builder.unit,
                None,
            )
            .map(|i| Gauge::new(Arc::new(i)))
        {
            Ok(gauge) => gauge,
            Err(err) => {
                global::handle_error(err);
                Gauge::new(Arc::new(NoopSyncInstrument::new()))
            }
        }
    }

    fn create_histogram<T>(
        &self,
        builder: HistogramBuilder<'_, Histogram<T>>,
        resolver: &InstrumentResolver<'_, T>,
    ) -> Histogram<T>
    where
        T: Number,
    {
        let validation_result = validate_instrument_config(builder.name.as_ref(), &builder.unit);
        if let Err(err) = validation_result {
            global::handle_error(err);
            return Histogram::new(Arc::new(NoopSyncInstrument::new()));
        }

        match resolver
            .lookup(
                InstrumentKind::Histogram,
                builder.name,
                builder.description,
                builder.unit,
                builder.boundaries,
            )
            .map(|i| Histogram::new(Arc::new(i)))
        {
            Ok(histogram) => histogram,
            Err(err) => {
                global::handle_error(err);
                Histogram::new(Arc::new(NoopSyncInstrument::new()))
            }
        }
    }
}

#[doc(hidden)]
impl InstrumentProvider for SdkMeter {
    fn u64_counter(&self, builder: InstrumentBuilder<'_, Counter<u64>>) -> Counter<u64> {
        let resolver = InstrumentResolver::new(self, &self.u64_resolver);
        self.create_counter(builder, &resolver)
    }

    fn f64_counter(&self, builder: InstrumentBuilder<'_, Counter<f64>>) -> Counter<f64> {
        let resolver = InstrumentResolver::new(self, &self.f64_resolver);
        self.create_counter(builder, &resolver)
    }

    fn u64_observable_counter(
        &self,
        builder: AsyncInstrumentBuilder<'_, ObservableCounter<u64>, u64>,
    ) -> ObservableCounter<u64> {
        let resolver = InstrumentResolver::new(self, &self.u64_resolver);
        self.create_observable_counter(builder, &resolver)
    }

    fn f64_observable_counter(
        &self,
        builder: AsyncInstrumentBuilder<'_, ObservableCounter<f64>, f64>,
    ) -> ObservableCounter<f64> {
        let resolver = InstrumentResolver::new(self, &self.f64_resolver);
        self.create_observable_counter(builder, &resolver)
    }

    fn i64_up_down_counter(
        &self,
        builder: InstrumentBuilder<'_, UpDownCounter<i64>>,
    ) -> UpDownCounter<i64> {
        let resolver = InstrumentResolver::new(self, &self.i64_resolver);
        self.create_updown_counter(builder, &resolver)
    }

    fn f64_up_down_counter(
        &self,
        builder: InstrumentBuilder<'_, UpDownCounter<f64>>,
    ) -> UpDownCounter<f64> {
        let resolver = InstrumentResolver::new(self, &self.f64_resolver);
        self.create_updown_counter(builder, &resolver)
    }

    fn i64_observable_up_down_counter(
        &self,
        builder: AsyncInstrumentBuilder<'_, ObservableUpDownCounter<i64>, i64>,
    ) -> ObservableUpDownCounter<i64> {
        let resolver = InstrumentResolver::new(self, &self.i64_resolver);
        self.create_observable_updown_counter(builder, &resolver)
    }

    fn f64_observable_up_down_counter(
        &self,
        builder: AsyncInstrumentBuilder<'_, ObservableUpDownCounter<f64>, f64>,
    ) -> ObservableUpDownCounter<f64> {
        let resolver = InstrumentResolver::new(self, &self.f64_resolver);
        self.create_observable_updown_counter(builder, &resolver)
    }

    fn u64_gauge(&self, builder: InstrumentBuilder<'_, Gauge<u64>>) -> Gauge<u64> {
        let resolver = InstrumentResolver::new(self, &self.u64_resolver);
        self.create_gauge(builder, &resolver)
    }

    fn f64_gauge(&self, builder: InstrumentBuilder<'_, Gauge<f64>>) -> Gauge<f64> {
        let resolver = InstrumentResolver::new(self, &self.f64_resolver);
        self.create_gauge(builder, &resolver)
    }

    fn i64_gauge(&self, builder: InstrumentBuilder<'_, Gauge<i64>>) -> Gauge<i64> {
        let resolver = InstrumentResolver::new(self, &self.i64_resolver);
        self.create_gauge(builder, &resolver)
    }

    fn u64_observable_gauge(
        &self,
        builder: AsyncInstrumentBuilder<'_, ObservableGauge<u64>, u64>,
    ) -> ObservableGauge<u64> {
        let resolver = InstrumentResolver::new(self, &self.u64_resolver);
        self.create_observable_gauge(builder, &resolver)
    }

    fn i64_observable_gauge(
        &self,
        builder: AsyncInstrumentBuilder<'_, ObservableGauge<i64>, i64>,
    ) -> ObservableGauge<i64> {
        let resolver = InstrumentResolver::new(self, &self.i64_resolver);
        self.create_observable_gauge(builder, &resolver)
    }

    fn f64_observable_gauge(
        &self,
        builder: AsyncInstrumentBuilder<'_, ObservableGauge<f64>, f64>,
    ) -> ObservableGauge<f64> {
        let resolver = InstrumentResolver::new(self, &self.f64_resolver);
        self.create_observable_gauge(builder, &resolver)
    }

    fn f64_histogram(&self, builder: HistogramBuilder<'_, Histogram<f64>>) -> Histogram<f64> {
        let resolver = InstrumentResolver::new(self, &self.f64_resolver);
        self.create_histogram(builder, &resolver)
    }

    fn u64_histogram(&self, builder: HistogramBuilder<'_, Histogram<u64>>) -> Histogram<u64> {
        let resolver = InstrumentResolver::new(self, &self.u64_resolver);
        self.create_histogram(builder, &resolver)
    }
}

fn validate_instrument_config(name: &str, unit: &Option<Cow<'static, str>>) -> Result<()> {
    validate_instrument_name(name).and_then(|_| validate_instrument_unit(unit))
}

fn validate_instrument_name(name: &str) -> Result<()> {
    if name.is_empty() {
        return Err(MetricsError::InvalidInstrumentConfiguration(
            INSTRUMENT_NAME_EMPTY,
        ));
    }
    if name.len() > INSTRUMENT_NAME_MAX_LENGTH {
        return Err(MetricsError::InvalidInstrumentConfiguration(
            INSTRUMENT_NAME_LENGTH,
        ));
    }
    if name.starts_with(|c: char| !c.is_ascii_alphabetic()) {
        return Err(MetricsError::InvalidInstrumentConfiguration(
            INSTRUMENT_NAME_FIRST_ALPHABETIC,
        ));
    }
    if name.contains(|c: char| {
        !c.is_ascii_alphanumeric() && !INSTRUMENT_NAME_ALLOWED_NON_ALPHANUMERIC_CHARS.contains(&c)
    }) {
        return Err(MetricsError::InvalidInstrumentConfiguration(
            INSTRUMENT_NAME_INVALID_CHAR,
        ));
    }
    Ok(())
}

fn validate_instrument_unit(unit: &Option<Cow<'static, str>>) -> Result<()> {
    if let Some(unit) = unit {
        if unit.len() > INSTRUMENT_UNIT_NAME_MAX_LENGTH {
            return Err(MetricsError::InvalidInstrumentConfiguration(
                INSTRUMENT_UNIT_LENGTH,
            ));
        }
        if unit.contains(|c: char| !c.is_ascii()) {
            return Err(MetricsError::InvalidInstrumentConfiguration(
                INSTRUMENT_UNIT_INVALID_CHAR,
            ));
        }
    }
    Ok(())
}

impl fmt::Debug for SdkMeter {
    fn fmt(&self, f: &mut fmt::Formatter<'_>) -> fmt::Result {
        f.debug_struct("Meter").field("scope", &self.scope).finish()
    }
}

/// Provides all OpenTelemetry instruments.
struct InstrumentResolver<'a, T> {
    meter: &'a SdkMeter,
    resolve: &'a Resolver<T>,
}

impl<'a, T> InstrumentResolver<'a, T>
where
    T: Number,
{
    fn new(meter: &'a SdkMeter, resolve: &'a Resolver<T>) -> Self {
        InstrumentResolver { meter, resolve }
    }

    /// lookup returns the resolved measures.
    fn lookup(
        &self,
        kind: InstrumentKind,
        name: Cow<'static, str>,
        description: Option<Cow<'static, str>>,
        unit: Option<Cow<'static, str>>,
        boundaries: Option<Vec<f64>>,
    ) -> Result<ResolvedMeasures<T>> {
        let aggregators = self.measures(kind, name, description, unit, boundaries)?;
        Ok(ResolvedMeasures {
            measures: aggregators,
        })
    }

    fn measures(
        &self,
        kind: InstrumentKind,
        name: Cow<'static, str>,
        description: Option<Cow<'static, str>>,
        unit: Option<Cow<'static, str>>,
        boundaries: Option<Vec<f64>>,
    ) -> Result<Vec<Arc<dyn internal::Measure<T>>>> {
        let inst = Instrument {
            name,
            description: description.unwrap_or_default(),
            unit: unit.unwrap_or_default(),
            kind: Some(kind),
            scope: self.meter.scope.clone(),
        };

        self.resolve.measures(inst, boundaries)
    }
}

#[cfg(test)]
mod tests {
    use std::borrow::Cow;

    use opentelemetry::metrics::MetricsError;

    use super::{
        validate_instrument_name, validate_instrument_unit, INSTRUMENT_NAME_FIRST_ALPHABETIC,
        INSTRUMENT_NAME_INVALID_CHAR, INSTRUMENT_NAME_LENGTH, INSTRUMENT_UNIT_INVALID_CHAR,
        INSTRUMENT_UNIT_LENGTH,
    };

    #[test]
    fn instrument_name_validation() {
        // (name, expected error)
        let instrument_name_test_cases = vec![
            ("validateName", ""),
            ("_startWithNoneAlphabet", INSTRUMENT_NAME_FIRST_ALPHABETIC),
            ("utf8char锈", INSTRUMENT_NAME_INVALID_CHAR),
            ("a".repeat(255).leak(), ""),
            ("a".repeat(256).leak(), INSTRUMENT_NAME_LENGTH),
            ("invalid name", INSTRUMENT_NAME_INVALID_CHAR),
            ("allow/slash", ""),
            ("allow_under_score", ""),
            ("allow.dots.ok", ""),
        ];
        for (name, expected_error) in instrument_name_test_cases {
            let assert = |result: Result<_, MetricsError>| {
                if expected_error.is_empty() {
                    assert!(result.is_ok());
                } else {
                    assert!(matches!(
                        result.unwrap_err(),
                        MetricsError::InvalidInstrumentConfiguration(msg) if msg == expected_error
                    ));
                }
            };

            assert(validate_instrument_name(name).map(|_| ()));
        }
    }

    #[test]
    fn instrument_unit_validation() {
        // (unit, expected error)
        let instrument_unit_test_cases = vec![
            (
                "0123456789012345678901234567890123456789012345678901234567890123",
                INSTRUMENT_UNIT_LENGTH,
            ),
            ("utf8char锈", INSTRUMENT_UNIT_INVALID_CHAR),
            ("kb", ""),
            ("Kb/sec", ""),
            ("%", ""),
            ("", ""),
        ];

        for (unit, expected_error) in instrument_unit_test_cases {
            let assert = |result: Result<_, MetricsError>| {
                if expected_error.is_empty() {
                    assert!(result.is_ok());
                } else {
                    assert!(matches!(
                        result.unwrap_err(),
                        MetricsError::InvalidInstrumentConfiguration(msg) if msg == expected_error
                    ));
                }
            };
            let unit: Option<Cow<'static, str>> = Some(unit.into());

            assert(validate_instrument_unit(&unit).map(|_| ()));
        }
    }
}<|MERGE_RESOLUTION|>--- conflicted
+++ resolved
@@ -8,11 +8,7 @@
         InstrumentProvider, MetricsError, ObservableCounter, ObservableGauge,
         ObservableUpDownCounter, Result, UpDownCounter,
     },
-<<<<<<< HEAD
-    InstrumentationScope,
-=======
-    otel_error,
->>>>>>> a18853e4
+    otel_error, InstrumentationScope,
 };
 
 use crate::metrics::{
