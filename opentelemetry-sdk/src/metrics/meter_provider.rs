--- conflicted
+++ resolved
@@ -9,13 +9,7 @@
 };
 
 use opentelemetry::{
-<<<<<<< HEAD
-    metrics::{noop::NoopMeterCore, Meter as ApiMeter, MetricsError, Result},
-=======
-    metrics::{
-        noop::NoopMeterCore, InstrumentProvider, Meter, MeterProvider, MetricsError, Result,
-    },
->>>>>>> b8ea7c10
+    metrics::{noop::NoopMeterCore, Meter, MeterProvider, MetricsError, Result},
     KeyValue,
 };
 
@@ -128,10 +122,9 @@
         version: Option<impl Into<Cow<'static, str>>>,
         schema_url: Option<impl Into<Cow<'static, str>>>,
         attributes: Option<Vec<KeyValue>>,
-<<<<<<< HEAD
-    ) -> ApiMeter {
+    ) -> Meter {
         if self.is_shutdown.load(Ordering::Relaxed) {
-            return ApiMeter::new(Arc::new(NoopMeterCore::new()));
+            return Meter::new(Arc::new(NoopMeterCore::new()));
         }
 
         let scope = Scope::new(name, version, schema_url, attributes);
@@ -143,22 +136,10 @@
                     Arc::new(SdkMeter::new(scope.clone(), self.pipes.clone()))
                 })
                 .clone();
-            ApiMeter::new(meter)
+            Meter::new(meter)
         } else {
-            ApiMeter::new(Arc::new(NoopMeterCore::new()))
+            Meter::new(Arc::new(NoopMeterCore::new()))
         }
-=======
-    ) -> Meter {
-        let inst_provider: Arc<dyn InstrumentProvider + Send + Sync> =
-            if !self.is_shutdown.load(Ordering::Relaxed) {
-                let scope = Scope::new(name, version, schema_url, attributes);
-                Arc::new(SdkMeter::new(scope, self.pipes.clone()))
-            } else {
-                Arc::new(NoopMeterCore::new())
-            };
-
-        Meter::new(inst_provider)
->>>>>>> b8ea7c10
     }
 }
 
