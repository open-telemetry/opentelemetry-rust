use core::fmt;
use std::{
    collections::HashMap,
    sync::{
        atomic::{AtomicBool, Ordering},
        Arc, Mutex,
    },
};

use opentelemetry::{
<<<<<<< HEAD
    metrics::{noop::NoopMeter, Meter, MeterProvider, MetricsError, Result},
    otel_error, KeyValue,
=======
    global,
    metrics::{Meter, MeterProvider, MetricsError, Result},
    KeyValue,
>>>>>>> a47b4290
};

use crate::{instrumentation::Scope, Resource};

use super::{
    meter::SdkMeter, noop::NoopMeter, pipeline::Pipelines, reader::MetricReader, view::View,
};

/// Handles the creation and coordination of [Meter]s.
///
/// All `Meter`s created by a `MeterProvider` will be associated with the same
/// [Resource], have the same [View]s applied to them, and have their produced
/// metric telemetry passed to the configured [MetricReader]s. This is a
/// clonable handle to the MeterProvider implementation itself, and cloning it
/// will create a new reference, not a new instance of a MeterProvider. Dropping
/// the last reference to it will trigger shutdown of the provider. Shutdown can
/// also be triggered manually by calling the `shutdown` method.
/// [Meter]: opentelemetry::metrics::Meter
#[derive(Clone, Debug)]
pub struct SdkMeterProvider {
    inner: Arc<SdkMeterProviderInner>,
}

#[derive(Debug)]
struct SdkMeterProviderInner {
    pipes: Arc<Pipelines>,
    meters: Mutex<HashMap<Scope, Arc<SdkMeter>>>,
    is_shutdown: AtomicBool,
}

impl Default for SdkMeterProvider {
    fn default() -> Self {
        SdkMeterProvider::builder().build()
    }
}

impl SdkMeterProvider {
    /// Return default [MeterProviderBuilder]
    pub fn builder() -> MeterProviderBuilder {
        MeterProviderBuilder::default()
    }

    /// Flushes all pending telemetry.
    ///
    /// There is no guaranteed that all telemetry be flushed or all resources have
    /// been released on error.
    ///
    /// # Examples
    ///
    /// ```
    /// use opentelemetry::{global, Context};
    /// use opentelemetry_sdk::metrics::SdkMeterProvider;
    ///
    /// fn init_metrics() -> SdkMeterProvider {
    ///     // Setup metric pipelines with readers + views, default has no
    ///     // readers so nothing is exported.
    ///     let provider = SdkMeterProvider::default();
    ///
    ///     // Set provider to be used as global meter provider
    ///     let _ = global::set_meter_provider(provider.clone());
    ///
    ///     provider
    /// }
    ///
    /// fn main() -> Result<(), Box<dyn std::error::Error>> {
    ///     let provider = init_metrics();
    ///
    ///     // create instruments + record measurements
    ///
    ///     // force all instruments to flush
    ///     provider.force_flush()?;
    ///
    ///     // record more measurements..
    ///
    ///     // shutdown ensures any cleanup required by the provider is done,
    ///     // and also invokes shutdown on the readers.
    ///     provider.shutdown()?;
    ///
    ///     Ok(())
    /// }
    /// ```
    pub fn force_flush(&self) -> Result<()> {
        self.inner.force_flush()
    }

    /// Shuts down the meter provider flushing all pending telemetry and releasing
    /// any held computational resources.
    ///
    /// This call is idempotent. The first call will perform all flush and releasing
    /// operations. Subsequent calls will perform no action and will return an error
    /// stating this.
    ///
    /// Measurements made by instruments from meters this MeterProvider created will
    /// not be exported after Shutdown is called.
    ///
    /// There is no guaranteed that all telemetry be flushed or all resources have
    /// been released on error.
    pub fn shutdown(&self) -> Result<()> {
        self.inner.shutdown()
    }
}

impl SdkMeterProviderInner {
    fn force_flush(&self) -> Result<()> {
        self.pipes.force_flush()
    }

    fn shutdown(&self) -> Result<()> {
        if self
            .is_shutdown
            .compare_exchange(false, true, Ordering::SeqCst, Ordering::SeqCst)
            .is_ok()
        {
            self.pipes.shutdown()
        } else {
            Err(MetricsError::Other(
                "metrics provider already shut down".into(),
            ))
        }
    }
}

impl Drop for SdkMeterProviderInner {
    fn drop(&mut self) {
        // If user has already shutdown the provider manually by calling
        // shutdown(), then we don't need to call shutdown again.
        if !self.is_shutdown.load(Ordering::Relaxed) {
            if let Err(err) = self.shutdown() {
                otel_error!(name: "SdkMeterProvider.Drop.ShutdownError", error = format!("{}",err));
            }
        }
    }
}
impl MeterProvider for SdkMeterProvider {
    fn versioned_meter(
        &self,
        name: &'static str,
        version: Option<&'static str>,
        schema_url: Option<&'static str>,
        attributes: Option<Vec<KeyValue>>,
    ) -> Meter {
        if self.inner.is_shutdown.load(Ordering::Relaxed) {
            return Meter::new(Arc::new(NoopMeter::new()));
        }

        let mut builder = Scope::builder(name);

        if let Some(v) = version {
            builder = builder.with_version(v);
        }
        if let Some(s) = schema_url {
            builder = builder.with_schema_url(s);
        }
        if let Some(a) = attributes {
            builder = builder.with_attributes(a);
        }

        let scope = builder.build();

        if let Ok(mut meters) = self.inner.meters.lock() {
            let meter = meters
                .entry(scope)
                .or_insert_with_key(|scope| {
                    Arc::new(SdkMeter::new(scope.clone(), self.inner.pipes.clone()))
                })
                .clone();
            Meter::new(meter)
        } else {
            Meter::new(Arc::new(NoopMeter::new()))
        }
    }
}

/// Configuration options for a [MeterProvider].
#[derive(Default)]
pub struct MeterProviderBuilder {
    resource: Option<Resource>,
    readers: Vec<Box<dyn MetricReader>>,
    views: Vec<Arc<dyn View>>,
}

impl MeterProviderBuilder {
    /// Associates a [Resource] with a [MeterProvider].
    ///
    /// This [Resource] represents the entity producing telemetry and is associated
    /// with all [Meter]s the [MeterProvider] will create.
    ///
    /// By default, if this option is not used, the default [Resource] will be used.
    ///
    /// [Meter]: opentelemetry::metrics::Meter
    pub fn with_resource(mut self, resource: Resource) -> Self {
        self.resource = Some(resource);
        self
    }

    /// Associates a [MetricReader] with a [MeterProvider].
    ///
    /// By default, if this option is not used, the [MeterProvider] will perform no
    /// operations; no data will be exported without a [MetricReader].
    pub fn with_reader<T: MetricReader>(mut self, reader: T) -> Self {
        self.readers.push(Box::new(reader));
        self
    }

    /// Associates a [View] with a [MeterProvider].
    ///
    /// [View]s are appended to existing ones in a [MeterProvider] if this option is
    /// used multiple times.
    ///
    /// By default, if this option is not used, the [MeterProvider] will use the
    /// default view.
    pub fn with_view<T: View>(mut self, view: T) -> Self {
        self.views.push(Arc::new(view));
        self
    }

    /// Construct a new [MeterProvider] with this configuration.

    pub fn build(self) -> SdkMeterProvider {
        SdkMeterProvider {
            inner: Arc::new(SdkMeterProviderInner {
                pipes: Arc::new(Pipelines::new(
                    self.resource.unwrap_or_default(),
                    self.readers,
                    self.views,
                )),
                meters: Default::default(),
                is_shutdown: AtomicBool::new(false),
            }),
        }
    }
}

impl fmt::Debug for MeterProviderBuilder {
    fn fmt(&self, f: &mut fmt::Formatter<'_>) -> fmt::Result {
        f.debug_struct("MeterProviderBuilder")
            .field("resource", &self.resource)
            .field("readers", &self.readers)
            .field("views", &self.views.len())
            .finish()
    }
}
#[cfg(all(test, feature = "testing"))]
mod tests {
    use crate::resource::{
        SERVICE_NAME, TELEMETRY_SDK_LANGUAGE, TELEMETRY_SDK_NAME, TELEMETRY_SDK_VERSION,
    };
    use crate::testing::metrics::metric_reader::TestMetricReader;
    use crate::Resource;
    use opentelemetry::global;
    use opentelemetry::metrics::MeterProvider;
    use opentelemetry::{Key, KeyValue, Value};
    use std::env;

    #[test]
    fn test_meter_provider_resource() {
        let assert_resource = |provider: &super::SdkMeterProvider,
                               resource_key: &'static str,
                               expect: Option<&'static str>| {
            assert_eq!(
                provider.inner.pipes.0[0]
                    .resource
                    .get(Key::from_static_str(resource_key))
                    .map(|v| v.to_string()),
                expect.map(|s| s.to_string())
            );
        };
        let assert_telemetry_resource = |provider: &super::SdkMeterProvider| {
            assert_eq!(
                provider.inner.pipes.0[0]
                    .resource
                    .get(TELEMETRY_SDK_LANGUAGE.into()),
                Some(Value::from("rust"))
            );
            assert_eq!(
                provider.inner.pipes.0[0]
                    .resource
                    .get(TELEMETRY_SDK_NAME.into()),
                Some(Value::from("opentelemetry"))
            );
            assert_eq!(
                provider.inner.pipes.0[0]
                    .resource
                    .get(TELEMETRY_SDK_VERSION.into()),
                Some(Value::from(env!("CARGO_PKG_VERSION")))
            );
        };

        // If users didn't provide a resource and there isn't a env var set. Use default one.
        temp_env::with_var_unset("OTEL_RESOURCE_ATTRIBUTES", || {
            let reader = TestMetricReader::new();
            let default_meter_provider = super::SdkMeterProvider::builder()
                .with_reader(reader)
                .build();
            assert_resource(
                &default_meter_provider,
                SERVICE_NAME,
                Some("unknown_service"),
            );
            assert_telemetry_resource(&default_meter_provider);
        });

        // If user provided a resource, use that.
        let reader2 = TestMetricReader::new();
        let custom_meter_provider = super::SdkMeterProvider::builder()
            .with_reader(reader2)
            .with_resource(Resource::new(vec![KeyValue::new(
                SERVICE_NAME,
                "test_service",
            )]))
            .build();
        assert_resource(&custom_meter_provider, SERVICE_NAME, Some("test_service"));
        assert_eq!(custom_meter_provider.inner.pipes.0[0].resource.len(), 1);

        temp_env::with_var(
            "OTEL_RESOURCE_ATTRIBUTES",
            Some("key1=value1, k2, k3=value2"),
            || {
                // If `OTEL_RESOURCE_ATTRIBUTES` is set, read them automatically
                let reader3 = TestMetricReader::new();
                let env_resource_provider = super::SdkMeterProvider::builder()
                    .with_reader(reader3)
                    .build();
                assert_resource(
                    &env_resource_provider,
                    SERVICE_NAME,
                    Some("unknown_service"),
                );
                assert_resource(&env_resource_provider, "key1", Some("value1"));
                assert_resource(&env_resource_provider, "k3", Some("value2"));
                assert_telemetry_resource(&env_resource_provider);
                assert_eq!(env_resource_provider.inner.pipes.0[0].resource.len(), 6);
            },
        );

        // When `OTEL_RESOURCE_ATTRIBUTES` is set and also user provided config
        temp_env::with_var(
            "OTEL_RESOURCE_ATTRIBUTES",
            Some("my-custom-key=env-val,k2=value2"),
            || {
                let reader4 = TestMetricReader::new();
                let user_provided_resource_config_provider = super::SdkMeterProvider::builder()
                    .with_reader(reader4)
                    .with_resource(Resource::default().merge(&mut Resource::new(vec![
                        KeyValue::new("my-custom-key", "my-custom-value"),
                        KeyValue::new("my-custom-key2", "my-custom-value2"),
                    ])))
                    .build();
                assert_resource(
                    &user_provided_resource_config_provider,
                    SERVICE_NAME,
                    Some("unknown_service"),
                );
                assert_resource(
                    &user_provided_resource_config_provider,
                    "my-custom-key",
                    Some("my-custom-value"),
                );
                assert_resource(
                    &user_provided_resource_config_provider,
                    "my-custom-key2",
                    Some("my-custom-value2"),
                );
                assert_resource(
                    &user_provided_resource_config_provider,
                    "k2",
                    Some("value2"),
                );
                assert_telemetry_resource(&user_provided_resource_config_provider);
                assert_eq!(
                    user_provided_resource_config_provider.inner.pipes.0[0]
                        .resource
                        .len(),
                    7
                );
            },
        );

        // If user provided a resource, it takes priority during collision.
        let reader5 = TestMetricReader::new();
        let no_service_name = super::SdkMeterProvider::builder()
            .with_reader(reader5)
            .with_resource(Resource::empty())
            .build();

        assert_eq!(no_service_name.inner.pipes.0[0].resource.len(), 0)
    }

    #[test]
    fn test_meter_provider_shutdown() {
        let reader = TestMetricReader::new();
        let provider = super::SdkMeterProvider::builder()
            .with_reader(reader.clone())
            .build();
        global::set_meter_provider(provider.clone());
        assert!(!reader.is_shutdown());
        // create a meter and an instrument
        let meter = global::meter("test");
        let counter = meter.u64_counter("test_counter").init();
        // no need to drop a meter for meter_provider shutdown
        let shutdown_res = provider.shutdown();
        assert!(shutdown_res.is_ok());

        // shutdown once more should return an error
        let shutdown_res = provider.shutdown();
        assert!(shutdown_res.is_err());
        assert!(reader.is_shutdown());
        // TODO Fix: the instrument is still available, and can be used.
        // While the reader is shutdown, and no collect is happening
        counter.add(1, &[]);
    }
    #[test]
    fn test_shutdown_invoked_on_last_drop() {
        let reader = TestMetricReader::new();
        let provider = super::SdkMeterProvider::builder()
            .with_reader(reader.clone())
            .build();
        let clone1 = provider.clone();
        let clone2 = provider.clone();

        // Initially, shutdown should not be called
        assert!(!reader.is_shutdown());

        // Drop the first clone
        drop(clone1);
        assert!(!reader.is_shutdown());

        // Drop the second clone
        drop(clone2);
        assert!(!reader.is_shutdown());

        // Drop the last original provider
        drop(provider);
        // Now the shutdown should be invoked
        assert!(reader.is_shutdown());
    }

    #[test]
    fn same_meter_reused_same_scope() {
        let provider = super::SdkMeterProvider::builder().build();
        let _meter1 = provider.meter("test");
        let _meter2 = provider.meter("test");
        assert_eq!(provider.inner.meters.lock().unwrap().len(), 1);
        let _meter3 =
            provider.versioned_meter("test", Some("1.0.0"), Some("http://example.com"), None);
        let _meter4 =
            provider.versioned_meter("test", Some("1.0.0"), Some("http://example.com"), None);
        let _meter5 =
            provider.versioned_meter("test", Some("1.0.0"), Some("http://example.com"), None);
        assert_eq!(provider.inner.meters.lock().unwrap().len(), 2);

        // the below are different meters, as meter names are case sensitive
        let _meter6 =
            provider.versioned_meter("ABC", Some("1.0.0"), Some("http://example.com"), None);
        let _meter7 =
            provider.versioned_meter("Abc", Some("1.0.0"), Some("http://example.com"), None);
        let _meter8 =
            provider.versioned_meter("abc", Some("1.0.0"), Some("http://example.com"), None);
        assert_eq!(provider.inner.meters.lock().unwrap().len(), 5);
    }
}<|MERGE_RESOLUTION|>--- conflicted
+++ resolved
@@ -8,14 +8,8 @@
 };
 
 use opentelemetry::{
-<<<<<<< HEAD
-    metrics::{noop::NoopMeter, Meter, MeterProvider, MetricsError, Result},
+    metrics::{Meter, MeterProvider, MetricsError, Result},
     otel_error, KeyValue,
-=======
-    global,
-    metrics::{Meter, MeterProvider, MetricsError, Result},
-    KeyValue,
->>>>>>> a47b4290
 };
 
 use crate::{instrumentation::Scope, Resource};
