use core::fmt;
use std::{
    borrow::Cow,
    sync::{
        atomic::{AtomicBool, Ordering},
        Arc,
    },
};

use opentelemetry_api::{
    metrics::{noop::NoopMeterCore, InstrumentProvider, Meter as ApiMeter, MetricsError, Result},
    Context, KeyValue,
};

use crate::{instrumentation::Scope, Resource};

use super::{meter::Meter as SdkMeter, pipeline::Pipelines, reader::MetricReader, view::View};

/// Handles the creation and coordination of [Meter]s.
///
/// All `Meter`s created by a `MeterProvider` will be associated with the same
/// [Resource], have the same [View]s applied to them, and have their produced
/// metric telemetry passed to the configured [MetricReader]s.
///
/// [Meter]: crate::metrics::Meter
#[derive(Clone, Debug)]
pub struct MeterProvider {
    pipes: Arc<Pipelines>,
    is_shutdown: Arc<AtomicBool>,
}

impl MeterProvider {
    /// Flushes all pending telemetry.
    ///
    /// There is no guaranteed that all telemetry be flushed or all resources have
    /// been released on error.
    pub fn builder() -> MeterProviderBuilder {
        MeterProviderBuilder::default()
    }

    /// Flushes all pending telemetry.
    ///
    /// There is no guaranteed that all telemetry be flushed or all resources have
    /// been released on error.
    pub fn force_flush(&self, cx: &Context) -> Result<()> {
        self.pipes.force_flush(cx)
    }

    /// Shuts down the meter provider flushing all pending telemetry and releasing
    /// any held computational resources.
    ///
    /// This call is idempotent. The first call will perform all flush and releasing
    /// operations. Subsequent calls will perform no action and will return an error
    /// stating this.
    ///
    /// Measurements made by instruments from meters this MeterProvider created will
    /// not be exported after Shutdown is called.
    ///
    /// There is no guaranteed that all telemetry be flushed or all resources have
    /// been released on error.
    pub fn shutdown(&self) -> Result<()> {
        if self
            .is_shutdown
            .compare_exchange(false, true, Ordering::SeqCst, Ordering::SeqCst)
            .is_ok()
        {
            self.pipes.shutdown()
        } else {
            Err(MetricsError::Other(
                "metrics provider already shut down".into(),
            ))
        }
    }
}

impl opentelemetry_api::metrics::MeterProvider for MeterProvider {
    fn versioned_meter(
        &self,
<<<<<<< HEAD
        name: &'static str,
        version: Option<&'static str>,
        schema_url: Option<&'static str>,
        attributes: Option<Vec<KeyValue>>,
=======
        name: Cow<'static, str>,
        version: Option<Cow<'static, str>>,
        schema_url: Option<Cow<'static, str>>,
>>>>>>> 39d95f54
    ) -> ApiMeter {
        let inst_provider: Arc<dyn InstrumentProvider + Send + Sync> =
            if !self.is_shutdown.load(Ordering::Relaxed) {
                let scope = Scope::new(name, version, schema_url, attributes);
                Arc::new(SdkMeter::new(scope, self.pipes.clone()))
            } else {
                Arc::new(NoopMeterCore::new())
            };

        ApiMeter::new(inst_provider)
    }
}

/// Configuration options for a [MeterProvider].
#[derive(Default)]
pub struct MeterProviderBuilder {
    resource: Option<Resource>,
    readers: Vec<Box<dyn MetricReader>>,
    views: Vec<Arc<dyn View>>,
}

impl MeterProviderBuilder {
    /// Associates a [Resource] with a [MeterProvider].
    ///
    /// This [Resource] represents the entity producing telemetry and is associated
    /// with all [Meter]s the [MeterProvider] will create.
    ///
    /// By default, if this option is not used, the default [Resource] will be used.
    ///
    /// [Meter]: crate::metrics::Meter
    pub fn with_resource(mut self, resource: Resource) -> Self {
        self.resource = Some(resource);
        self
    }

    /// Associates a [MetricReader] with a [MeterProvider].
    ///
    /// By default, if this option is not used, the [MeterProvider] will perform no
    /// operations; no data will be exported without a [MetricReader].
    pub fn with_reader<T: MetricReader>(mut self, reader: T) -> Self {
        self.readers.push(Box::new(reader));
        self
    }

    /// Associates a [View] with a [MeterProvider].
    ///
    /// [View]s are appended to existing ones in a [MeterProvider] if this option is
    /// used multiple times.
    ///
    /// By default, if this option is not used, the [MeterProvider] will use the
    /// default view.
    pub fn with_view<T: View>(mut self, view: T) -> Self {
        self.views.push(Arc::new(view));
        self
    }

    /// Construct a new [MeterProvider] with this configuration.
    pub fn build(self) -> MeterProvider {
        MeterProvider {
            pipes: Arc::new(Pipelines::new(
                self.resource.unwrap_or_default(),
                self.readers,
                self.views,
            )),
            is_shutdown: Arc::new(AtomicBool::new(false)),
        }
    }
}

impl fmt::Debug for MeterProviderBuilder {
    fn fmt(&self, f: &mut fmt::Formatter<'_>) -> fmt::Result {
        f.debug_struct("MeterProviderBuilder")
            .field("resource", &self.resource)
            .field("readers", &self.readers)
            .field("views", &self.views.len())
            .finish()
    }
}<|MERGE_RESOLUTION|>--- conflicted
+++ resolved
@@ -76,16 +76,10 @@
 impl opentelemetry_api::metrics::MeterProvider for MeterProvider {
     fn versioned_meter(
         &self,
-<<<<<<< HEAD
-        name: &'static str,
-        version: Option<&'static str>,
-        schema_url: Option<&'static str>,
-        attributes: Option<Vec<KeyValue>>,
-=======
         name: Cow<'static, str>,
         version: Option<Cow<'static, str>>,
         schema_url: Option<Cow<'static, str>>,
->>>>>>> 39d95f54
+        attributes: Option<Vec<KeyValue>>,
     ) -> ApiMeter {
         let inst_provider: Arc<dyn InstrumentProvider + Send + Sync> =
             if !self.is_shutdown.load(Ordering::Relaxed) {
