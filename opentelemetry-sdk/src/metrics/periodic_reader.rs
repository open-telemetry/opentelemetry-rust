--- conflicted
+++ resolved
@@ -11,6 +11,7 @@
 use opentelemetry::{
     global,
     metrics::{MetricsError, Result},
+    otel_error,
     otel_error,
 };
 
@@ -297,6 +298,10 @@
             // No metrics to export.
             return Ok(());
         }
+        if self.rm.scope_metrics.is_empty() {
+            // No metrics to export.
+            return Ok(());
+        }
 
         let export = self.reader.exporter.export(&mut self.rm);
         let timeout = self.runtime.delay(self.timeout);
@@ -304,6 +309,16 @@
         pin_mut!(timeout);
 
         match future::select(export, timeout).await {
+            Either::Left((res, _)) => {
+                res // return the status of export.
+            }
+            Either::Right(_) => {
+                otel_error!(
+                    name: "collect_and_export",
+                    status = "timed_out"
+                );
+                Err(MetricsError::Other("export timed out".into()))
+            }
             Either::Left((res, _)) => {
                 res // return the status of export.
             }
@@ -401,7 +416,6 @@
     // cargo test metrics::periodic_reader::tests --features=testing -- --nocapture
 
     #[test]
-<<<<<<< HEAD
     fn collection_triggered_by_interval() {
         // Arrange
         let interval = std::time::Duration::from_millis(1000);
@@ -410,18 +424,17 @@
             .with_interval(interval)
             .build();
         let (sender, receiver) = mpsc::channel();
-=======
-    fn collection_triggered_by_interval_tokio_current() {
-        collection_triggered_by_interval_helper(runtime::TokioCurrentThread);
-    }
->>>>>>> 9cbf6934
-
-    #[tokio::test(flavor = "multi_thread", worker_threads = 1)]
-    async fn collection_triggered_by_interval_from_tokio_multi_one_thread_on_runtime_tokio() {
-        collection_triggered_by_interval_helper(runtime::Tokio);
-    }
-
-<<<<<<< HEAD
+
+        // Act
+        let meter_provider = SdkMeterProvider::builder().with_reader(reader).build();
+        let meter = meter_provider.meter("test");
+        let _counter = meter
+            .u64_observable_counter("testcounter")
+            .with_callback(move |_| {
+                sender.send(()).expect("channel should still be open");
+            })
+            .init();
+
         // Sleep for a duration longer than the interval to ensure at least one collection
         std::thread::sleep(interval * 2);
 
@@ -429,34 +442,6 @@
         receiver
             .recv_timeout(Duration::ZERO)
             .expect("message should be available in channel, indicating a collection occurred");
-=======
-    #[tokio::test(flavor = "multi_thread", worker_threads = 2)]
-    async fn collection_triggered_by_interval_from_tokio_multi_two_thread_on_runtime_tokio() {
-        collection_triggered_by_interval_helper(runtime::Tokio);
-    }
-
-    #[tokio::test(flavor = "multi_thread", worker_threads = 1)]
-    async fn collection_triggered_by_interval_from_tokio_multi_one_thread_on_runtime_tokio_current()
-    {
-        collection_triggered_by_interval_helper(runtime::TokioCurrentThread);
-    }
-
-    #[tokio::test(flavor = "multi_thread", worker_threads = 2)]
-    async fn collection_triggered_by_interval_from_tokio_multi_two_thread_on_runtime_tokio_current()
-    {
-        collection_triggered_by_interval_helper(runtime::TokioCurrentThread);
-    }
-
-    #[tokio::test(flavor = "current_thread")]
-    #[ignore = "See issue https://github.com/open-telemetry/opentelemetry-rust/issues/2056"]
-    async fn collection_triggered_by_interval_from_tokio_current_on_runtime_tokio() {
-        collection_triggered_by_interval_helper(runtime::Tokio);
-    }
-
-    #[tokio::test(flavor = "current_thread")]
-    async fn collection_triggered_by_interval_from_tokio_current_on_runtime_tokio_current() {
-        collection_triggered_by_interval_helper(runtime::TokioCurrentThread);
->>>>>>> 9cbf6934
     }
 
     #[test]
@@ -582,31 +567,4 @@
         let result = meter_provider.force_flush();
         assert!(result.is_ok());
     }
-
-    fn collection_triggered_by_interval_helper<RT>(runtime: RT)
-    where
-        RT: crate::runtime::Runtime,
-    {
-        let interval = std::time::Duration::from_millis(1);
-        let exporter = InMemoryMetricsExporter::default();
-        let reader = PeriodicReader::builder(exporter.clone(), runtime)
-            .with_interval(interval)
-            .build();
-        let (sender, receiver) = mpsc::channel();
-
-        // Act
-        let meter_provider = SdkMeterProvider::builder().with_reader(reader).build();
-        let meter = meter_provider.meter("test");
-        let _counter = meter
-            .u64_observable_counter("testcounter")
-            .with_callback(move |_| {
-                sender.send(()).expect("channel should still be open");
-            })
-            .init();
-
-        // Assert
-        receiver
-            .recv()
-            .expect("message should be available in channel, indicating a collection occurred");
-    }
 }