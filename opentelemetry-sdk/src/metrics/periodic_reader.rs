use std::{
    env, fmt,
    sync::{
        mpsc::{self, Receiver, Sender},
        Arc, Mutex, Weak,
    },
    thread,
    time::{Duration, Instant},
};

use opentelemetry::{otel_debug, otel_error, otel_info, otel_warn};

use crate::{
    error::{OTelSdkError, OTelSdkResult},
    metrics::{exporter::PushMetricExporter, reader::SdkProducer, MetricError, MetricResult},
    Resource,
};

use super::{
    data::ResourceMetrics, instrument::InstrumentKind, reader::MetricReader, Pipeline, Temporality,
};

const DEFAULT_INTERVAL: Duration = Duration::from_secs(60);

const METRIC_EXPORT_INTERVAL_NAME: &str = "OTEL_METRIC_EXPORT_INTERVAL";

/// Configuration options for [PeriodicReader].
#[derive(Debug)]
pub struct PeriodicReaderBuilder<E> {
    interval: Duration,
    exporter: E,
}

impl<E> PeriodicReaderBuilder<E>
where
    E: PushMetricExporter,
{
    fn new(exporter: E) -> Self {
        let interval = env::var(METRIC_EXPORT_INTERVAL_NAME)
            .ok()
            .and_then(|v| v.parse().map(Duration::from_millis).ok())
            .unwrap_or(DEFAULT_INTERVAL);

        PeriodicReaderBuilder { interval, exporter }
    }

    /// Configures the intervening time between exports for a [PeriodicReader].
    ///
    /// This option overrides any value set for the `OTEL_METRIC_EXPORT_INTERVAL`
    /// environment variable.
    ///
    /// If this option is not used or `interval` is equal to zero, 60 seconds is
    /// used as the default.
    pub fn with_interval(mut self, interval: Duration) -> Self {
        if !interval.is_zero() {
            self.interval = interval;
        }
        self
    }

    /// Create a [PeriodicReader] with the given config.
    pub fn build(self) -> PeriodicReader {
        PeriodicReader::new(self.exporter, self.interval)
    }
}

/// A `MetricReader` that periodically collects and exports metrics at a configurable interval.
///
/// By default, [`PeriodicReader`] collects and exports metrics every **60 seconds**.
/// The time taken for export is **not** included in the interval. Use [`PeriodicReaderBuilder`]
/// to customize the interval.
///
/// [`PeriodicReader`] spawns a background thread to handle metric collection and export.
/// This thread remains active until [`shutdown()`] is called.
///
/// ## Collection Process
/// "Collection" refers to gathering aggregated metrics from the SDK's internal storage.
/// During this phase, callbacks from observable instruments are also triggered.
///
/// [`PeriodicReader`] does **not** enforce a timeout for collection. If an
/// observable callback takes too long, it may delay the next collection cycle.
/// If a callback never returns, it **will stall** all metric collection (and exports)
/// indefinitely.
///
/// ## Exporter Compatibility
/// When used with the [`OTLP Exporter`](https://docs.rs/opentelemetry-otlp), the following
/// transport options are supported:
///
/// - **`grpc-tonic`**: Requires [`MeterProvider`] to be initialized within a `tokio` runtime.
/// - **`reqwest-blocking-client`**: Works with both a standard (`main`) function and `tokio::main`.
///
/// [`PeriodicReader`] does **not** enforce a timeout for exports either. Instead,
/// the configured exporter is responsible for enforcing timeouts. If an export operation
/// never returns, [`PeriodicReader`] will **stop exporting new metrics**, stalling
/// metric collection.
///
/// ## Manual Export & Shutdown
/// Users can manually trigger an export via [`force_flush()`]. Calling [`shutdown()`]
/// exports any remaining metrics and should be done before application exit to ensure
/// all data is sent.
///
/// **Warning**: If using **tokio’s current-thread runtime**, calling [`shutdown()`]
/// from the main thread may cause a deadlock. To prevent this, call [`shutdown()`]
/// from a separate thread or use tokio's `spawn_blocking`.
///
/// [`PeriodicReader`]: crate::metrics::PeriodicReader
/// [`PeriodicReaderBuilder`]: crate::metrics::PeriodicReaderBuilder
/// [`MeterProvider`]: crate::metrics::SdkMeterProvider
/// [`shutdown()`]: crate::metrics::SdkMeterProvider::shutdown
/// [`force_flush()`]: crate::metrics::SdkMeterProvider::force_flush
///
/// # Example
///
/// ```no_run
/// use opentelemetry_sdk::metrics::PeriodicReader;
/// # fn example<E>(get_exporter: impl Fn() -> E)
/// # where
/// #     E: opentelemetry_sdk::metrics::exporter::PushMetricExporter,
/// # {
///
/// let exporter = get_exporter(); // set up a push exporter
///
/// let reader = PeriodicReader::builder(exporter).build();
/// # drop(reader);
/// # }
/// ```
#[derive(Clone)]
pub struct PeriodicReader {
    inner: Arc<PeriodicReaderInner>,
}

impl PeriodicReader {
    /// Configuration options for a periodic reader with own thread
    pub fn builder<E>(exporter: E) -> PeriodicReaderBuilder<E>
    where
        E: PushMetricExporter,
    {
        PeriodicReaderBuilder::new(exporter)
    }

    fn new<E>(exporter: E, interval: Duration) -> Self
    where
        E: PushMetricExporter,
    {
        let (message_sender, message_receiver): (Sender<Message>, Receiver<Message>) =
            mpsc::channel();
        let exporter_arc = Arc::new(exporter);
        let reader = PeriodicReader {
            inner: Arc::new(PeriodicReaderInner {
                message_sender,
                producer: Mutex::new(None),
                exporter: exporter_arc.clone(),
            }),
        };
        let cloned_reader = reader.clone();

        let result_thread_creation = thread::Builder::new()
            .name("OpenTelemetry.Metrics.PeriodicReader".to_string())
            .spawn(move || {
                let mut interval_start = Instant::now();
                let mut remaining_interval = interval;
                otel_info!(
                    name: "PeriodReaderThreadStarted",
                    interval_in_millisecs = interval.as_millis(),
                );
                loop {
                    otel_debug!(
                        name: "PeriodReaderThreadLoopAlive", message = "Next export will happen after interval, unless flush or shutdown is triggered.", interval_in_millisecs = remaining_interval.as_millis()
                    );
                    match message_receiver.recv_timeout(remaining_interval) {
                        Ok(Message::Flush(response_sender)) => {
                            otel_debug!(
                                name: "PeriodReaderThreadExportingDueToFlush"
                            );
<<<<<<< HEAD
                            if let Err(_e) = cloned_reader.collect_and_export() {
                                response_sender.send(false).unwrap();
                            } else {
                                response_sender.send(true).unwrap();
=======

                            let export_result = cloned_reader.collect_and_export(timeout);
                            otel_debug!(
                                name: "PeriodReaderInvokedExport",
                                export_result = format!("{:?}", export_result)
                            );

                            // If response_sender is disconnected, we can't send
                            // the result back. This occurs when the thread that
                            // initiated flush gave up due to timeout.
                            // Gracefully handle that with internal logs. The
                            // internal errors are of Info level, as this is
                            // useful for user to know whether the flush was
                            // successful or not, when flush() itself merely
                            // tells that it timed out.

                            if export_result.is_err() {
                                if response_sender.send(false).is_err() {
                                    otel_info!(
                                        name: "PeriodReader.Flush.ResponseSendError",
                                        message = "PeriodicReader's flush has failed, but unable to send this info back to caller. 
                                        This occurs when the caller has timed out waiting for the response. If you see this occuring frequently, consider increasing the flush timeout."
                                    );
                                }
                            } else if response_sender.send(true).is_err() {
                                otel_info!(
                                    name: "PeriodReader.Flush.ResponseSendError",
                                    message = "PeriodicReader's flush has completed successfully, but unable to send this info back to caller. 
                                    This occurs when the caller has timed out waiting for the response. If you see this occuring frequently, consider increasing the flush timeout."
                                );
>>>>>>> 4783b644
                            }

                            // Adjust the remaining interval after the flush
                            let elapsed = interval_start.elapsed();
                            if elapsed < interval {
                                remaining_interval = interval - elapsed;
                                otel_debug!(
                                    name: "PeriodReaderThreadAdjustingRemainingIntervalAfterFlush",
                                    remaining_interval = remaining_interval.as_secs()
                                );
                            } else {
                                otel_debug!(
                                    name: "PeriodReaderThreadAdjustingExportAfterFlush",
                                );
                                // Reset the interval if the flush finishes after the expected export time
                                // effectively missing the normal export.
                                // Should we attempt to do the missed export immediately?
                                // Or do the next export at the next interval?
                                // Currently this attempts the next export immediately.
                                // i.e calling Flush can affect the regularity.
                                interval_start = Instant::now();
                                remaining_interval = Duration::ZERO;
                            }
                        }
                        Ok(Message::Shutdown(response_sender)) => {
                            // Perform final export and break out of loop and exit the thread
                            otel_debug!(name: "PeriodReaderThreadExportingDueToShutdown");
<<<<<<< HEAD
                            let export_result = cloned_reader.collect_and_export();
=======
                            let export_result = cloned_reader.collect_and_export(timeout);
                            otel_debug!(
                                name: "PeriodReaderInvokedExport",
                                export_result = format!("{:?}", export_result)
                            );
>>>>>>> 4783b644
                            let shutdown_result = exporter_arc.shutdown();
                            otel_debug!(
                                name: "PeriodReaderInvokedExporterShutdown",
                                shutdown_result = format!("{:?}", shutdown_result)
                            );

                            // If response_sender is disconnected, we can't send
                            // the result back. This occurs when the thread that
                            // initiated shutdown gave up due to timeout.
                            // Gracefully handle that with internal logs and
                            // continue with shutdown (i.e exit thread) The
                            // internal errors are of Info level, as this is
                            // useful for user to know whether the shutdown was
                            // successful or not, when shutdown() itself merely
                            // tells that it timed out.
                            if export_result.is_err() || shutdown_result.is_err() {
                                if response_sender.send(false).is_err() {
                                    otel_info!(
                                        name: "PeriodReaderThreadShutdown.ResponseSendError",
                                        message = "PeriodicReader's shutdown has failed, but unable to send this info back to caller. 
                                        This occurs when the caller has timed out waiting for the response. If you see this occuring frequently, consider increasing the shutdown timeout."
                                    );
                                }
                            } else if response_sender.send(true).is_err() {
                                otel_info!(
                                    name: "PeriodReaderThreadShutdown.ResponseSendError",
                                    message = "PeriodicReader completed its shutdown, but unable to send this info back to caller. 
                                    This occurs when the caller has timed out waiting for the response. If you see this occuring frequently, consider increasing the shutdown timeout."
                                );
                            }

                            otel_debug!(
                                name: "PeriodReaderThreadExiting",
                                reason = "ShutdownRequested"
                            );
                            break;
                        }
                        Err(mpsc::RecvTimeoutError::Timeout) => {
                            let export_start = Instant::now();
                            otel_debug!(
                                name: "PeriodReaderThreadExportingDueToTimer"
                            );

<<<<<<< HEAD
                            if let Err(_e) = cloned_reader.collect_and_export() {
                                otel_debug!(
                                    name: "PeriodReaderThreadExportingDueToTimerFailed"
                                );
                            }
=======
                            let export_result = cloned_reader.collect_and_export(timeout);
                            otel_debug!(
                                name: "PeriodReaderInvokedExport",
                                export_result = format!("{:?}", export_result)
                            );
>>>>>>> 4783b644

                            let time_taken_for_export = export_start.elapsed();
                            if time_taken_for_export > interval {
                                otel_debug!(
                                    name: "PeriodReaderThreadExportTookLongerThanInterval"
                                );
                                // if export took longer than interval, do the
                                // next export immediately.
                                // Alternatively, we could skip the next export
                                // and wait for the next interval.
                                // Or enforce that export timeout is less than interval.
                                // What is the desired behavior?
                                interval_start = Instant::now();
                                remaining_interval = Duration::ZERO;
                            } else {
                                remaining_interval = interval - time_taken_for_export;
                                interval_start = Instant::now();
                            }
                        }
                        Err(mpsc::RecvTimeoutError::Disconnected) => {
                            // Channel disconnected, only thing to do is break
                            // out (i.e exit the thread)
                            otel_debug!(
                                name: "PeriodReaderThreadExiting",
                                reason = "MessageSenderDisconnected"
                            );
                            break;
                        }
                    }
                }
                otel_info!(
                    name: "PeriodReaderThreadStopped"
                );
            });

        // TODO: Should we fail-fast here and bubble up the error to user?
        #[allow(unused_variables)]
        if let Err(e) = result_thread_creation {
            otel_error!(
                name: "PeriodReaderThreadStartError",
                message = "Failed to start PeriodicReader thread. Metrics will not be exported.",
                error = format!("{:?}", e)
            );
        }
        reader
    }

<<<<<<< HEAD
    fn collect_and_export(&self) -> MetricResult<()> {
        self.inner.collect_and_export()
=======
    fn collect_and_export(&self, timeout: Duration) -> OTelSdkResult {
        self.inner.collect_and_export(timeout)
>>>>>>> 4783b644
    }
}

impl fmt::Debug for PeriodicReader {
    fn fmt(&self, f: &mut fmt::Formatter<'_>) -> fmt::Result {
        f.debug_struct("PeriodicReader").finish()
    }
}

struct PeriodicReaderInner {
    exporter: Arc<dyn PushMetricExporter>,
    message_sender: mpsc::Sender<Message>,
    producer: Mutex<Option<Weak<dyn SdkProducer>>>,
}

impl PeriodicReaderInner {
    fn register_pipeline(&self, producer: Weak<dyn SdkProducer>) {
        let mut inner = self.producer.lock().expect("lock poisoned");
        *inner = Some(producer);
    }

    fn temporality(&self, _kind: InstrumentKind) -> Temporality {
        self.exporter.temporality()
    }

    fn collect(&self, rm: &mut ResourceMetrics) -> MetricResult<()> {
        let producer = self.producer.lock().expect("lock poisoned");
        if let Some(p) = producer.as_ref() {
            p.upgrade()
                .ok_or_else(|| MetricError::Other("pipeline is dropped".into()))?
                .produce(rm)?;
            Ok(())
        } else {
            otel_warn!(
            name: "PeriodReader.MeterProviderNotRegistered",
            message = "PeriodicReader is not registered with MeterProvider. Metrics will not be collected. \
                   This occurs when a periodic reader is created but not associated with a MeterProvider \
                   by calling `.with_reader(reader)` on MeterProviderBuilder."
            );
            Err(MetricError::Other("MeterProvider is not registered".into()))
        }
    }

<<<<<<< HEAD
    fn collect_and_export(&self) -> MetricResult<()> {
=======
    fn collect_and_export(&self, timeout: Duration) -> OTelSdkResult {
>>>>>>> 4783b644
        // TODO: Reuse the internal vectors. Or refactor to avoid needing any
        // owned data structures to be passed to exporters.
        let mut rm = ResourceMetrics {
            resource: Resource::empty(),
            scope_metrics: Vec::new(),
        };

        let current_time = Instant::now();
        let collect_result = self.collect(&mut rm);
        let time_taken_for_collect = current_time.elapsed();

        #[allow(clippy::question_mark)]
        if let Err(e) = collect_result {
            otel_warn!(
                name: "PeriodReaderCollectError",
                error = format!("{:?}", e)
            );
            return Err(OTelSdkError::InternalFailure(e.to_string()));
        }

        if rm.scope_metrics.is_empty() {
            otel_debug!(name: "NoMetricsCollected");
            return Ok(());
        }

        let metrics_count = rm.scope_metrics.iter().fold(0, |count, scope_metrics| {
            count + scope_metrics.metrics.len()
        });
        otel_debug!(name: "PeriodicReaderMetricsCollected", count = metrics_count, time_taken_in_millis = time_taken_for_collect.as_millis());

        // Relying on futures executor to execute async call.
<<<<<<< HEAD
        let exporter_result = futures_executor::block_on(self.exporter.export(&mut rm));
        #[allow(clippy::question_mark)]
        if let Err(e) = exporter_result {
            otel_warn!(
                name: "PeriodReaderExportError",
                error = format!("{:?}", e)
            );
            return Err(e);
        }

        Ok(())
=======
        // TODO: Pass timeout to exporter
        futures_executor::block_on(self.exporter.export(&mut rm))
>>>>>>> 4783b644
    }

    fn force_flush(&self) -> MetricResult<()> {
        // TODO: Better message for this scenario.
        // Flush and Shutdown called from 2 threads Flush check shutdown
        // flag before shutdown thread sets it. Both threads attempt to send
        // message to the same channel. Case1: Flush thread sends message first,
        // shutdown thread sends message next. Flush would succeed, as
        // background thread won't process shutdown message until flush
        // triggered export is done. Case2: Shutdown thread sends message first,
        // flush thread sends message next. Shutdown would succeed, as
        // background thread would process shutdown message first. The
        // background exits so it won't receive the flush message. ForceFlush
        // returns Failure, but we could indicate specifically that shutdown has
        // completed. TODO is to see if this message can be improved.

        let (response_tx, response_rx) = mpsc::channel();
        self.message_sender
            .send(Message::Flush(response_tx))
            .map_err(|e| MetricError::Other(e.to_string()))?;

        if let Ok(response) = response_rx.recv() {
            // TODO: call exporter's force_flush method.
            if response {
                Ok(())
            } else {
                Err(MetricError::Other("Failed to flush".into()))
            }
        } else {
            Err(MetricError::Other("Failed to flush".into()))
        }
    }

    fn shutdown(&self) -> OTelSdkResult {
        // TODO: See if this is better to be created upfront.
        let (response_tx, response_rx) = mpsc::channel();
        self.message_sender
            .send(Message::Shutdown(response_tx))
            .map_err(|e| OTelSdkError::InternalFailure(e.to_string()))?;

        // TODO: Make this timeout configurable.
        match response_rx.recv_timeout(Duration::from_secs(5)) {
            Ok(response) => {
                if response {
                    Ok(())
                } else {
                    Err(OTelSdkError::InternalFailure("Failed to shutdown".into()))
                }
            }
            Err(mpsc::RecvTimeoutError::Timeout) => {
                Err(OTelSdkError::Timeout(Duration::from_secs(5)))
            }
            Err(mpsc::RecvTimeoutError::Disconnected) => {
                Err(OTelSdkError::InternalFailure("Failed to shutdown".into()))
            }
        }
    }
}

#[derive(Debug)]
enum Message {
    Flush(Sender<bool>),
    Shutdown(Sender<bool>),
}

impl MetricReader for PeriodicReader {
    fn register_pipeline(&self, pipeline: Weak<Pipeline>) {
        self.inner.register_pipeline(pipeline);
    }

    fn collect(&self, rm: &mut ResourceMetrics) -> MetricResult<()> {
        self.inner.collect(rm)
    }

    fn force_flush(&self) -> MetricResult<()> {
        self.inner.force_flush()
    }

    // TODO: Offer an async version of shutdown so users can await the shutdown
    // completion, and avoid blocking the thread. The default shutdown on drop
    // can still use blocking call. If user already explicitly called shutdown,
    // drop won't call shutdown again.
    fn shutdown(&self) -> OTelSdkResult {
        self.inner.shutdown()
    }

    /// To construct a [MetricReader][metric-reader] when setting up an SDK,
    /// The output temporality (optional), a function of instrument kind.
    /// This function SHOULD be obtained from the exporter.
    ///
    /// If not configured, the Cumulative temporality SHOULD be used.
    ///  
    /// [metric-reader]: https://github.com/open-telemetry/opentelemetry-specification/blob/0a78571045ca1dca48621c9648ec3c832c3c541c/specification/metrics/sdk.md#metricreader
    fn temporality(&self, kind: InstrumentKind) -> Temporality {
        kind.temporality_preference(self.inner.temporality(kind))
    }
}

#[cfg(all(test, feature = "testing"))]
mod tests {
    use super::PeriodicReader;
    use crate::{
        error::{OTelSdkError, OTelSdkResult},
        metrics::{
            data::ResourceMetrics, exporter::PushMetricExporter, reader::MetricReader,
            InMemoryMetricExporter, MetricResult, SdkMeterProvider, Temporality,
        },
        Resource,
    };
    use async_trait::async_trait;
    use opentelemetry::metrics::MeterProvider;
    use std::{
        sync::{
            atomic::{AtomicBool, AtomicUsize, Ordering},
            mpsc, Arc,
        },
        time::Duration,
    };

    // use below command to run all tests
    // cargo test metrics::periodic_reader::tests --features=testing,spec_unstable_metrics_views -- --nocapture

    #[derive(Debug, Clone)]
    struct MetricExporterThatFailsOnlyOnFirst {
        count: Arc<AtomicUsize>,
    }

    impl Default for MetricExporterThatFailsOnlyOnFirst {
        fn default() -> Self {
            MetricExporterThatFailsOnlyOnFirst {
                count: Arc::new(AtomicUsize::new(0)),
            }
        }
    }

    impl MetricExporterThatFailsOnlyOnFirst {
        fn get_count(&self) -> usize {
            self.count.load(Ordering::Relaxed)
        }
    }

    #[async_trait]
    impl PushMetricExporter for MetricExporterThatFailsOnlyOnFirst {
        async fn export(&self, _metrics: &mut ResourceMetrics) -> OTelSdkResult {
            if self.count.fetch_add(1, Ordering::Relaxed) == 0 {
                Err(OTelSdkError::InternalFailure("export failed".into()))
            } else {
                Ok(())
            }
        }

        async fn force_flush(&self) -> MetricResult<()> {
            Ok(())
        }

        fn shutdown(&self) -> OTelSdkResult {
            Ok(())
        }

        fn temporality(&self) -> Temporality {
            Temporality::Cumulative
        }
    }

    #[derive(Debug, Clone, Default)]
    struct MockMetricExporter {
        is_shutdown: Arc<AtomicBool>,
    }

    #[async_trait]
    impl PushMetricExporter for MockMetricExporter {
        async fn export(&self, _metrics: &mut ResourceMetrics) -> OTelSdkResult {
            Ok(())
        }

        async fn force_flush(&self) -> MetricResult<()> {
            Ok(())
        }

        fn shutdown(&self) -> OTelSdkResult {
            self.is_shutdown.store(true, Ordering::Relaxed);
            Ok(())
        }

        fn temporality(&self) -> Temporality {
            Temporality::Cumulative
        }
    }

    #[test]
    fn collection_triggered_by_interval_multiple() {
        // Arrange
        let interval = std::time::Duration::from_millis(1);
        let exporter = InMemoryMetricExporter::default();
        let reader = PeriodicReader::builder(exporter.clone())
            .with_interval(interval)
            .build();
        let i = Arc::new(AtomicUsize::new(0));
        let i_clone = i.clone();

        // Act
        let meter_provider = SdkMeterProvider::builder().with_reader(reader).build();
        let meter = meter_provider.meter("test");
        let _counter = meter
            .u64_observable_counter("testcounter")
            .with_callback(move |_| {
                i_clone.fetch_add(1, Ordering::Relaxed);
            })
            .build();

        // Sleep for a duration 5X (plus liberal buffer to account for potential
        // CI slowness) the interval to ensure multiple collection.
        // Not a fan of such tests, but this seems to be the only way to test
        // if periodic reader is doing its job.
        // TODO: Decide if this should be ignored in CI
        std::thread::sleep(interval * 5 * 20);

        // Assert
        assert!(i.load(Ordering::Relaxed) >= 5);
    }

    #[test]
    fn shutdown_repeat() {
        // Arrange
        let exporter = InMemoryMetricExporter::default();
        let reader = PeriodicReader::builder(exporter.clone()).build();

        let meter_provider = SdkMeterProvider::builder().with_reader(reader).build();
        let result = meter_provider.shutdown();
        assert!(result.is_ok());

        // calling shutdown again should return Err
        let result = meter_provider.shutdown();
        assert!(result.is_err());
        assert!(matches!(result, Err(OTelSdkError::AlreadyShutdown)));

        // calling shutdown again should return Err
        let result = meter_provider.shutdown();
        assert!(result.is_err());
        assert!(matches!(result, Err(OTelSdkError::AlreadyShutdown)));
    }

    #[test]
    fn flush_after_shutdown() {
        // Arrange
        let exporter = InMemoryMetricExporter::default();
        let reader = PeriodicReader::builder(exporter.clone()).build();

        let meter_provider = SdkMeterProvider::builder().with_reader(reader).build();
        let result = meter_provider.force_flush();
        assert!(result.is_ok());

        let result = meter_provider.shutdown();
        assert!(result.is_ok());

        // calling force_flush after shutdown should return Err
        let result = meter_provider.force_flush();
        assert!(result.is_err());
    }

    #[test]
    fn flush_repeat() {
        // Arrange
        let exporter = InMemoryMetricExporter::default();
        let reader = PeriodicReader::builder(exporter.clone()).build();

        let meter_provider = SdkMeterProvider::builder().with_reader(reader).build();
        let result = meter_provider.force_flush();
        assert!(result.is_ok());

        // calling force_flush again should return Ok
        let result = meter_provider.force_flush();
        assert!(result.is_ok());
    }

    #[test]
    fn periodic_reader_without_pipeline() {
        // Arrange
        let exporter = InMemoryMetricExporter::default();
        let reader = PeriodicReader::builder(exporter.clone()).build();

        let rm = &mut ResourceMetrics {
            resource: Resource::empty(),
            scope_metrics: Vec::new(),
        };
        // Pipeline is not registered, so collect should return an error
        let result = reader.collect(rm);
        assert!(result.is_err());

        // Pipeline is not registered, so flush should return an error
        let result = reader.force_flush();
        assert!(result.is_err());

        // Adding reader to meter provider should register the pipeline
        // TODO: This part might benefit from a different design.
        let meter_provider = SdkMeterProvider::builder()
            .with_reader(reader.clone())
            .build();

        // Now collect and flush should succeed
        let result = reader.collect(rm);
        assert!(result.is_ok());

        let result = meter_provider.force_flush();
        assert!(result.is_ok());
    }

    #[test]
    fn exporter_failures_are_handled() {
        // create a mock exporter that fails 1st time and succeeds 2nd time
        // Validate using this exporter that periodic reader can handle exporter failure
        // and continue to export metrics.
        // Arrange
        let interval = std::time::Duration::from_millis(10);
        let exporter = MetricExporterThatFailsOnlyOnFirst::default();
        let reader = PeriodicReader::builder(exporter.clone())
            .with_interval(interval)
            .build();

        let meter_provider = SdkMeterProvider::builder().with_reader(reader).build();
        let meter = meter_provider.meter("test");
        let counter = meter.u64_counter("sync_counter").build();
        counter.add(1, &[]);
        let _obs_counter = meter
            .u64_observable_counter("testcounter")
            .with_callback(move |observer| {
                observer.observe(1, &[]);
            })
            .build();

        // Sleep for a duration much longer than the interval to trigger
        // multiple exports, including failures.
        // Not a fan of such tests, but this seems to be the
        // only way to test if periodic reader is doing its job. TODO: Decide if
        // this should be ignored in CI
        std::thread::sleep(Duration::from_millis(500));

        // Assert that atleast 2 exports are attempted given the 1st one fails.
        assert!(exporter.get_count() >= 2);
    }

    #[test]
    fn shutdown_passed_to_exporter() {
        // Arrange
        let exporter = MockMetricExporter::default();
        let reader = PeriodicReader::builder(exporter.clone()).build();

        let meter_provider = SdkMeterProvider::builder().with_reader(reader).build();
        let meter = meter_provider.meter("test");
        let counter = meter.u64_counter("sync_counter").build();
        counter.add(1, &[]);

        // shutdown the provider, which should call shutdown on periodic reader
        // which in turn should call shutdown on exporter.
        let result = meter_provider.shutdown();
        assert!(result.is_ok());
        assert!(exporter.is_shutdown.load(Ordering::Relaxed));
    }

    #[test]
    fn collection() {
        collection_triggered_by_interval_helper();
        collection_triggered_by_flush_helper();
        collection_triggered_by_shutdown_helper();
        collection_triggered_by_drop_helper();
    }

    #[tokio::test(flavor = "multi_thread", worker_threads = 1)]
    async fn collection_from_tokio_multi_with_one_worker() {
        collection_triggered_by_interval_helper();
        collection_triggered_by_flush_helper();
        collection_triggered_by_shutdown_helper();
        collection_triggered_by_drop_helper();
    }

    #[tokio::test(flavor = "multi_thread", worker_threads = 2)]
    async fn collection_from_tokio_with_two_worker() {
        collection_triggered_by_interval_helper();
        collection_triggered_by_flush_helper();
        collection_triggered_by_shutdown_helper();
        collection_triggered_by_drop_helper();
    }

    #[tokio::test(flavor = "current_thread")]
    async fn collection_from_tokio_current() {
        collection_triggered_by_interval_helper();
        collection_triggered_by_flush_helper();
        collection_triggered_by_shutdown_helper();
        collection_triggered_by_drop_helper();
    }

    fn collection_triggered_by_interval_helper() {
        collection_helper(|_| {
            // Sleep for a duration longer than the interval to ensure at least one collection
            // Not a fan of such tests, but this seems to be the only way to test
            // if periodic reader is doing its job.
            // TODO: Decide if this should be ignored in CI
            std::thread::sleep(Duration::from_millis(500));
        });
    }

    fn collection_triggered_by_flush_helper() {
        collection_helper(|meter_provider| {
            meter_provider.force_flush().expect("flush should succeed");
        });
    }

    fn collection_triggered_by_shutdown_helper() {
        collection_helper(|meter_provider| {
            meter_provider.shutdown().expect("shutdown should succeed");
        });
    }

    fn collection_triggered_by_drop_helper() {
        collection_helper(|meter_provider| {
            drop(meter_provider);
        });
    }

    fn collection_helper(trigger: fn(SdkMeterProvider)) {
        // Arrange
        let exporter = InMemoryMetricExporter::default();
        let reader = PeriodicReader::builder(exporter.clone()).build();
        let (sender, receiver) = mpsc::channel();

        let meter_provider = SdkMeterProvider::builder().with_reader(reader).build();
        let meter = meter_provider.meter("test");
        let _counter = meter
            .u64_observable_counter("testcounter")
            .with_callback(move |observer| {
                observer.observe(1, &[]);
                sender.send(()).expect("channel should still be open");
            })
            .build();

        // Act
        trigger(meter_provider);

        // Assert
        receiver
            .recv_timeout(Duration::ZERO)
            .expect("message should be available in channel, indicating a collection occurred, which should trigger observable callback");

        let exported_metrics = exporter
            .get_finished_metrics()
            .expect("this should not fail");
        assert!(
            !exported_metrics.is_empty(),
            "Metrics should be available in exporter."
        );
    }

    async fn some_async_function() -> u64 {
        // No dependency on any particular async runtime.
        std::thread::sleep(std::time::Duration::from_millis(1));
        1
    }

    #[tokio::test(flavor = "multi_thread", worker_threads = 1)]
    async fn async_inside_observable_callback_from_tokio_multi_with_one_worker() {
        async_inside_observable_callback_helper();
    }

    #[tokio::test(flavor = "multi_thread", worker_threads = 2)]
    async fn async_inside_observable_callback_from_tokio_multi_with_two_worker() {
        async_inside_observable_callback_helper();
    }

    #[tokio::test(flavor = "current_thread")]
    async fn async_inside_observable_callback_from_tokio_current_thread() {
        async_inside_observable_callback_helper();
    }

    #[test]
    fn async_inside_observable_callback_from_regular_main() {
        async_inside_observable_callback_helper();
    }

    fn async_inside_observable_callback_helper() {
        let interval = std::time::Duration::from_millis(10);
        let exporter = InMemoryMetricExporter::default();
        let reader = PeriodicReader::builder(exporter.clone())
            .with_interval(interval)
            .build();

        let meter_provider = SdkMeterProvider::builder().with_reader(reader).build();
        let meter = meter_provider.meter("test");
        let _gauge = meter
            .u64_observable_gauge("my_observable_gauge")
            .with_callback(|observer| {
                // using futures_executor::block_on intentionally and avoiding
                // any particular async runtime.
                let value = futures_executor::block_on(some_async_function());
                observer.observe(value, &[]);
            })
            .build();

        meter_provider.force_flush().expect("flush should succeed");
        let exported_metrics = exporter
            .get_finished_metrics()
            .expect("this should not fail");
        assert!(
            !exported_metrics.is_empty(),
            "Metrics should be available in exporter."
        );
    }

    async fn some_tokio_async_function() -> u64 {
        // Tokio specific async function
        tokio::time::sleep(Duration::from_millis(1)).await;
        1
    }

    #[tokio::test(flavor = "multi_thread", worker_threads = 1)]

    async fn tokio_async_inside_observable_callback_from_tokio_multi_with_one_worker() {
        tokio_async_inside_observable_callback_helper(true);
    }

    #[tokio::test(flavor = "multi_thread", worker_threads = 2)]
    async fn tokio_async_inside_observable_callback_from_tokio_multi_with_two_worker() {
        tokio_async_inside_observable_callback_helper(true);
    }

    #[tokio::test(flavor = "current_thread")]
    #[ignore] //TODO: Investigate if this can be fixed.
    async fn tokio_async_inside_observable_callback_from_tokio_current_thread() {
        tokio_async_inside_observable_callback_helper(true);
    }

    #[test]
    fn tokio_async_inside_observable_callback_from_regular_main() {
        tokio_async_inside_observable_callback_helper(false);
    }

    fn tokio_async_inside_observable_callback_helper(use_current_tokio_runtime: bool) {
        let exporter = InMemoryMetricExporter::default();
        let reader = PeriodicReader::builder(exporter.clone()).build();

        let meter_provider = SdkMeterProvider::builder().with_reader(reader).build();
        let meter = meter_provider.meter("test");

        if use_current_tokio_runtime {
            let rt = tokio::runtime::Handle::current().clone();
            let _gauge = meter
                .u64_observable_gauge("my_observable_gauge")
                .with_callback(move |observer| {
                    // call tokio specific async function from here
                    let value = rt.block_on(some_tokio_async_function());
                    observer.observe(value, &[]);
                })
                .build();
            // rt here is a reference to the current tokio runtime.
            // Dropping it occurs when the tokio::main itself ends.
        } else {
            let rt = tokio::runtime::Runtime::new().unwrap();
            let _gauge = meter
                .u64_observable_gauge("my_observable_gauge")
                .with_callback(move |observer| {
                    // call tokio specific async function from here
                    let value = rt.block_on(some_tokio_async_function());
                    observer.observe(value, &[]);
                })
                .build();
            // rt is not dropped here as it is moved to the closure,
            // and is dropped only when MeterProvider itself is dropped.
            // This works when called from normal main.
        };

        meter_provider.force_flush().expect("flush should succeed");
        let exported_metrics = exporter
            .get_finished_metrics()
            .expect("this should not fail");
        assert!(
            !exported_metrics.is_empty(),
            "Metrics should be available in exporter."
        );
    }
}<|MERGE_RESOLUTION|>--- conflicted
+++ resolved
@@ -172,14 +172,7 @@
                             otel_debug!(
                                 name: "PeriodReaderThreadExportingDueToFlush"
                             );
-<<<<<<< HEAD
-                            if let Err(_e) = cloned_reader.collect_and_export() {
-                                response_sender.send(false).unwrap();
-                            } else {
-                                response_sender.send(true).unwrap();
-=======
-
-                            let export_result = cloned_reader.collect_and_export(timeout);
+                            let export_result = cloned_reader.collect_and_export();
                             otel_debug!(
                                 name: "PeriodReaderInvokedExport",
                                 export_result = format!("{:?}", export_result)
@@ -208,7 +201,6 @@
                                     message = "PeriodicReader's flush has completed successfully, but unable to send this info back to caller. 
                                     This occurs when the caller has timed out waiting for the response. If you see this occuring frequently, consider increasing the flush timeout."
                                 );
->>>>>>> 4783b644
                             }
 
                             // Adjust the remaining interval after the flush
@@ -236,15 +228,11 @@
                         Ok(Message::Shutdown(response_sender)) => {
                             // Perform final export and break out of loop and exit the thread
                             otel_debug!(name: "PeriodReaderThreadExportingDueToShutdown");
-<<<<<<< HEAD
                             let export_result = cloned_reader.collect_and_export();
-=======
-                            let export_result = cloned_reader.collect_and_export(timeout);
                             otel_debug!(
                                 name: "PeriodReaderInvokedExport",
                                 export_result = format!("{:?}", export_result)
                             );
->>>>>>> 4783b644
                             let shutdown_result = exporter_arc.shutdown();
                             otel_debug!(
                                 name: "PeriodReaderInvokedExporterShutdown",
@@ -288,19 +276,11 @@
                                 name: "PeriodReaderThreadExportingDueToTimer"
                             );
 
-<<<<<<< HEAD
-                            if let Err(_e) = cloned_reader.collect_and_export() {
-                                otel_debug!(
-                                    name: "PeriodReaderThreadExportingDueToTimerFailed"
-                                );
-                            }
-=======
-                            let export_result = cloned_reader.collect_and_export(timeout);
+                            let export_result = cloned_reader.collect_and_export();
                             otel_debug!(
                                 name: "PeriodReaderInvokedExport",
                                 export_result = format!("{:?}", export_result)
                             );
->>>>>>> 4783b644
 
                             let time_taken_for_export = export_start.elapsed();
                             if time_taken_for_export > interval {
@@ -348,13 +328,8 @@
         reader
     }
 
-<<<<<<< HEAD
-    fn collect_and_export(&self) -> MetricResult<()> {
+    fn collect_and_export(&self) -> OTelSdkResult {
         self.inner.collect_and_export()
-=======
-    fn collect_and_export(&self, timeout: Duration) -> OTelSdkResult {
-        self.inner.collect_and_export(timeout)
->>>>>>> 4783b644
     }
 }
 
@@ -398,11 +373,8 @@
         }
     }
 
-<<<<<<< HEAD
-    fn collect_and_export(&self) -> MetricResult<()> {
-=======
-    fn collect_and_export(&self, timeout: Duration) -> OTelSdkResult {
->>>>>>> 4783b644
+
+    fn collect_and_export(&self) -> OTelSdkResult {
         // TODO: Reuse the internal vectors. Or refactor to avoid needing any
         // owned data structures to be passed to exporters.
         let mut rm = ResourceMetrics {
@@ -434,22 +406,8 @@
         otel_debug!(name: "PeriodicReaderMetricsCollected", count = metrics_count, time_taken_in_millis = time_taken_for_collect.as_millis());
 
         // Relying on futures executor to execute async call.
-<<<<<<< HEAD
-        let exporter_result = futures_executor::block_on(self.exporter.export(&mut rm));
-        #[allow(clippy::question_mark)]
-        if let Err(e) = exporter_result {
-            otel_warn!(
-                name: "PeriodReaderExportError",
-                error = format!("{:?}", e)
-            );
-            return Err(e);
-        }
-
-        Ok(())
-=======
         // TODO: Pass timeout to exporter
         futures_executor::block_on(self.exporter.export(&mut rm))
->>>>>>> 4783b644
     }
 
     fn force_flush(&self) -> MetricResult<()> {
