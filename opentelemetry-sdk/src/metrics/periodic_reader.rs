use std::{
    env, fmt,
    sync::{
        mpsc::{self, Receiver, Sender},
        Arc, Mutex, Weak,
    },
    thread,
    time::{Duration, Instant},
};

use opentelemetry::{otel_debug, otel_error, otel_info, otel_warn};

use crate::{
    error::{ShutdownError, ShutdownResult},
    metrics::{exporter::PushMetricExporter, reader::SdkProducer, MetricError, MetricResult},
    Resource,
};

use super::{
    data::ResourceMetrics, instrument::InstrumentKind, reader::MetricReader, Pipeline, Temporality,
};

const DEFAULT_INTERVAL: Duration = Duration::from_secs(60);

const METRIC_EXPORT_INTERVAL_NAME: &str = "OTEL_METRIC_EXPORT_INTERVAL";

/// Configuration options for [PeriodicReader].
#[derive(Debug)]
pub struct PeriodicReaderBuilder<E> {
    interval: Duration,
    exporter: E,
}

impl<E> PeriodicReaderBuilder<E>
where
    E: PushMetricExporter,
{
    fn new(exporter: E) -> Self {
        let interval = env::var(METRIC_EXPORT_INTERVAL_NAME)
            .ok()
            .and_then(|v| v.parse().map(Duration::from_millis).ok())
            .unwrap_or(DEFAULT_INTERVAL);

        PeriodicReaderBuilder { interval, exporter }
    }

    /// Configures the intervening time between exports for a [PeriodicReader].
    ///
    /// This option overrides any value set for the `OTEL_METRIC_EXPORT_INTERVAL`
    /// environment variable.
    ///
    /// If this option is not used or `interval` is equal to zero, 60 seconds is
    /// used as the default.
    pub fn with_interval(mut self, interval: Duration) -> Self {
        if !interval.is_zero() {
            self.interval = interval;
        }
        self
    }

    /// Create a [PeriodicReader] with the given config.
    pub fn build(self) -> PeriodicReader {
        PeriodicReader::new(self.exporter, self.interval)
    }
}

/// A `MetricReader` that periodically collects and exports metrics at a configurable interval.
///
<<<<<<< HEAD
/// By default, `PeriodicReader` will collect and export metrics every 60
/// seconds. The export time is not counted towards the interval between
/// attempts. `PeriodicReader` itself does not enforce a timeout. Instead, the
/// exporter is supposed to return with result in a configured time.
=======
/// By default, [`PeriodicReader`] collects and exports metrics every **60 seconds**.
/// The time taken for export is **not** included in the interval. Use [`PeriodicReaderBuilder`]
/// to customize the interval.
>>>>>>> 5e6b3d62
///
/// [`PeriodicReader`] spawns a background thread to handle metric collection and export.
/// This thread remains active until [`shutdown()`] is called.
///
/// ## Collection Process
/// "Collection" refers to gathering aggregated metrics from the SDK's internal storage.
/// During this phase, callbacks from observable instruments are also triggered.
///
/// [`PeriodicReader`] does **not** enforce a timeout for collection. If an
/// observable callback takes too long, it may delay the next collection cycle.
/// If a callback never returns, it **will stall** all metric collection (and exports)
/// indefinitely.
///
/// ## Exporter Compatibility
/// When used with the [`OTLP Exporter`](https://docs.rs/opentelemetry-otlp), the following
/// transport options are supported:
///
/// - **`grpc-tonic`**: Requires [`MeterProvider`] to be initialized within a `tokio` runtime.
/// - **`reqwest-blocking-client`**: Works with both a standard (`main`) function and `tokio::main`.
///
/// [`PeriodicReader`] does **not** enforce a timeout for exports either. Instead,
/// the configured exporter is responsible for enforcing timeouts. If an export operation
/// never returns, [`PeriodicReader`] will **stop exporting new metrics**, stalling
/// metric collection.
///
/// ## Manual Export & Shutdown
/// Users can manually trigger an export via [`force_flush()`]. Calling [`shutdown()`]
/// exports any remaining metrics and should be done before application exit to ensure
/// all data is sent.
///
/// **Warning**: If using **tokio’s current-thread runtime**, calling [`shutdown()`]
/// from the main thread may cause a deadlock. To prevent this, call [`shutdown()`]
/// from a separate thread or use tokio's `spawn_blocking`.
///
/// [`PeriodicReader`]: crate::metrics::PeriodicReader
/// [`PeriodicReaderBuilder`]: crate::metrics::PeriodicReaderBuilder
/// [`MeterProvider`]: crate::metrics::SdkMeterProvider
/// [`shutdown()`]: crate::metrics::SdkMeterProvider::shutdown
/// [`force_flush()`]: crate::metrics::SdkMeterProvider::force_flush
///
/// # Example
///
/// ```no_run
/// use opentelemetry_sdk::metrics::PeriodicReader;
/// # fn example<E>(get_exporter: impl Fn() -> E)
/// # where
/// #     E: opentelemetry_sdk::metrics::exporter::PushMetricExporter,
/// # {
///
/// let exporter = get_exporter(); // set up a push exporter
///
/// let reader = PeriodicReader::builder(exporter).build();
/// # drop(reader);
/// # }
/// ```
#[derive(Clone)]
pub struct PeriodicReader {
    inner: Arc<PeriodicReaderInner>,
}

impl PeriodicReader {
    /// Configuration options for a periodic reader with own thread
    pub fn builder<E>(exporter: E) -> PeriodicReaderBuilder<E>
    where
        E: PushMetricExporter,
    {
        PeriodicReaderBuilder::new(exporter)
    }

    fn new<E>(exporter: E, interval: Duration) -> Self
    where
        E: PushMetricExporter,
    {
        let (message_sender, message_receiver): (Sender<Message>, Receiver<Message>) =
            mpsc::channel();
        let exporter_arc = Arc::new(exporter);
        let reader = PeriodicReader {
            inner: Arc::new(PeriodicReaderInner {
                message_sender,
                producer: Mutex::new(None),
                exporter: exporter_arc.clone(),
            }),
        };
        let cloned_reader = reader.clone();

        let result_thread_creation = thread::Builder::new()
            .name("OpenTelemetry.Metrics.PeriodicReader".to_string())
            .spawn(move || {
                let mut interval_start = Instant::now();
                let mut remaining_interval = interval;
                otel_info!(
                    name: "PeriodReaderThreadStarted",
                    interval_in_millisecs = interval.as_millis(),
                );
                loop {
                    otel_debug!(
                        name: "PeriodReaderThreadLoopAlive", message = "Next export will happen after interval, unless flush or shutdown is triggered.", interval_in_millisecs = remaining_interval.as_millis()
                    );
                    match message_receiver.recv_timeout(remaining_interval) {
                        Ok(Message::Flush(response_sender)) => {
                            otel_debug!(
                                name: "PeriodReaderThreadExportingDueToFlush"
                            );
                            if let Err(_e) = cloned_reader.collect_and_export() {
                                response_sender.send(false).unwrap();
                            } else {
                                response_sender.send(true).unwrap();
                            }

                            // Adjust the remaining interval after the flush
                            let elapsed = interval_start.elapsed();
                            if elapsed < interval {
                                remaining_interval = interval - elapsed;
                                otel_debug!(
                                    name: "PeriodReaderThreadAdjustingRemainingIntervalAfterFlush",
                                    remaining_interval = remaining_interval.as_secs()
                                );
                            } else {
                                otel_debug!(
                                    name: "PeriodReaderThreadAdjustingExportAfterFlush",
                                );
                                // Reset the interval if the flush finishes after the expected export time
                                // effectively missing the normal export.
                                // Should we attempt to do the missed export immediately?
                                // Or do the next export at the next interval?
                                // Currently this attempts the next export immediately.
                                // i.e calling Flush can affect the regularity.
                                interval_start = Instant::now();
                                remaining_interval = Duration::ZERO;
                            }
                        }
                        Ok(Message::Shutdown(response_sender)) => {
                            // Perform final export and break out of loop and exit the thread
                            otel_debug!(name: "PeriodReaderThreadExportingDueToShutdown");
                            let export_result = cloned_reader.collect_and_export();
                            let shutdown_result = exporter_arc.shutdown();
                            otel_debug!(
                                name: "PeriodReaderInvokedExporterShutdown",
                                shutdown_result = format!("{:?}", shutdown_result)
                            );
                            if export_result.is_err() || shutdown_result.is_err() {
                                response_sender.send(false).unwrap();
                            } else {
                                response_sender.send(true).unwrap();
                            }

                            otel_debug!(
                                name: "PeriodReaderThreadExiting",
                                reason = "ShutdownRequested"
                            );
                            break;
                        }
                        Err(mpsc::RecvTimeoutError::Timeout) => {
                            let export_start = Instant::now();
                            otel_debug!(
                                name: "PeriodReaderThreadExportingDueToTimer"
                            );

                            if let Err(_e) = cloned_reader.collect_and_export() {
                                otel_debug!(
                                    name: "PeriodReaderThreadExportingDueToTimerFailed"
                                );
                            }

                            let time_taken_for_export = export_start.elapsed();
                            if time_taken_for_export > interval {
                                otel_debug!(
                                    name: "PeriodReaderThreadExportTookLongerThanInterval"
                                );
                                // if export took longer than interval, do the
                                // next export immediately.
                                // Alternatively, we could skip the next export
                                // and wait for the next interval.
                                // Or enforce that export timeout is less than interval.
                                // What is the desired behavior?
                                interval_start = Instant::now();
                                remaining_interval = Duration::ZERO;
                            } else {
                                remaining_interval = interval - time_taken_for_export;
                                interval_start = Instant::now();
                            }
                        }
                        Err(mpsc::RecvTimeoutError::Disconnected) => {
                            // Channel disconnected, only thing to do is break
                            // out (i.e exit the thread)
                            otel_debug!(
                                name: "PeriodReaderThreadExiting",
                                reason = "MessageSenderDisconnected"
                            );
                            break;
                        }
                    }
                }
                otel_info!(
                    name: "PeriodReaderThreadStopped"
                );
            });

        // TODO: Should we fail-fast here and bubble up the error to user?
        #[allow(unused_variables)]
        if let Err(e) = result_thread_creation {
            otel_error!(
                name: "PeriodReaderThreadStartError",
                message = "Failed to start PeriodicReader thread. Metrics will not be exported.",
                error = format!("{:?}", e)
            );
        }
        reader
    }

    fn collect_and_export(&self) -> MetricResult<()> {
        self.inner.collect_and_export()
    }
}

impl fmt::Debug for PeriodicReader {
    fn fmt(&self, f: &mut fmt::Formatter<'_>) -> fmt::Result {
        f.debug_struct("PeriodicReader").finish()
    }
}

struct PeriodicReaderInner {
    exporter: Arc<dyn PushMetricExporter>,
    message_sender: mpsc::Sender<Message>,
    producer: Mutex<Option<Weak<dyn SdkProducer>>>,
}

impl PeriodicReaderInner {
    fn register_pipeline(&self, producer: Weak<dyn SdkProducer>) {
        let mut inner = self.producer.lock().expect("lock poisoned");
        *inner = Some(producer);
    }

    fn temporality(&self, _kind: InstrumentKind) -> Temporality {
        self.exporter.temporality()
    }

    fn collect(&self, rm: &mut ResourceMetrics) -> MetricResult<()> {
        let producer = self.producer.lock().expect("lock poisoned");
        if let Some(p) = producer.as_ref() {
            p.upgrade()
                .ok_or_else(|| MetricError::Other("pipeline is dropped".into()))?
                .produce(rm)?;
            Ok(())
        } else {
            otel_warn!(
            name: "PeriodReader.MeterProviderNotRegistered",
            message = "PeriodicReader is not registered with MeterProvider. Metrics will not be collected. \
                   This occurs when a periodic reader is created but not associated with a MeterProvider \
                   by calling `.with_reader(reader)` on MeterProviderBuilder."
            );
            Err(MetricError::Other("MeterProvider is not registered".into()))
        }
    }

    fn collect_and_export(&self) -> MetricResult<()> {
        // TODO: Reuse the internal vectors. Or refactor to avoid needing any
        // owned data structures to be passed to exporters.
        let mut rm = ResourceMetrics {
            resource: Resource::empty(),
            scope_metrics: Vec::new(),
        };

        let current_time = Instant::now();
        let collect_result = self.collect(&mut rm);
        let time_taken_for_collect = current_time.elapsed();

        #[allow(clippy::question_mark)]
        if let Err(e) = collect_result {
            otel_warn!(
                name: "PeriodReaderCollectError",
                error = format!("{:?}", e)
            );
            return Err(e);
        }

        if rm.scope_metrics.is_empty() {
            otel_debug!(name: "NoMetricsCollected");
            return Ok(());
        }

        let metrics_count = rm.scope_metrics.iter().fold(0, |count, scope_metrics| {
            count + scope_metrics.metrics.len()
        });
        otel_debug!(name: "PeriodicReaderMetricsCollected", count = metrics_count, time_taken_in_millis = time_taken_for_collect.as_millis());

        // Relying on futures executor to execute async call.
        let exporter_result = futures_executor::block_on(self.exporter.export(&mut rm));
        #[allow(clippy::question_mark)]
        if let Err(e) = exporter_result {
            otel_warn!(
                name: "PeriodReaderExportError",
                error = format!("{:?}", e)
            );
            return Err(e);
        }

        Ok(())
    }

    fn force_flush(&self) -> MetricResult<()> {
        // TODO: Better message for this scenario.
        // Flush and Shutdown called from 2 threads Flush check shutdown
        // flag before shutdown thread sets it. Both threads attempt to send
        // message to the same channel. Case1: Flush thread sends message first,
        // shutdown thread sends message next. Flush would succeed, as
        // background thread won't process shutdown message until flush
        // triggered export is done. Case2: Shutdown thread sends message first,
        // flush thread sends message next. Shutdown would succeed, as
        // background thread would process shutdown message first. The
        // background exits so it won't receive the flush message. ForceFlush
        // returns Failure, but we could indicate specifically that shutdown has
        // completed. TODO is to see if this message can be improved.

        let (response_tx, response_rx) = mpsc::channel();
        self.message_sender
            .send(Message::Flush(response_tx))
            .map_err(|e| MetricError::Other(e.to_string()))?;

        if let Ok(response) = response_rx.recv() {
            // TODO: call exporter's force_flush method.
            if response {
                Ok(())
            } else {
                Err(MetricError::Other("Failed to flush".into()))
            }
        } else {
            Err(MetricError::Other("Failed to flush".into()))
        }
    }

    fn shutdown(&self) -> ShutdownResult {
        // TODO: See if this is better to be created upfront.
        let (response_tx, response_rx) = mpsc::channel();
        self.message_sender
            .send(Message::Shutdown(response_tx))
            .map_err(|e| ShutdownError::InternalFailure(e.to_string()))?;

        // TODO: Make this timeout configurable.
        match response_rx.recv_timeout(Duration::from_secs(5)) {
            Ok(response) => {
                if response {
                    Ok(())
                } else {
                    Err(ShutdownError::InternalFailure("Failed to shutdown".into()))
                }
            }
            Err(mpsc::RecvTimeoutError::Timeout) => {
                Err(ShutdownError::Timeout(Duration::from_secs(5)))
            }
            Err(mpsc::RecvTimeoutError::Disconnected) => {
                Err(ShutdownError::InternalFailure("Failed to shutdown".into()))
            }
        }
    }
}

#[derive(Debug)]
enum Message {
    Flush(Sender<bool>),
    Shutdown(Sender<bool>),
}

impl MetricReader for PeriodicReader {
    fn register_pipeline(&self, pipeline: Weak<Pipeline>) {
        self.inner.register_pipeline(pipeline);
    }

    fn collect(&self, rm: &mut ResourceMetrics) -> MetricResult<()> {
        self.inner.collect(rm)
    }

    fn force_flush(&self) -> MetricResult<()> {
        self.inner.force_flush()
    }

    // TODO: Offer an async version of shutdown so users can await the shutdown
    // completion, and avoid blocking the thread. The default shutdown on drop
    // can still use blocking call. If user already explicitly called shutdown,
    // drop won't call shutdown again.
    fn shutdown(&self) -> ShutdownResult {
        self.inner.shutdown()
    }

    /// To construct a [MetricReader][metric-reader] when setting up an SDK,
    /// The output temporality (optional), a function of instrument kind.
    /// This function SHOULD be obtained from the exporter.
    ///
    /// If not configured, the Cumulative temporality SHOULD be used.
    ///  
    /// [metric-reader]: https://github.com/open-telemetry/opentelemetry-specification/blob/0a78571045ca1dca48621c9648ec3c832c3c541c/specification/metrics/sdk.md#metricreader
    fn temporality(&self, kind: InstrumentKind) -> Temporality {
        kind.temporality_preference(self.inner.temporality(kind))
    }
}

#[cfg(all(test, feature = "testing"))]
mod tests {
    use super::PeriodicReader;
    use crate::{
        error::{ShutdownError, ShutdownResult},
        metrics::{
            data::ResourceMetrics, exporter::PushMetricExporter, reader::MetricReader,
            InMemoryMetricExporter, MetricError, MetricResult, SdkMeterProvider, Temporality,
        },
        Resource,
    };
    use async_trait::async_trait;
    use opentelemetry::metrics::MeterProvider;
    use std::{
        sync::{
            atomic::{AtomicBool, AtomicUsize, Ordering},
            mpsc, Arc,
        },
        time::Duration,
    };

    // use below command to run all tests
    // cargo test metrics::periodic_reader::tests --features=testing,spec_unstable_metrics_views -- --nocapture

    #[derive(Debug, Clone)]
    struct MetricExporterThatFailsOnlyOnFirst {
        count: Arc<AtomicUsize>,
    }

    impl Default for MetricExporterThatFailsOnlyOnFirst {
        fn default() -> Self {
            MetricExporterThatFailsOnlyOnFirst {
                count: Arc::new(AtomicUsize::new(0)),
            }
        }
    }

    impl MetricExporterThatFailsOnlyOnFirst {
        fn get_count(&self) -> usize {
            self.count.load(Ordering::Relaxed)
        }
    }

    #[async_trait]
    impl PushMetricExporter for MetricExporterThatFailsOnlyOnFirst {
        async fn export(&self, _metrics: &mut ResourceMetrics) -> MetricResult<()> {
            if self.count.fetch_add(1, Ordering::Relaxed) == 0 {
                Err(MetricError::Other("export failed".into()))
            } else {
                Ok(())
            }
        }

        async fn force_flush(&self) -> MetricResult<()> {
            Ok(())
        }

        fn shutdown(&self) -> ShutdownResult {
            Ok(())
        }

        fn temporality(&self) -> Temporality {
            Temporality::Cumulative
        }
    }

    #[derive(Debug, Clone, Default)]
    struct MockMetricExporter {
        is_shutdown: Arc<AtomicBool>,
    }

    #[async_trait]
    impl PushMetricExporter for MockMetricExporter {
        async fn export(&self, _metrics: &mut ResourceMetrics) -> MetricResult<()> {
            Ok(())
        }

        async fn force_flush(&self) -> MetricResult<()> {
            Ok(())
        }

        fn shutdown(&self) -> ShutdownResult {
            self.is_shutdown.store(true, Ordering::Relaxed);
            Ok(())
        }

        fn temporality(&self) -> Temporality {
            Temporality::Cumulative
        }
    }

    #[test]
    fn collection_triggered_by_interval_multiple() {
        // Arrange
        let interval = std::time::Duration::from_millis(1);
        let exporter = InMemoryMetricExporter::default();
        let reader = PeriodicReader::builder(exporter.clone())
            .with_interval(interval)
            .build();
        let i = Arc::new(AtomicUsize::new(0));
        let i_clone = i.clone();

        // Act
        let meter_provider = SdkMeterProvider::builder().with_reader(reader).build();
        let meter = meter_provider.meter("test");
        let _counter = meter
            .u64_observable_counter("testcounter")
            .with_callback(move |_| {
                i_clone.fetch_add(1, Ordering::Relaxed);
            })
            .build();

        // Sleep for a duration 5X (plus liberal buffer to account for potential
        // CI slowness) the interval to ensure multiple collection.
        // Not a fan of such tests, but this seems to be the only way to test
        // if periodic reader is doing its job.
        // TODO: Decide if this should be ignored in CI
        std::thread::sleep(interval * 5 * 20);

        // Assert
        assert!(i.load(Ordering::Relaxed) >= 5);
    }

    #[test]
    fn shutdown_repeat() {
        // Arrange
        let exporter = InMemoryMetricExporter::default();
        let reader = PeriodicReader::builder(exporter.clone()).build();

        let meter_provider = SdkMeterProvider::builder().with_reader(reader).build();
        let result = meter_provider.shutdown();
        assert!(result.is_ok());

        // calling shutdown again should return Err
        let result = meter_provider.shutdown();
        assert!(result.is_err());
        assert!(matches!(result, Err(ShutdownError::AlreadyShutdown)));

        // calling shutdown again should return Err
        let result = meter_provider.shutdown();
        assert!(result.is_err());
        assert!(matches!(result, Err(ShutdownError::AlreadyShutdown)));
    }

    #[test]
    fn flush_after_shutdown() {
        // Arrange
        let exporter = InMemoryMetricExporter::default();
        let reader = PeriodicReader::builder(exporter.clone()).build();

        let meter_provider = SdkMeterProvider::builder().with_reader(reader).build();
        let result = meter_provider.force_flush();
        assert!(result.is_ok());

        let result = meter_provider.shutdown();
        assert!(result.is_ok());

        // calling force_flush after shutdown should return Err
        let result = meter_provider.force_flush();
        assert!(result.is_err());
    }

    #[test]
    fn flush_repeat() {
        // Arrange
        let exporter = InMemoryMetricExporter::default();
        let reader = PeriodicReader::builder(exporter.clone()).build();

        let meter_provider = SdkMeterProvider::builder().with_reader(reader).build();
        let result = meter_provider.force_flush();
        assert!(result.is_ok());

        // calling force_flush again should return Ok
        let result = meter_provider.force_flush();
        assert!(result.is_ok());
    }

    #[test]
    fn periodic_reader_without_pipeline() {
        // Arrange
        let exporter = InMemoryMetricExporter::default();
        let reader = PeriodicReader::builder(exporter.clone()).build();

        let rm = &mut ResourceMetrics {
            resource: Resource::empty(),
            scope_metrics: Vec::new(),
        };
        // Pipeline is not registered, so collect should return an error
        let result = reader.collect(rm);
        assert!(result.is_err());

        // Pipeline is not registered, so flush should return an error
        let result = reader.force_flush();
        assert!(result.is_err());

        // Adding reader to meter provider should register the pipeline
        // TODO: This part might benefit from a different design.
        let meter_provider = SdkMeterProvider::builder()
            .with_reader(reader.clone())
            .build();

        // Now collect and flush should succeed
        let result = reader.collect(rm);
        assert!(result.is_ok());

        let result = meter_provider.force_flush();
        assert!(result.is_ok());
    }

    #[test]
    fn exporter_failures_are_handled() {
        // create a mock exporter that fails 1st time and succeeds 2nd time
        // Validate using this exporter that periodic reader can handle exporter failure
        // and continue to export metrics.
        // Arrange
        let interval = std::time::Duration::from_millis(10);
        let exporter = MetricExporterThatFailsOnlyOnFirst::default();
        let reader = PeriodicReader::builder(exporter.clone())
            .with_interval(interval)
            .build();

        let meter_provider = SdkMeterProvider::builder().with_reader(reader).build();
        let meter = meter_provider.meter("test");
        let counter = meter.u64_counter("sync_counter").build();
        counter.add(1, &[]);
        let _obs_counter = meter
            .u64_observable_counter("testcounter")
            .with_callback(move |observer| {
                observer.observe(1, &[]);
            })
            .build();

        // Sleep for a duration much longer than the interval to trigger
        // multiple exports, including failures.
        // Not a fan of such tests, but this seems to be the
        // only way to test if periodic reader is doing its job. TODO: Decide if
        // this should be ignored in CI
        std::thread::sleep(Duration::from_millis(500));

        // Assert that atleast 2 exports are attempted given the 1st one fails.
        assert!(exporter.get_count() >= 2);
    }

    #[test]
    fn shutdown_passed_to_exporter() {
        // Arrange
        let exporter = MockMetricExporter::default();
        let reader = PeriodicReader::builder(exporter.clone()).build();

        let meter_provider = SdkMeterProvider::builder().with_reader(reader).build();
        let meter = meter_provider.meter("test");
        let counter = meter.u64_counter("sync_counter").build();
        counter.add(1, &[]);

        // shutdown the provider, which should call shutdown on periodic reader
        // which in turn should call shutdown on exporter.
        let result = meter_provider.shutdown();
        assert!(result.is_ok());
        assert!(exporter.is_shutdown.load(Ordering::Relaxed));
    }

    #[test]
    fn collection() {
        collection_triggered_by_interval_helper();
        collection_triggered_by_flush_helper();
        collection_triggered_by_shutdown_helper();
        collection_triggered_by_drop_helper();
    }

    #[tokio::test(flavor = "multi_thread", worker_threads = 1)]
    async fn collection_from_tokio_multi_with_one_worker() {
        collection_triggered_by_interval_helper();
        collection_triggered_by_flush_helper();
        collection_triggered_by_shutdown_helper();
        collection_triggered_by_drop_helper();
    }

    #[tokio::test(flavor = "multi_thread", worker_threads = 2)]
    async fn collection_from_tokio_with_two_worker() {
        collection_triggered_by_interval_helper();
        collection_triggered_by_flush_helper();
        collection_triggered_by_shutdown_helper();
        collection_triggered_by_drop_helper();
    }

    #[tokio::test(flavor = "current_thread")]
    async fn collection_from_tokio_current() {
        collection_triggered_by_interval_helper();
        collection_triggered_by_flush_helper();
        collection_triggered_by_shutdown_helper();
        collection_triggered_by_drop_helper();
    }

    fn collection_triggered_by_interval_helper() {
        collection_helper(|_| {
            // Sleep for a duration longer than the interval to ensure at least one collection
            // Not a fan of such tests, but this seems to be the only way to test
            // if periodic reader is doing its job.
            // TODO: Decide if this should be ignored in CI
            std::thread::sleep(Duration::from_millis(500));
        });
    }

    fn collection_triggered_by_flush_helper() {
        collection_helper(|meter_provider| {
            meter_provider.force_flush().expect("flush should succeed");
        });
    }

    fn collection_triggered_by_shutdown_helper() {
        collection_helper(|meter_provider| {
            meter_provider.shutdown().expect("shutdown should succeed");
        });
    }

    fn collection_triggered_by_drop_helper() {
        collection_helper(|meter_provider| {
            drop(meter_provider);
        });
    }

    fn collection_helper(trigger: fn(SdkMeterProvider)) {
        // Arrange
        let exporter = InMemoryMetricExporter::default();
        let reader = PeriodicReader::builder(exporter.clone()).build();
        let (sender, receiver) = mpsc::channel();

        let meter_provider = SdkMeterProvider::builder().with_reader(reader).build();
        let meter = meter_provider.meter("test");
        let _counter = meter
            .u64_observable_counter("testcounter")
            .with_callback(move |observer| {
                observer.observe(1, &[]);
                sender.send(()).expect("channel should still be open");
            })
            .build();

        // Act
        trigger(meter_provider);

        // Assert
        receiver
            .recv_timeout(Duration::ZERO)
            .expect("message should be available in channel, indicating a collection occurred, which should trigger observable callback");

        let exported_metrics = exporter
            .get_finished_metrics()
            .expect("this should not fail");
        assert!(
            !exported_metrics.is_empty(),
            "Metrics should be available in exporter."
        );
    }

    async fn some_async_function() -> u64 {
        // No dependency on any particular async runtime.
        std::thread::sleep(std::time::Duration::from_millis(1));
        1
    }

    #[tokio::test(flavor = "multi_thread", worker_threads = 1)]
    async fn async_inside_observable_callback_from_tokio_multi_with_one_worker() {
        async_inside_observable_callback_helper();
    }

    #[tokio::test(flavor = "multi_thread", worker_threads = 2)]
    async fn async_inside_observable_callback_from_tokio_multi_with_two_worker() {
        async_inside_observable_callback_helper();
    }

    #[tokio::test(flavor = "current_thread")]
    async fn async_inside_observable_callback_from_tokio_current_thread() {
        async_inside_observable_callback_helper();
    }

    #[test]
    fn async_inside_observable_callback_from_regular_main() {
        async_inside_observable_callback_helper();
    }

    fn async_inside_observable_callback_helper() {
        let interval = std::time::Duration::from_millis(10);
        let exporter = InMemoryMetricExporter::default();
        let reader = PeriodicReader::builder(exporter.clone())
            .with_interval(interval)
            .build();

        let meter_provider = SdkMeterProvider::builder().with_reader(reader).build();
        let meter = meter_provider.meter("test");
        let _gauge = meter
            .u64_observable_gauge("my_observable_gauge")
            .with_callback(|observer| {
                // using futures_executor::block_on intentionally and avoiding
                // any particular async runtime.
                let value = futures_executor::block_on(some_async_function());
                observer.observe(value, &[]);
            })
            .build();

        meter_provider.force_flush().expect("flush should succeed");
        let exported_metrics = exporter
            .get_finished_metrics()
            .expect("this should not fail");
        assert!(
            !exported_metrics.is_empty(),
            "Metrics should be available in exporter."
        );
    }

    async fn some_tokio_async_function() -> u64 {
        // Tokio specific async function
        tokio::time::sleep(Duration::from_millis(1)).await;
        1
    }

    #[tokio::test(flavor = "multi_thread", worker_threads = 1)]

    async fn tokio_async_inside_observable_callback_from_tokio_multi_with_one_worker() {
        tokio_async_inside_observable_callback_helper(true);
    }

    #[tokio::test(flavor = "multi_thread", worker_threads = 2)]
    async fn tokio_async_inside_observable_callback_from_tokio_multi_with_two_worker() {
        tokio_async_inside_observable_callback_helper(true);
    }

    #[tokio::test(flavor = "current_thread")]
    #[ignore] //TODO: Investigate if this can be fixed.
    async fn tokio_async_inside_observable_callback_from_tokio_current_thread() {
        tokio_async_inside_observable_callback_helper(true);
    }

    #[test]
    fn tokio_async_inside_observable_callback_from_regular_main() {
        tokio_async_inside_observable_callback_helper(false);
    }

    fn tokio_async_inside_observable_callback_helper(use_current_tokio_runtime: bool) {
        let exporter = InMemoryMetricExporter::default();
        let reader = PeriodicReader::builder(exporter.clone()).build();

        let meter_provider = SdkMeterProvider::builder().with_reader(reader).build();
        let meter = meter_provider.meter("test");

        if use_current_tokio_runtime {
            let rt = tokio::runtime::Handle::current().clone();
            let _gauge = meter
                .u64_observable_gauge("my_observable_gauge")
                .with_callback(move |observer| {
                    // call tokio specific async function from here
                    let value = rt.block_on(some_tokio_async_function());
                    observer.observe(value, &[]);
                })
                .build();
            // rt here is a reference to the current tokio runtime.
            // Dropping it occurs when the tokio::main itself ends.
        } else {
            let rt = tokio::runtime::Runtime::new().unwrap();
            let _gauge = meter
                .u64_observable_gauge("my_observable_gauge")
                .with_callback(move |observer| {
                    // call tokio specific async function from here
                    let value = rt.block_on(some_tokio_async_function());
                    observer.observe(value, &[]);
                })
                .build();
            // rt is not dropped here as it is moved to the closure,
            // and is dropped only when MeterProvider itself is dropped.
            // This works when called from normal main.
        };

        meter_provider.force_flush().expect("flush should succeed");
        let exported_metrics = exporter
            .get_finished_metrics()
            .expect("this should not fail");
        assert!(
            !exported_metrics.is_empty(),
            "Metrics should be available in exporter."
        );
    }
}<|MERGE_RESOLUTION|>--- conflicted
+++ resolved
@@ -66,16 +66,10 @@
 
 /// A `MetricReader` that periodically collects and exports metrics at a configurable interval.
 ///
-<<<<<<< HEAD
-/// By default, `PeriodicReader` will collect and export metrics every 60
-/// seconds. The export time is not counted towards the interval between
-/// attempts. `PeriodicReader` itself does not enforce a timeout. Instead, the
-/// exporter is supposed to return with result in a configured time.
-=======
+
 /// By default, [`PeriodicReader`] collects and exports metrics every **60 seconds**.
 /// The time taken for export is **not** included in the interval. Use [`PeriodicReaderBuilder`]
 /// to customize the interval.
->>>>>>> 5e6b3d62
 ///
 /// [`PeriodicReader`] spawns a background thread to handle metric collection and export.
 /// This thread remains active until [`shutdown()`] is called.
