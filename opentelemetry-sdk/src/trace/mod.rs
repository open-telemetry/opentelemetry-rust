//! # OpenTelemetry Trace SDK
//!
//! The tracing SDK consist of a few main structs:
//!
//! * The [`Tracer`] struct which performs all tracing operations.
<<<<<<< HEAD
//! * The [`Span`] struct with is a mutable object storing information about the current operation execution.
=======
//! * The [`Span`] struct with is a mutable object storing information about the
//!   current operation execution.
>>>>>>> f9076ea9
//! * The [`TracerProvider`] struct which configures and produces [`Tracer`]s.
mod config;
mod events;
mod id_generator;
mod links;
mod provider;
mod sampler;
mod span;
mod span_limit;
mod span_processor;
mod tracer;

pub use config::{config, Config};
pub use events::SpanEvents;

pub use id_generator::{IdGenerator, RandomIdGenerator};
pub use links::SpanLinks;
pub use provider::{Builder, TracerProvider};
pub use sampler::{Sampler, ShouldSample};
pub use span::Span;
pub use span_limit::SpanLimits;
pub use span_processor::{
    BatchConfig, BatchConfigBuilder, BatchSpanProcessor, BatchSpanProcessorBuilder,
    SimpleSpanProcessor, SpanProcessor,
};
pub use tracer::Tracer;

#[cfg(feature = "jaeger_remote_sampler")]
pub use sampler::{JaegerRemoteSampler, JaegerRemoteSamplerBuilder};

#[cfg(test)]
mod runtime_tests;

#[cfg(all(test, feature = "testing"))]
mod tests {
    use super::*;
    use crate::{
        testing::trace::InMemorySpanExporterBuilder,
        trace::span_limit::{DEFAULT_MAX_EVENT_PER_SPAN, DEFAULT_MAX_LINKS_PER_SPAN},
    };
    use opentelemetry::testing::trace::TestSpan;
    use opentelemetry::trace::{
        SamplingDecision, SamplingResult, SpanKind, Status, TraceContextExt, TraceState,
    };
    use opentelemetry::{
        trace::{
            Event, Link, Span, SpanBuilder, SpanContext, SpanId, TraceFlags, TraceId, Tracer,
            TracerProvider as _,
        },
        Context, KeyValue,
    };

    #[test]
    fn tracer_in_span() {
        // Arrange
        let exporter = InMemorySpanExporterBuilder::new().build();
        let provider = TracerProvider::builder()
            .with_span_processor(SimpleSpanProcessor::new(Box::new(exporter.clone())))
            .build();

        // Act
        let tracer = provider.tracer("test_tracer");
        tracer.in_span("span_name", |cx| {
            let span = cx.span();
            assert!(span.is_recording());
            span.update_name("span_name_updated");
            span.set_attribute(KeyValue::new("attribute1", "value1"));
            span.add_event("test-event".to_string(), vec![]);
        });

        // Assert
        let exported_spans = exporter
            .get_finished_spans()
            .expect("Spans are expected to be exported.");
        assert_eq!(exported_spans.len(), 1);
        let span = &exported_spans[0];
        assert_eq!(span.name, "span_name_updated");
        assert_eq!(span.instrumentation_lib.name, "test_tracer");
        assert_eq!(span.attributes.len(), 1);
        assert_eq!(span.events.len(), 1);
        assert_eq!(span.events[0].name, "test-event");
        assert_eq!(span.span_context.trace_flags(), TraceFlags::SAMPLED);
        assert!(!span.span_context.is_remote());
        assert_eq!(span.status, Status::Unset);
    }

    #[test]
    fn tracer_start() {
        // Arrange
        let exporter = InMemorySpanExporterBuilder::new().build();
        let provider = TracerProvider::builder()
            .with_span_processor(SimpleSpanProcessor::new(Box::new(exporter.clone())))
            .build();

        // Act
        let tracer = provider.tracer("test_tracer");
        let mut span = tracer.start("span_name");
        span.set_attribute(KeyValue::new("attribute1", "value1"));
        span.add_event("test-event".to_string(), vec![]);
        span.set_status(Status::error("cancelled"));
        span.end();

        // After span end, further operations should not have any effect
        span.update_name("span_name_updated");

        // Assert
        let exported_spans = exporter
            .get_finished_spans()
            .expect("Spans are expected to be exported.");
        assert_eq!(exported_spans.len(), 1);
        let span = &exported_spans[0];
        assert_eq!(span.name, "span_name");
        assert_eq!(span.instrumentation_lib.name, "test_tracer");
        assert_eq!(span.attributes.len(), 1);
        assert_eq!(span.events.len(), 1);
        assert_eq!(span.events[0].name, "test-event");
        assert_eq!(span.span_context.trace_flags(), TraceFlags::SAMPLED);
        assert!(!span.span_context.is_remote());
        let status_expected = Status::error("cancelled");
        assert_eq!(span.status, status_expected);
    }

    #[test]
    fn tracer_span_builder() {
        // Arrange
        let exporter = InMemorySpanExporterBuilder::new().build();
        let provider = TracerProvider::builder()
            .with_span_processor(SimpleSpanProcessor::new(Box::new(exporter.clone())))
            .build();

        // Act
        let tracer = provider.tracer("test_tracer");
        let mut span = tracer
            .span_builder("span_name")
            .with_kind(SpanKind::Server)
            .start(&tracer);
        span.set_attribute(KeyValue::new("attribute1", "value1"));
        span.add_event("test-event".to_string(), vec![]);
        span.set_status(Status::Ok);
        drop(span);

        // Assert
        let exported_spans = exporter
            .get_finished_spans()
            .expect("Spans are expected to be exported.");
        assert_eq!(exported_spans.len(), 1);
        let span = &exported_spans[0];
        assert_eq!(span.name, "span_name");
        assert_eq!(span.span_kind, SpanKind::Server);
        assert_eq!(span.instrumentation_lib.name, "test_tracer");
        assert_eq!(span.attributes.len(), 1);
        assert_eq!(span.events.len(), 1);
        assert_eq!(span.events[0].name, "test-event");
        assert_eq!(span.span_context.trace_flags(), TraceFlags::SAMPLED);
        assert!(!span.span_context.is_remote());
        assert_eq!(span.status, Status::Ok);
    }

    #[test]
    fn exceed_span_links_limit() {
        // Arrange
        let exporter = InMemorySpanExporterBuilder::new().build();
        let provider = TracerProvider::builder()
            .with_span_processor(SimpleSpanProcessor::new(Box::new(exporter.clone())))
            .build();

        // Act
        let tracer = provider.tracer("test_tracer");

        let mut links = Vec::new();
        for _i in 0..(DEFAULT_MAX_LINKS_PER_SPAN * 2) {
            links.push(Link::with_context(SpanContext::new(
                TraceId::from_u128(12),
                SpanId::from_u64(12),
                TraceFlags::default(),
                false,
                Default::default(),
            )))
        }

        let span_builder = SpanBuilder::from_name("span_name").with_links(links);
        let mut span = tracer.build(span_builder);
        span.end();

        // Assert
        let exported_spans = exporter
            .get_finished_spans()
            .expect("Spans are expected to be exported.");
        assert_eq!(exported_spans.len(), 1);
        let span = &exported_spans[0];
        assert_eq!(span.name, "span_name");
        assert_eq!(span.links.len(), DEFAULT_MAX_LINKS_PER_SPAN as usize);
    }

    #[test]
    fn exceed_span_events_limit() {
        // Arrange
        let exporter = InMemorySpanExporterBuilder::new().build();
        let provider = TracerProvider::builder()
            .with_span_processor(SimpleSpanProcessor::new(Box::new(exporter.clone())))
            .build();

        // Act
        let tracer = provider.tracer("test_tracer");

        let mut events = Vec::new();
        for _i in 0..(DEFAULT_MAX_EVENT_PER_SPAN * 2) {
            events.push(Event::with_name("test event"))
        }

        // add events via span builder
        let span_builder = SpanBuilder::from_name("span_name").with_events(events);
        let mut span = tracer.build(span_builder);

        // add events using span api after building the span
        span.add_event("test event again, after span builder", Vec::new());
        span.add_event("test event once again, after span builder", Vec::new());
        span.end();

        // Assert
        let exported_spans = exporter
            .get_finished_spans()
            .expect("Spans are expected to be exported.");
        assert_eq!(exported_spans.len(), 1);
        let span = &exported_spans[0];
        assert_eq!(span.name, "span_name");
        assert_eq!(span.events.len(), DEFAULT_MAX_EVENT_PER_SPAN as usize);
        assert_eq!(span.events.dropped_count, DEFAULT_MAX_EVENT_PER_SPAN + 2);
    }

    #[test]
    fn trace_state_for_dropped_sampler() {
        let exporter = InMemorySpanExporterBuilder::new().build();
        let provider = TracerProvider::builder()
            .with_config(Config::default().with_sampler(Sampler::AlwaysOff))
            .with_span_processor(SimpleSpanProcessor::new(Box::new(exporter.clone())))
            .build();

        let tracer = provider.tracer("test");
        let trace_state = TraceState::from_key_value(vec![("foo", "bar")]).unwrap();

        let parent_context = Context::new().with_span(TestSpan(SpanContext::new(
            TraceId::from_u128(10000),
            SpanId::from_u64(20),
            TraceFlags::SAMPLED,
            true,
            trace_state.clone(),
        )));

        let span = tracer.start_with_context("span", &parent_context);
        assert_eq!(
            span.span_context().trace_state().get("foo"),
            trace_state.get("foo")
        )
    }

    #[derive(Clone, Debug, Default)]
    struct TestRecordOnlySampler {}

    impl ShouldSample for TestRecordOnlySampler {
        fn should_sample(
            &self,
            parent_context: Option<&Context>,
            _trace_id: TraceId,
            _name: &str,
            _span_kind: &SpanKind,
            _attributes: &[KeyValue],
            _links: &[Link],
        ) -> SamplingResult {
            let trace_state = parent_context
                .unwrap()
                .span()
                .span_context()
                .trace_state()
                .clone();
            SamplingResult {
                decision: SamplingDecision::RecordOnly,
                attributes: vec![KeyValue::new("record_only_key", "record_only_value")],
                trace_state,
            }
        }
    }

    #[test]
    fn trace_state_for_record_only_sampler() {
        let exporter = InMemorySpanExporterBuilder::new().build();
        let provider = TracerProvider::builder()
            .with_config(Config::default().with_sampler(TestRecordOnlySampler::default()))
            .with_span_processor(SimpleSpanProcessor::new(Box::new(exporter.clone())))
            .build();

        let tracer = provider.tracer("test");
        let trace_state = TraceState::from_key_value(vec![("foo", "bar")]).unwrap();

        let parent_context = Context::new().with_span(TestSpan(SpanContext::new(
            TraceId::from_u128(10000),
            SpanId::from_u64(20),
            TraceFlags::SAMPLED,
            true,
            trace_state.clone(),
        )));

        let span = tracer.build_with_context(
            SpanBuilder::from_name("span")
                .with_attributes(vec![KeyValue::new("extra_attr_key", "extra_attr_value")]),
            &parent_context,
        );
        assert!(!span.span_context().trace_flags().is_sampled());
        assert_eq!(
            span.exported_data().unwrap().attributes,
            vec![
                KeyValue::new("extra_attr_key", "extra_attr_value"),
                KeyValue::new("record_only_key", "record_only_value")
            ]
        );
        assert_eq!(span.span_context().trace_state().get("foo"), Some("bar"));
    }

    #[test]
    fn tracer_attributes() {
        let provider = TracerProvider::builder().build();
        let tracer = provider
            .tracer_builder("test_tracer")
            .with_attributes(vec![KeyValue::new("test_k", "test_v")])
            .build();
        let instrumentation_library = tracer.instrumentation_library();
        let attributes = &instrumentation_library.attributes;
        assert_eq!(attributes.len(), 1);
        assert_eq!(attributes[0].key, "test_k".into());
        assert_eq!(attributes[0].value, "test_v".into());
    }

    #[test]
    #[allow(deprecated)]
    fn versioned_tracer_options() {
        let provider = TracerProvider::builder().build();
        let tracer = provider.versioned_tracer(
            "test_tracer",
            Some(String::from("v1.2.3")),
            Some(String::from("https://opentelemetry.io/schema/1.0.0")),
            Some(vec![(KeyValue::new("test_k", "test_v"))]),
        );
        let instrumentation_library = tracer.instrumentation_library();
        let attributes = &instrumentation_library.attributes;
        assert_eq!(instrumentation_library.name, "test_tracer");
        assert_eq!(instrumentation_library.version, Some("v1.2.3".into()));
        assert_eq!(
            instrumentation_library.schema_url,
            Some("https://opentelemetry.io/schema/1.0.0".into())
        );
        assert_eq!(attributes.len(), 1);
        assert_eq!(attributes[0].key, "test_k".into());
        assert_eq!(attributes[0].value, "test_v".into());
    }
}<|MERGE_RESOLUTION|>--- conflicted
+++ resolved
@@ -3,12 +3,8 @@
 //! The tracing SDK consist of a few main structs:
 //!
 //! * The [`Tracer`] struct which performs all tracing operations.
-<<<<<<< HEAD
-//! * The [`Span`] struct with is a mutable object storing information about the current operation execution.
-=======
 //! * The [`Span`] struct with is a mutable object storing information about the
 //!   current operation execution.
->>>>>>> f9076ea9
 //! * The [`TracerProvider`] struct which configures and produces [`Tracer`]s.
 mod config;
 mod events;
