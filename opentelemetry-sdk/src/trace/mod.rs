//! # OpenTelemetry Trace SDK
//!
//! The tracing SDK consist of a few main structs:
//!
//! * The [`SdkTracer`] struct which performs all tracing operations.
//! * The [`Span`] struct with is a mutable object storing information about the
//!   current operation execution.
//! * The [`SdkTracerProvider`] struct which configures and produces [`SdkTracer`]s.
mod config;
mod error;
mod events;
mod export;
mod id_generator;
mod links;
mod provider;
mod sampler;
mod span;
mod span_limit;
mod span_processor;
#[cfg(feature = "experimental_trace_batch_span_processor_with_async_runtime")]
/// Experimental feature to use async runtime with batch span processor.
pub mod span_processor_with_async_runtime;
mod tracer;

pub use config::Config;
pub use error::{TraceError, TraceResult};
pub use events::SpanEvents;
pub use export::{SpanData, SpanExporter};

/// In-Memory span exporter for testing purpose.
#[cfg(any(feature = "testing", test))]
#[cfg_attr(docsrs, doc(cfg(any(feature = "testing", test))))]
pub mod in_memory_exporter;
#[cfg(any(feature = "testing", test))]
#[cfg_attr(docsrs, doc(cfg(any(feature = "testing", test))))]
pub use in_memory_exporter::{InMemorySpanExporter, InMemorySpanExporterBuilder};

pub use id_generator::{IdGenerator, RandomIdGenerator};
pub use links::SpanLinks;
pub use provider::{SdkTracerProvider, TracerProviderBuilder};
pub use sampler::{Sampler, ShouldSample};
pub use span::Span;
pub use span_limit::SpanLimits;
pub use span_processor::{
    BatchConfig, BatchConfigBuilder, BatchSpanProcessor, BatchSpanProcessorBuilder,
    SimpleSpanProcessor, SpanProcessor,
};

pub use tracer::SdkTracer;
pub use tracer::SdkTracer as Tracer; // for back-compat else tracing-opentelemetry won't build

#[cfg(feature = "jaeger_remote_sampler")]
pub use sampler::{JaegerRemoteSampler, JaegerRemoteSamplerBuilder};

#[cfg(feature = "experimental_trace_batch_span_processor_with_async_runtime")]
#[cfg(test)]
mod runtime_tests;

#[cfg(all(test, feature = "testing"))]
mod tests {

    use super::*;
    use crate::{
        trace::span_limit::{DEFAULT_MAX_EVENT_PER_SPAN, DEFAULT_MAX_LINKS_PER_SPAN},
        trace::{InMemorySpanExporter, InMemorySpanExporterBuilder},
    };
    use opentelemetry::{
        baggage::BaggageExt,
        trace::{SamplingDecision, SamplingResult, SpanKind, Status, TraceContextExt, TraceState},
    };
    use opentelemetry::{testing::trace::TestSpan, InstrumentationScope};
    use opentelemetry::{
        trace::{
            Event, Link, Span, SpanBuilder, SpanContext, SpanId, TraceFlags, TraceId, Tracer,
            TracerProvider,
        },
        Context, KeyValue,
    };

    #[test]
    fn span_modification_via_context() {
        let exporter = InMemorySpanExporterBuilder::new().build();
        let provider = SdkTracerProvider::builder()
            .with_span_processor(SimpleSpanProcessor::new(exporter.clone()))
            .build();
        let tracer = provider.tracer("test_tracer");

        #[derive(Debug, PartialEq)]
        struct ValueA(u64);

        let span = tracer.start("span-name");

        // start with Current, which should have no span
        let cx = Context::current();
        assert!(!cx.has_active_span());

        // add span to context
        let cx_with_span = cx.with_span(span);
        assert!(cx_with_span.has_active_span());
        assert!(!cx.has_active_span());

        // modify the span by using span_ref from the context
        // this is the only way to modify the span as span
        // is moved to context.
        let span_ref = cx_with_span.span();
        span_ref.set_attribute(KeyValue::new("attribute1", "value1"));

        // create a new context, which should not affect the original
        let cx_with_span_and_more = cx_with_span.with_value(ValueA(1));

        // modify the span again using the new context.
        // this should still be using the original span itself.
        let span_ref_new = cx_with_span_and_more.span();
        span_ref_new.set_attribute(KeyValue::new("attribute2", "value2"));

        span_ref_new.end();

        let exported_spans = exporter
            .get_finished_spans()
            .expect("Spans are expected to be exported.");
        // There should be a single span, with attributes from both modifications.
        assert_eq!(exported_spans.len(), 1);
        let span = &exported_spans[0];
        assert_eq!(span.attributes.len(), 2);
    }

    #[derive(Debug)]
    struct BaggageInspectingSpanProcessor;
    impl SpanProcessor for BaggageInspectingSpanProcessor {
        fn on_start(&self, span: &mut crate::trace::Span, cx: &Context) {
            let baggage = cx.baggage();
            if let Some(baggage_value) = baggage.get("bag-key") {
                span.set_attribute(KeyValue::new("bag-key", baggage_value.to_string()));
            } else {
                unreachable!("Baggage should be present in the context");
            }
        }

<<<<<<< HEAD
        fn on_end(&self, _span: &mut SpanData) {}
=======
        fn on_end(&self, _span: SpanData) {
            // TODO: Accessing Context::current() will panic today and hence commented out.
            // See https://github.com/open-telemetry/opentelemetry-rust/issues/2871
            // let _c = Context::current();
        }
>>>>>>> df262401

        fn force_flush(&self) -> crate::error::OTelSdkResult {
            Ok(())
        }

        fn shutdown(&self) -> crate::error::OTelSdkResult {
            Ok(())
        }
    }

    #[test]
    fn span_and_baggage() {
        let provider = SdkTracerProvider::builder()
            .with_span_processor(BaggageInspectingSpanProcessor)
            .build();

        let cx_with_baggage =
            Context::current_with_baggage(vec![KeyValue::new("bag-key", "bag-value")]);

        // assert baggage is in the context
        assert_eq!(
            cx_with_baggage
                .baggage()
                .get("bag-key")
                .unwrap()
                .to_string(),
            "bag-value"
        );

        // Attach context to current
        let _cx_guard1 = cx_with_baggage.attach();
        // now Current should have the baggage
        assert_eq!(
            Context::current()
                .baggage()
                .get("bag-key")
                .unwrap()
                .to_string(),
            "bag-value"
        );

        let tracer = provider.tracer("test_tracer");
        let mut span = tracer
            .span_builder("span-name")
            .start_with_context(&tracer, &Context::current());
        span.set_attribute(KeyValue::new("attribute1", "value1"));

        // We have not added span to the context yet
        // so the current context should not have any span.
        let cx = Context::current();
        assert!(!cx.has_active_span());

        // Now add span to context which already has baggage.
        let cx_with_baggage_and_span = cx.with_span(span);
        assert!(cx_with_baggage_and_span.has_active_span());
        assert_eq!(
            cx_with_baggage_and_span
                .baggage()
                .get("bag-key")
                .unwrap()
                .to_string(),
            "bag-value"
        );

        let _cx_guard2 = cx_with_baggage_and_span.attach();
        // Now current context should have both baggage and span.
        assert!(Context::current().has_active_span());
        assert_eq!(
            Context::current()
                .baggage()
                .get("bag-key")
                .unwrap()
                .to_string(),
            "bag-value"
        );
    }

    #[test]
    fn tracer_in_span() {
        // Arrange
        let exporter = InMemorySpanExporterBuilder::new().build();
        let provider = SdkTracerProvider::builder()
            .with_span_processor(SimpleSpanProcessor::new(exporter.clone()))
            .build();

        // Act
        let tracer = provider.tracer("test_tracer");
        tracer.in_span("span_name", |cx| {
            let span = cx.span();
            assert!(span.is_recording());
            span.update_name("span_name_updated");
            span.set_attribute(KeyValue::new("attribute1", "value1"));
            span.add_event("test-event".to_string(), vec![]);
        });

        // Assert
        let exported_spans = exporter
            .get_finished_spans()
            .expect("Spans are expected to be exported.");
        assert_eq!(exported_spans.len(), 1);
        let span = &exported_spans[0];
        assert_eq!(span.name, "span_name_updated");
        assert_eq!(span.instrumentation_scope.name(), "test_tracer");
        assert_eq!(span.attributes.len(), 1);
        assert_eq!(span.events.len(), 1);
        assert_eq!(span.events[0].name, "test-event");
        assert_eq!(span.span_context.trace_flags(), TraceFlags::SAMPLED);
        assert!(!span.span_context.is_remote());
        assert_eq!(span.status, Status::Unset);
    }

    #[test]
    fn tracer_start() {
        // Arrange
        let exporter = InMemorySpanExporterBuilder::new().build();
        let provider = SdkTracerProvider::builder()
            .with_span_processor(SimpleSpanProcessor::new(exporter.clone()))
            .build();

        // Act
        let tracer = provider.tracer("test_tracer");
        let mut span = tracer.start("span_name");
        span.set_attribute(KeyValue::new("attribute1", "value1"));
        span.add_event("test-event".to_string(), vec![]);
        span.set_status(Status::error("cancelled"));
        span.end();

        // After span end, further operations should not have any effect
        span.update_name("span_name_updated");

        // Assert
        let exported_spans = exporter
            .get_finished_spans()
            .expect("Spans are expected to be exported.");
        assert_eq!(exported_spans.len(), 1);
        let span = &exported_spans[0];
        assert_eq!(span.name, "span_name");
        assert_eq!(span.instrumentation_scope.name(), "test_tracer");
        assert_eq!(span.attributes.len(), 1);
        assert_eq!(span.events.len(), 1);
        assert_eq!(span.events[0].name, "test-event");
        assert_eq!(span.span_context.trace_flags(), TraceFlags::SAMPLED);
        assert!(!span.span_context.is_remote());
        let status_expected = Status::error("cancelled");
        assert_eq!(span.status, status_expected);
    }

    #[test]
    fn tracer_span_builder() {
        // Arrange
        let exporter = InMemorySpanExporterBuilder::new().build();
        let provider = SdkTracerProvider::builder()
            .with_span_processor(SimpleSpanProcessor::new(exporter.clone()))
            .build();

        // Act
        let tracer = provider.tracer("test_tracer");
        let mut span = tracer
            .span_builder("span_name")
            .with_kind(SpanKind::Server)
            .start(&tracer);
        span.set_attribute(KeyValue::new("attribute1", "value1"));
        span.add_event("test-event".to_string(), vec![]);
        span.set_status(Status::Ok);
        drop(span);

        // Assert
        let exported_spans = exporter
            .get_finished_spans()
            .expect("Spans are expected to be exported.");
        assert_eq!(exported_spans.len(), 1);
        let span = &exported_spans[0];
        assert_eq!(span.name, "span_name");
        assert_eq!(span.span_kind, SpanKind::Server);
        assert_eq!(span.instrumentation_scope.name(), "test_tracer");
        assert_eq!(span.attributes.len(), 1);
        assert_eq!(span.events.len(), 1);
        assert_eq!(span.events[0].name, "test-event");
        assert_eq!(span.span_context.trace_flags(), TraceFlags::SAMPLED);
        assert!(!span.span_context.is_remote());
        assert_eq!(span.status, Status::Ok);
    }

    #[test]
    fn exceed_span_links_limit() {
        // Arrange
        let exporter = InMemorySpanExporterBuilder::new().build();
        let provider = SdkTracerProvider::builder()
            .with_span_processor(SimpleSpanProcessor::new(exporter.clone()))
            .build();

        // Act
        let tracer = provider.tracer("test_tracer");

        let mut links = Vec::new();
        for _i in 0..(DEFAULT_MAX_LINKS_PER_SPAN * 2) {
            links.push(Link::with_context(SpanContext::new(
                TraceId::from_u128(12),
                SpanId::from_u64(12),
                TraceFlags::default(),
                false,
                Default::default(),
            )))
        }

        let span_builder = SpanBuilder::from_name("span_name").with_links(links);
        let mut span = tracer.build(span_builder);
        span.end();

        // Assert
        let exported_spans = exporter
            .get_finished_spans()
            .expect("Spans are expected to be exported.");
        assert_eq!(exported_spans.len(), 1);
        let span = &exported_spans[0];
        assert_eq!(span.name, "span_name");
        assert_eq!(span.links.len(), DEFAULT_MAX_LINKS_PER_SPAN as usize);
    }

    #[test]
    fn exceed_span_events_limit() {
        // Arrange
        let exporter = InMemorySpanExporterBuilder::new().build();
        let provider = SdkTracerProvider::builder()
            .with_span_processor(SimpleSpanProcessor::new(exporter.clone()))
            .build();

        // Act
        let tracer = provider.tracer("test_tracer");

        let mut events = Vec::new();
        for _i in 0..(DEFAULT_MAX_EVENT_PER_SPAN * 2) {
            events.push(Event::with_name("test event"))
        }

        // add events via span builder
        let span_builder = SpanBuilder::from_name("span_name").with_events(events);
        let mut span = tracer.build(span_builder);

        // add events using span api after building the span
        span.add_event("test event again, after span builder", Vec::new());
        span.add_event("test event once again, after span builder", Vec::new());
        span.end();

        // Assert
        let exported_spans = exporter
            .get_finished_spans()
            .expect("Spans are expected to be exported.");
        assert_eq!(exported_spans.len(), 1);
        let span = &exported_spans[0];
        assert_eq!(span.name, "span_name");
        assert_eq!(span.events.len(), DEFAULT_MAX_EVENT_PER_SPAN as usize);
        assert_eq!(span.events.dropped_count, DEFAULT_MAX_EVENT_PER_SPAN + 2);
    }

    #[test]
    fn trace_state_for_dropped_sampler() {
        let exporter = InMemorySpanExporterBuilder::new().build();
        let provider = SdkTracerProvider::builder()
            .with_sampler(Sampler::AlwaysOff)
            .with_span_processor(SimpleSpanProcessor::new(exporter.clone()))
            .build();

        let tracer = provider.tracer("test");
        let trace_state = TraceState::from_key_value(vec![("foo", "bar")]).unwrap();

        let parent_context = Context::new().with_span(TestSpan(SpanContext::new(
            TraceId::from_u128(10000),
            SpanId::from_u64(20),
            TraceFlags::SAMPLED,
            true,
            trace_state.clone(),
        )));

        let span = tracer.start_with_context("span", &parent_context);
        assert_eq!(
            span.span_context().trace_state().get("foo"),
            trace_state.get("foo")
        )
    }

    #[derive(Clone, Debug, Default)]
    struct TestRecordOnlySampler {}

    impl ShouldSample for TestRecordOnlySampler {
        fn should_sample(
            &self,
            parent_context: Option<&Context>,
            _trace_id: TraceId,
            _name: &str,
            _span_kind: &SpanKind,
            _attributes: &[KeyValue],
            _links: &[Link],
        ) -> SamplingResult {
            let trace_state = parent_context
                .unwrap()
                .span()
                .span_context()
                .trace_state()
                .clone();
            SamplingResult {
                decision: SamplingDecision::RecordOnly,
                attributes: vec![KeyValue::new("record_only_key", "record_only_value")],
                trace_state,
            }
        }
    }

    #[test]
    fn trace_state_for_record_only_sampler() {
        let exporter = InMemorySpanExporterBuilder::new().build();
        let provider = SdkTracerProvider::builder()
            .with_sampler(TestRecordOnlySampler::default())
            .with_span_processor(SimpleSpanProcessor::new(exporter.clone()))
            .build();

        let tracer = provider.tracer("test");
        let trace_state = TraceState::from_key_value(vec![("foo", "bar")]).unwrap();

        let parent_context = Context::new().with_span(TestSpan(SpanContext::new(
            TraceId::from_u128(10000),
            SpanId::from_u64(20),
            TraceFlags::SAMPLED,
            true,
            trace_state.clone(),
        )));

        let span = tracer.build_with_context(
            SpanBuilder::from_name("span")
                .with_attributes(vec![KeyValue::new("extra_attr_key", "extra_attr_value")]),
            &parent_context,
        );
        assert!(!span.span_context().trace_flags().is_sampled());
        assert_eq!(
            span.exported_data().unwrap().attributes,
            vec![
                KeyValue::new("extra_attr_key", "extra_attr_value"),
                KeyValue::new("record_only_key", "record_only_value")
            ]
        );
        assert_eq!(span.span_context().trace_state().get("foo"), Some("bar"));
    }

    #[test]
    fn tracer_attributes() {
        let provider = SdkTracerProvider::builder().build();
        let scope = InstrumentationScope::builder("basic")
            .with_attributes(vec![KeyValue::new("test_k", "test_v")])
            .build();

        let tracer = provider.tracer_with_scope(scope);
        let instrumentation_scope = tracer.instrumentation_scope();
        assert!(instrumentation_scope
            .attributes()
            .eq(&[KeyValue::new("test_k", "test_v")]));
    }

    #[tokio::test(flavor = "multi_thread", worker_threads = 1)]
    async fn empty_tracer_name_retained() {
        async fn tracer_name_retained_helper(
            tracer: super::SdkTracer,
            provider: SdkTracerProvider,
            exporter: InMemorySpanExporter,
        ) {
            // Act
            tracer.start("my_span").end();

            // Force flush to ensure spans are exported
            assert!(provider.force_flush().is_ok());

            // Assert
            let finished_spans = exporter
                .get_finished_spans()
                .expect("spans are expected to be exported.");
            assert_eq!(finished_spans.len(), 1, "There should be a single span");

            let tracer_name = finished_spans[0].instrumentation_scope.name();
            assert_eq!(tracer_name, "", "The tracer name should be an empty string");

            exporter.reset();
        }

        let exporter = InMemorySpanExporter::default();
        let span_processor = SimpleSpanProcessor::new(exporter.clone());
        let tracer_provider = SdkTracerProvider::builder()
            .with_span_processor(span_processor)
            .build();

        // Test Tracer creation in 2 ways, both with empty string as tracer name
        let tracer1 = tracer_provider.tracer("");
        tracer_name_retained_helper(tracer1, tracer_provider.clone(), exporter.clone()).await;

        let tracer_scope = InstrumentationScope::builder("").build();
        let tracer2 = tracer_provider.tracer_with_scope(tracer_scope);
        tracer_name_retained_helper(tracer2, tracer_provider, exporter).await;
    }

    #[test]
    fn trace_suppression() {
        // Arrange
        let exporter = InMemorySpanExporter::default();
        let span_processor = SimpleSpanProcessor::new(exporter.clone());
        let tracer_provider = SdkTracerProvider::builder()
            .with_span_processor(span_processor)
            .build();

        // Act
        let tracer = tracer_provider.tracer("test");
        {
            let _suppressed_context = Context::enter_telemetry_suppressed_scope();
            // This span should not be emitted as it is created in a suppressed context
            let _span = tracer.span_builder("span_name").start(&tracer);
        }

        // Assert
        let finished_spans = exporter.get_finished_spans().expect("this should not fail");
        assert_eq!(
            finished_spans.len(),
            0,
            "There should be a no spans as span emission is done inside a suppressed context"
        );
    }
}<|MERGE_RESOLUTION|>--- conflicted
+++ resolved
@@ -136,15 +136,11 @@
             }
         }
 
-<<<<<<< HEAD
-        fn on_end(&self, _span: &mut SpanData) {}
-=======
-        fn on_end(&self, _span: SpanData) {
+        fn on_end(&self, _span: &mut SpanData) {
             // TODO: Accessing Context::current() will panic today and hence commented out.
             // See https://github.com/open-telemetry/opentelemetry-rust/issues/2871
             // let _c = Context::current();
         }
->>>>>>> df262401
 
         fn force_flush(&self) -> crate::error::OTelSdkResult {
             Ok(())
