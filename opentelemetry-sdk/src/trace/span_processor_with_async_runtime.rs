use crate::error::{OTelSdkError, OTelSdkResult};
use crate::resource::Resource;
use crate::runtime::{to_interval_stream, RuntimeChannel, TrySend};
use crate::trace::BatchConfig;
use crate::trace::Span;
use crate::trace::SpanProcessor;
use crate::trace::{SpanData, SpanExporter};
use futures_channel::oneshot;
use futures_util::pin_mut;
use futures_util::{
    future::{self, BoxFuture, Either},
    select,
    stream::{self, FusedStream, FuturesUnordered},
    StreamExt as _,
};
use opentelemetry::Context;
use opentelemetry::{otel_debug, otel_error, otel_warn};
use std::fmt;
use std::sync::atomic::{AtomicUsize, Ordering};
use std::sync::Arc;

/// A [`SpanProcessor`] that asynchronously buffers finished spans and reports
/// them at a preconfigured interval.
///
/// Batch span processors need to run a background task to collect and send
/// spans. Different runtimes need different ways to handle the background task.
///
/// Note: Configuring an opentelemetry `Runtime` that's not compatible with the
/// underlying runtime can cause deadlocks (see tokio section).
///
/// ### Use with Tokio
///
/// Tokio currently offers two different schedulers. One is
/// `current_thread_scheduler`, the other is `multiple_thread_scheduler`. Both
/// of them default to use batch span processors to install span exporters.
///
/// Tokio's `current_thread_scheduler` can cause the program to hang forever if
/// blocking work is scheduled with other tasks in the same runtime. To avoid
/// this, be sure to enable the `rt-tokio-current-thread` feature in this crate
/// if you are using that runtime (e.g. users of actix-web), and blocking tasks
/// will then be scheduled on a different thread.
///
/// # Examples
///
/// This processor can be configured with an [`executor`] of your choice to
/// batch and upload spans asynchronously when they end. If you have added a
/// library like [`tokio`] or [`async-std`], you can pass in their respective
/// `spawn` and `interval` functions to have batching performed in those
/// contexts.
///
/// ```
/// # #[cfg(feature="tokio")]
/// # {
/// use opentelemetry::global;
/// use opentelemetry_sdk::{runtime, testing::trace::NoopSpanExporter, trace};
/// use opentelemetry_sdk::trace::BatchConfigBuilder;
/// use std::time::Duration;
/// use opentelemetry_sdk::trace::span_processor_with_async_runtime::BatchSpanProcessor;
///
/// #[tokio::main]
/// async fn main() {
///     // Configure your preferred exporter
///     let exporter = NoopSpanExporter::new();
///
///     // Create a batch span processor using an exporter and a runtime
///     let batch = BatchSpanProcessor::builder(exporter, runtime::Tokio)
///         .with_batch_config(BatchConfigBuilder::default().with_max_queue_size(4096).build())
///         .build();
///
///     // Then use the `with_batch_exporter` method to have the provider export spans in batches.
///     let provider = trace::TracerProvider::builder()
///         .with_span_processor(batch)
///         .build();
///
///     let _ = global::set_tracer_provider(provider);
/// }
/// # }
/// ```
///
/// [`executor`]: https://docs.rs/futures/0.3/futures/executor/index.html
/// [`tokio`]: https://tokio.rs
/// [`async-std`]: https://async.rs
pub struct BatchSpanProcessor<R: RuntimeChannel> {
    message_sender: R::Sender<BatchMessage>,

    // Track dropped spans
    dropped_spans_count: AtomicUsize,

    // Track the maximum queue size that was configured for this processor
    max_queue_size: usize,
}

impl<R: RuntimeChannel> fmt::Debug for BatchSpanProcessor<R> {
    fn fmt(&self, f: &mut fmt::Formatter<'_>) -> fmt::Result {
        f.debug_struct("BatchSpanProcessor")
            .field("message_sender", &self.message_sender)
            .finish()
    }
}

impl<R: RuntimeChannel> SpanProcessor for BatchSpanProcessor<R> {
    fn on_start(&self, _span: &mut Span, _cx: &Context) {
        // Ignored
    }

    fn on_end(&self, span: SpanData) {
        if !span.span_context.is_sampled() {
            return;
        }

        let result = self.message_sender.try_send(BatchMessage::ExportSpan(span));

        // If the queue is full, and we can't buffer a span
        if result.is_err() {
            // Increment the number of dropped spans. If this is the first time we've had to drop,
            // emit a warning.
            if self.dropped_spans_count.fetch_add(1, Ordering::Relaxed) == 0 {
                otel_warn!(name: "BatchSpanProcessor.SpanDroppingStarted",
                    message = "Beginning to drop span messages due to full/internal errors. No further log will be emitted for further drops until Shutdown. During Shutdown time, a log will be emitted with exact count of total spans dropped.");
            }
        }
    }

    fn force_flush(&self) -> OTelSdkResult {
        let (res_sender, res_receiver) = oneshot::channel();
        self.message_sender
            .try_send(BatchMessage::Flush(Some(res_sender)))
            .map_err(|err| {
                OTelSdkError::InternalFailure(format!("Failed to send flush message: {}", err))
            })?;

        futures_executor::block_on(res_receiver).map_err(|err| {
            OTelSdkError::InternalFailure(format!("Flush response channel error: {}", err))
        })?
    }

    fn shutdown(&self) -> OTelSdkResult {
        let dropped_spans = self.dropped_spans_count.load(Ordering::Relaxed);
        let max_queue_size = self.max_queue_size;
        if dropped_spans > 0 {
            otel_warn!(
                name: "BatchSpanProcessor.Shutdown",
                dropped_spans = dropped_spans,
                max_queue_size = max_queue_size,
                message = "Spans were dropped due to a full or closed queue. The count represents the total count of span records dropped in the lifetime of the BatchSpanProcessor. Consider increasing the queue size and/or decrease delay between intervals."
            );
        }

        let (res_sender, res_receiver) = oneshot::channel();
        self.message_sender
            .try_send(BatchMessage::Shutdown(res_sender))
            .map_err(|err| {
                OTelSdkError::InternalFailure(format!("Failed to send shutdown message: {}", err))
            })?;

        futures_executor::block_on(res_receiver).map_err(|err| {
            OTelSdkError::InternalFailure(format!("Shutdown response channel error: {}", err))
        })?
    }

    fn set_resource(&mut self, resource: &Resource) {
        let resource = Arc::new(resource.clone());
        let _ = self
            .message_sender
            .try_send(BatchMessage::SetResource(resource));
    }
}

/// Messages sent between application thread and batch span processor's work thread.
// In this enum the size difference is not a concern because:
// 1. If we wrap SpanData into a pointer, it will add overhead when processing.
// 2. Most of the messages will be ExportSpan.
#[allow(clippy::large_enum_variant)]
#[derive(Debug)]
enum BatchMessage {
    /// Export spans, usually called when span ends
    ExportSpan(SpanData),
    /// Flush the current buffer to the backend, it can be triggered by
    /// pre configured interval or a call to `force_push` function.
    Flush(Option<oneshot::Sender<OTelSdkResult>>),
    /// Shut down the worker thread, push all spans in buffer to the backend.
    Shutdown(oneshot::Sender<OTelSdkResult>),
    /// Set the resource for the exporter.
    SetResource(Arc<Resource>),
}

struct BatchSpanProcessorInternal<E, R> {
    spans: Vec<SpanData>,
    export_tasks: FuturesUnordered<BoxFuture<'static, OTelSdkResult>>,
    runtime: R,
    exporter: E,
    config: BatchConfig,
}

impl<E: SpanExporter, R: RuntimeChannel> BatchSpanProcessorInternal<E, R> {
    async fn flush(&mut self, res_channel: Option<oneshot::Sender<OTelSdkResult>>) {
        let export_result = self.export().await;
        let task = Box::pin(async move {
            if let Some(channel) = res_channel {
                // If a response channel is provided, attempt to send the export result through it.
                if let Err(result) = channel.send(export_result) {
                    otel_debug!(
                        name: "BatchSpanProcessor.Flush.SendResultError",
                        reason = format!("{:?}", result)
                    );
                }
            } else if let Err(err) = export_result {
                // If no channel is provided and the export operation encountered an error,
                // log the error directly here.
                // TODO: Consider returning the status instead of logging it.
                otel_error!(
                    name: "BatchSpanProcessor.Flush.ExportError",
                    reason = format!("{:?}", err),
                    message = "Failed during the export process"
                );
            }

            Ok(())
        });

        if self.config.max_concurrent_exports == 1 {
            let _ = task.await;
        } else {
            self.export_tasks.push(task);
            while self.export_tasks.next().await.is_some() {}
        }
    }

    /// Process a single message
    ///
    /// A return value of false indicates shutdown
    async fn process_message(&mut self, message: BatchMessage) -> bool {
        match message {
            // Span has finished, add to buffer of pending spans.
            BatchMessage::ExportSpan(span) => {
                self.spans.push(span);

                if self.spans.len() == self.config.max_export_batch_size {
                    // If concurrent exports are saturated, wait for one to complete.
                    if !self.export_tasks.is_empty()
                        && self.export_tasks.len() == self.config.max_concurrent_exports
                    {
                        self.export_tasks.next().await;
                    }

                    let export_result = self.export().await;
                    let task = async move {
                        if let Err(err) = export_result {
                            otel_error!(
                                name: "BatchSpanProcessor.Export.Error",
                                reason = format!("{}", err)
                            );
                        }

                        Ok(())
                    };
                    // Special case when not using concurrent exports
                    if self.config.max_concurrent_exports == 1 {
                        let _ = task.await;
                    } else {
                        self.export_tasks.push(Box::pin(task));
                    }
                }
            }
            // Span batch interval time reached or a force flush has been invoked, export
            // current spans.
            //
            // This is a hint to ensure that any tasks associated with Spans for which the
            // SpanProcessor had already received events prior to the call to ForceFlush
            // SHOULD be completed as soon as possible, preferably before returning from
            // this method.
            //
            // In particular, if any SpanProcessor has any associated exporter, it SHOULD
            // try to call the exporter's Export with all spans for which this was not
            // already done and then invoke ForceFlush on it. The built-in SpanProcessors
            // MUST do so. If a timeout is specified (see below), the SpanProcessor MUST
            // prioritize honoring the timeout over finishing all calls. It MAY skip or
            // abort some or all Export or ForceFlush calls it has made to achieve this
            // goal.
            //
            // NB: `force_flush` is not currently implemented on exporters; the equivalent
            // would be waiting for exporter tasks to complete. In the case of
            // channel-coupled exporters, they will need a `force_flush` implementation to
            // properly block.
            BatchMessage::Flush(res_channel) => {
                self.flush(res_channel).await;
            }
            // Stream has terminated or processor is shutdown, return to finish execution.
            BatchMessage::Shutdown(ch) => {
                self.flush(Some(ch)).await;
                let _ = self.exporter.shutdown();
                return false;
            }
            // propagate the resource
            BatchMessage::SetResource(resource) => {
                self.exporter.set_resource(&resource);
            }
        }
        true
    }

    async fn export(&mut self) -> OTelSdkResult {
        // Batch size check for flush / shutdown. Those methods may be called
        // when there's no work to do.
        if self.spans.is_empty() {
            return Ok(());
        }

        let export = self.exporter.export(self.spans.split_off(0));
<<<<<<< HEAD
        let timeout_future = Box::pin(self.runtime.delay(self.config.max_export_timeout));
        let timeout = self.config.max_export_timeout;

        Box::pin(async move {
            match future::select(export, timeout_future).await {
                Either::Left((export_res, _)) => export_res,
                Either::Right((_, _)) => Err(OTelSdkError::Timeout(timeout)),
            }
        })
=======
        let timeout = self.runtime.delay(self.config.max_export_timeout);
        let time_out = self.config.max_export_timeout;
        pin_mut!(export);
        pin_mut!(timeout);

        match future::select(export, timeout).await {
            Either::Left((export_res, _)) => export_res,
            Either::Right((_, _)) => Err(OTelSdkError::Timeout(time_out)),
        }
>>>>>>> 367e4846
    }

    async fn run(mut self, mut messages: impl FusedStream<Item = BatchMessage> + Unpin) {
        loop {
            select! {
                // FuturesUnordered implements Fuse intelligently such that it
                // will become eligible again once new tasks are added to it.
                _ = self.export_tasks.next() => {
                    // An export task completed; do we need to do anything with it?
                },
                message = messages.next() => {
                    match message {
                        Some(message) => {
                            if !self.process_message(message).await {
                                break;
                            }
                        },
                        None => break,
                    }
                },
            }
        }
    }
}

impl<R: RuntimeChannel> BatchSpanProcessor<R> {
    pub(crate) fn new<E>(exporter: E, config: BatchConfig, runtime: R) -> Self
    where
        E: SpanExporter + Send + Sync + 'static,
    {
        let (message_sender, message_receiver) =
            runtime.batch_message_channel(config.max_queue_size);

        let max_queue_size = config.max_queue_size;

        let inner_runtime = runtime.clone();
        // Spawn worker process via user-defined spawn function.
        runtime.spawn(async move {
            // Timer will take a reference to the current runtime, so its important we do this within the
            // runtime.spawn()
            let ticker = to_interval_stream(inner_runtime.clone(), config.scheduled_delay)
                .skip(1) // The ticker is fired immediately, so we should skip the first one to align with the interval.
                .map(|_| BatchMessage::Flush(None));
            let timeout_runtime = inner_runtime.clone();

            let messages = Box::pin(stream::select(message_receiver, ticker));
            let processor = BatchSpanProcessorInternal {
                spans: Vec::new(),
                export_tasks: FuturesUnordered::new(),
                runtime: timeout_runtime,
                config,
                exporter,
            };

            processor.run(messages).await
        });

        // Return batch processor with link to worker
        BatchSpanProcessor {
            message_sender,
            dropped_spans_count: AtomicUsize::new(0),
            max_queue_size,
        }
    }

    /// Create a new batch processor builder
    pub fn builder<E>(exporter: E, runtime: R) -> BatchSpanProcessorBuilder<E, R>
    where
        E: SpanExporter,
    {
        BatchSpanProcessorBuilder {
            exporter,
            config: Default::default(),
            runtime,
        }
    }
}

/// A builder for creating [`BatchSpanProcessor`] instances.
///
#[derive(Debug)]
pub struct BatchSpanProcessorBuilder<E, R> {
    exporter: E,
    config: BatchConfig,
    runtime: R,
}

impl<E, R> BatchSpanProcessorBuilder<E, R>
where
    E: SpanExporter + 'static,
    R: RuntimeChannel,
{
    /// Set the BatchConfig for [BatchSpanProcessorBuilder]
    pub fn with_batch_config(self, config: BatchConfig) -> Self {
        BatchSpanProcessorBuilder { config, ..self }
    }

    /// Build a batch processor
    pub fn build(self) -> BatchSpanProcessor<R> {
        BatchSpanProcessor::new(self.exporter, self.config, self.runtime)
    }
}

#[cfg(all(test, feature = "testing", feature = "trace"))]
mod tests {
    // cargo test trace::span_processor::tests:: --features=testing
    use super::{BatchSpanProcessor, SpanProcessor};
    use crate::error::OTelSdkResult;
    use crate::runtime;
    use crate::testing::trace::{new_test_export_span_data, new_tokio_test_exporter};
    use crate::trace::span_processor::{
        OTEL_BSP_EXPORT_TIMEOUT, OTEL_BSP_MAX_EXPORT_BATCH_SIZE, OTEL_BSP_MAX_QUEUE_SIZE,
        OTEL_BSP_MAX_QUEUE_SIZE_DEFAULT, OTEL_BSP_SCHEDULE_DELAY, OTEL_BSP_SCHEDULE_DELAY_DEFAULT,
    };
    use crate::trace::{BatchConfig, BatchConfigBuilder, InMemorySpanExporterBuilder};
    use crate::trace::{SpanData, SpanExporter};
    use futures_util::Future;
    use std::fmt::Debug;
    use std::time::Duration;

    struct BlockingExporter<D> {
        delay_for: Duration,
        delay_fn: D,
    }

    impl<D, DS> Debug for BlockingExporter<D>
    where
        D: Fn(Duration) -> DS + 'static + Send + Sync,
        DS: Future<Output = ()> + Send + Sync + 'static,
    {
        fn fmt(&self, f: &mut std::fmt::Formatter<'_>) -> std::fmt::Result {
            f.write_str("blocking exporter for testing")
        }
    }

    impl<D, DS> SpanExporter for BlockingExporter<D>
    where
        D: Fn(Duration) -> DS + 'static + Send + Sync,
        DS: Future<Output = ()> + Send + Sync + 'static,
    {
        async fn export(&self, _batch: Vec<SpanData>) -> OTelSdkResult {
            (self.delay_fn)(self.delay_for).await;
            Ok(())
        }
    }

    #[test]
    fn test_build_batch_span_processor_builder() {
        let mut env_vars = vec![
            (OTEL_BSP_MAX_EXPORT_BATCH_SIZE, Some("500")),
            (OTEL_BSP_SCHEDULE_DELAY, Some("I am not number")),
            (OTEL_BSP_EXPORT_TIMEOUT, Some("2046")),
        ];
        temp_env::with_vars(env_vars.clone(), || {
            let builder = BatchSpanProcessor::builder(
                InMemorySpanExporterBuilder::new().build(),
                runtime::Tokio,
            );
            // export batch size cannot exceed max queue size
            assert_eq!(builder.config.max_export_batch_size, 500);
            assert_eq!(
                builder.config.scheduled_delay,
                OTEL_BSP_SCHEDULE_DELAY_DEFAULT
            );
            assert_eq!(
                builder.config.max_queue_size,
                OTEL_BSP_MAX_QUEUE_SIZE_DEFAULT
            );
            assert_eq!(
                builder.config.max_export_timeout,
                Duration::from_millis(2046)
            );
        });

        env_vars.push((OTEL_BSP_MAX_QUEUE_SIZE, Some("120")));

        temp_env::with_vars(env_vars, || {
            let builder = BatchSpanProcessor::builder(
                InMemorySpanExporterBuilder::new().build(),
                runtime::Tokio,
            );
            assert_eq!(builder.config.max_export_batch_size, 120);
            assert_eq!(builder.config.max_queue_size, 120);
        });
    }

    #[tokio::test]
    async fn test_batch_span_processor() {
        let (exporter, mut export_receiver, _shutdown_receiver) = new_tokio_test_exporter();
        let config = BatchConfigBuilder::default()
            .with_scheduled_delay(Duration::from_secs(60 * 60 * 24)) // set the tick to 24 hours so we know the span must be exported via force_flush
            .build();
        let processor = BatchSpanProcessor::new(exporter, config, runtime::TokioCurrentThread);
        let handle = tokio::spawn(async move {
            loop {
                if let Some(span) = export_receiver.recv().await {
                    assert_eq!(span.span_context, new_test_export_span_data().span_context);
                    break;
                }
            }
        });
        tokio::time::sleep(Duration::from_secs(1)).await; // skip the first
        processor.on_end(new_test_export_span_data());
        let flush_res = processor.force_flush();
        assert!(flush_res.is_ok());
        let _shutdown_result = processor.shutdown();

        assert!(
            tokio::time::timeout(Duration::from_secs(5), handle)
                .await
                .is_ok(),
            "timed out in 5 seconds. force_flush may not export any data when called"
        );
    }

    // If the time_out is true, then the result suppose to ended with timeout.
    // otherwise the exporter should be able to export within time out duration.
    async fn timeout_test_tokio(time_out: bool) {
        let config = BatchConfig {
            max_export_timeout: Duration::from_millis(if time_out { 5 } else { 60 }),
            scheduled_delay: Duration::from_secs(60 * 60 * 24), // set the tick to 24 hours so we know the span must be exported via force_flush,
            ..Default::default()
        };
        let exporter = BlockingExporter {
            delay_for: Duration::from_millis(if !time_out { 5 } else { 60 }),
            delay_fn: tokio::time::sleep,
        };
        let processor = BatchSpanProcessor::new(exporter, config, runtime::TokioCurrentThread);
        tokio::time::sleep(Duration::from_secs(1)).await; // skip the first
        processor.on_end(new_test_export_span_data());
        let flush_res = processor.force_flush();
        if time_out {
            assert!(flush_res.is_err());
        } else {
            assert!(flush_res.is_ok());
        }
        let shutdown_res = processor.shutdown();
        assert!(shutdown_res.is_ok());
    }

    #[test]
    fn test_timeout_tokio_timeout() {
        // If time_out is true, then we ask exporter to block for 60s and set timeout to 5s.
        // If time_out is false, then we ask the exporter to block for 5s and set timeout to 60s.
        // Either way, the test should be finished within 5s.
        let runtime = tokio::runtime::Builder::new_multi_thread()
            .enable_all()
            .build()
            .unwrap();
        runtime.block_on(timeout_test_tokio(true));
    }

    #[test]
    fn test_timeout_tokio_not_timeout() {
        let runtime = tokio::runtime::Builder::new_multi_thread()
            .enable_all()
            .build()
            .unwrap();
        runtime.block_on(timeout_test_tokio(false));
    }

    #[test]
    #[cfg(feature = "rt-async-std")]
    fn test_timeout_async_std_timeout() {
        async_std::task::block_on(timeout_test_std_async(true));
    }

    #[test]
    #[cfg(feature = "rt-async-std")]
    fn test_timeout_async_std_not_timeout() {
        async_std::task::block_on(timeout_test_std_async(false));
    }

    // If the time_out is true, then the result suppose to ended with timeout.
    // otherwise the exporter should be able to export within time out duration.
    #[cfg(feature = "rt-async-std")]
    async fn timeout_test_std_async(time_out: bool) {
        let config = BatchConfig {
            max_export_timeout: Duration::from_millis(if time_out { 5 } else { 60 }),
            scheduled_delay: Duration::from_secs(60 * 60 * 24), // set the tick to 24 hours so we know the span must be exported via force_flush
            ..Default::default()
        };
        let exporter = BlockingExporter {
            delay_for: Duration::from_millis(if !time_out { 5 } else { 60 }),
            delay_fn: async_std::task::sleep,
        };
        let processor = BatchSpanProcessor::new(exporter, config, runtime::AsyncStd);
        processor.on_end(new_test_export_span_data());
        let flush_res = processor.force_flush();
        if time_out {
            assert!(flush_res.is_err());
        } else {
            assert!(flush_res.is_ok());
        }
        let shutdown_res = processor.shutdown();
        assert!(shutdown_res.is_ok());
    }
}<|MERGE_RESOLUTION|>--- conflicted
+++ resolved
@@ -307,7 +307,6 @@
         }
 
         let export = self.exporter.export(self.spans.split_off(0));
-<<<<<<< HEAD
         let timeout_future = Box::pin(self.runtime.delay(self.config.max_export_timeout));
         let timeout = self.config.max_export_timeout;
 
@@ -317,17 +316,6 @@
                 Either::Right((_, _)) => Err(OTelSdkError::Timeout(timeout)),
             }
         })
-=======
-        let timeout = self.runtime.delay(self.config.max_export_timeout);
-        let time_out = self.config.max_export_timeout;
-        pin_mut!(export);
-        pin_mut!(timeout);
-
-        match future::select(export, timeout).await {
-            Either::Left((export_res, _)) => export_res,
-            Either::Right((_, _)) => Err(OTelSdkError::Timeout(time_out)),
-        }
->>>>>>> 367e4846
     }
 
     async fn run(mut self, mut messages: impl FusedStream<Item = BatchMessage> + Unpin) {
