//! # OpenTelemetry Span Processor Interface
//!
//! Span processor is an interface which allows hooks for span start and end method
//! invocations. The span processors are invoked only when
//! [`is_recording`] is true.
//!
//! Built-in span processors are responsible for batching and conversion of spans to
//! exportable representation and passing batches to exporters.
//!
//! Span processors can be registered directly on SDK [`TracerProvider`] and they are
//! invoked in the same order as they were registered.
//!
//! All `Tracer` instances created by a `TracerProvider` share the same span processors.
//! Changes to this collection reflect in all `Tracer` instances.
//!
//! The following diagram shows `SpanProcessor`'s relationship to other components
//! in the SDK:
//!
//! ```ascii
//!   +-----+--------------+   +-----------------------+   +-------------------+
//!   |     |              |   |                       |   |                   |
//!   |     |              |   | (Batch)SpanProcessor  |   |    SpanExporter   |
//!   |     |              +---> (Simple)SpanProcessor +--->  (OTLPExporter)   |
//!   |     |              |   |                       |   |                   |
//!   | SDK | Tracer.span()|   +-----------------------+   +-------------------+
//!   |     | Span.end()   |
//!   |     |              |
//!   |     |              |
//!   |     |              |
//!   |     |              |
//!   +-----+--------------+
//! ```
//!
//! [`is_recording`]: opentelemetry::trace::Span::is_recording()
//! [`TracerProvider`]: opentelemetry::trace::TracerProvider

use crate::export::trace::{SpanData, SpanExporter};
use crate::resource::Resource;
use crate::trace::Span;
use opentelemetry::{otel_debug, otel_warn};
use opentelemetry::{otel_error, otel_info};
use opentelemetry::{
    trace::{TraceError, TraceResult},
    Context,
};
use std::cmp::min;
use std::sync::atomic::{AtomicUsize, Ordering};
use std::sync::{Arc, Mutex};
use std::{env, str::FromStr, time::Duration};

use std::sync::atomic::AtomicBool;
use std::thread;
use std::time::Instant;

/// Delay interval between two consecutive exports.
pub(crate) const OTEL_BSP_SCHEDULE_DELAY: &str = "OTEL_BSP_SCHEDULE_DELAY";
/// Default delay interval between two consecutive exports.
pub(crate) const OTEL_BSP_SCHEDULE_DELAY_DEFAULT: u64 = 5_000;
/// Maximum queue size
pub(crate) const OTEL_BSP_MAX_QUEUE_SIZE: &str = "OTEL_BSP_MAX_QUEUE_SIZE";
/// Default maximum queue size
pub(crate) const OTEL_BSP_MAX_QUEUE_SIZE_DEFAULT: usize = 2_048;
/// Maximum batch size, must be less than or equal to OTEL_BSP_MAX_QUEUE_SIZE
pub(crate) const OTEL_BSP_MAX_EXPORT_BATCH_SIZE: &str = "OTEL_BSP_MAX_EXPORT_BATCH_SIZE";
/// Default maximum batch size
pub(crate) const OTEL_BSP_MAX_EXPORT_BATCH_SIZE_DEFAULT: usize = 512;
/// Maximum allowed time to export data.
pub(crate) const OTEL_BSP_EXPORT_TIMEOUT: &str = "OTEL_BSP_EXPORT_TIMEOUT";
/// Default maximum allowed time to export data.
pub(crate) const OTEL_BSP_EXPORT_TIMEOUT_DEFAULT: u64 = 30_000;
/// Environment variable to configure max concurrent exports for batch span
/// processor.
pub(crate) const OTEL_BSP_MAX_CONCURRENT_EXPORTS: &str = "OTEL_BSP_MAX_CONCURRENT_EXPORTS";
/// Default max concurrent exports for BSP
pub(crate) const OTEL_BSP_MAX_CONCURRENT_EXPORTS_DEFAULT: usize = 1;

/// `SpanProcessor` is an interface which allows hooks for span start and end
/// method invocations. The span processors are invoked only when is_recording
/// is true.
pub trait SpanProcessor: Send + Sync + std::fmt::Debug {
    /// `on_start` is called when a `Span` is started.  This method is called
    /// synchronously on the thread that started the span, therefore it should
    /// not block or throw exceptions.
    fn on_start(&self, span: &mut Span, cx: &Context);
    /// `on_end` is called after a `Span` is ended (i.e., the end timestamp is
    /// already set). This method is called synchronously within the `Span::end`
    /// API, therefore it should not block or throw an exception.
    fn on_end(&self, span: SpanData);
    /// Force the spans lying in the cache to be exported.
    fn force_flush(&self) -> TraceResult<()>;
    /// Shuts down the processor. Called when SDK is shut down. This is an
    /// opportunity for processors to do any cleanup required.
    ///
    /// Implementation should make sure shutdown can be called multiple times.
    fn shutdown(&self) -> TraceResult<()>;
    /// Set the resource for the span processor.
    fn set_resource(&mut self, _resource: &Resource) {}
}

/// A [SpanProcessor] that passes finished spans to the configured
/// `SpanExporter`, as soon as they are finished, without any batching. This is
/// typically useful for debugging and testing. For scenarios requiring higher
/// performance/throughput, consider using [BatchSpanProcessor].
#[derive(Debug)]
pub struct SimpleSpanProcessor {
    exporter: Mutex<Box<dyn SpanExporter>>,
}

impl SimpleSpanProcessor {
    /// Create a new [SimpleSpanProcessor] using the provided exporter.
    pub fn new(exporter: Box<dyn SpanExporter>) -> Self {
        Self {
            exporter: Mutex::new(exporter),
        }
    }
}

impl SpanProcessor for SimpleSpanProcessor {
    fn on_start(&self, _span: &mut Span, _cx: &Context) {
        // Ignored
    }

    fn on_end(&self, span: SpanData) {
        if !span.span_context.is_sampled() {
            return;
        }

        let result = self
            .exporter
            .lock()
            .map_err(|_| TraceError::Other("SimpleSpanProcessor mutex poison".into()))
            .and_then(|mut exporter| futures_executor::block_on(exporter.export(vec![span])));

        if let Err(err) = result {
            // TODO: check error type, and log `error` only if the error is user-actiobable, else log `debug`
            otel_debug!(
                name: "SimpleProcessor.OnEnd.Error",
                reason = format!("{:?}", err)
            );
        }
    }

    fn force_flush(&self) -> TraceResult<()> {
        // Nothing to flush for simple span processor.
        Ok(())
    }

    fn shutdown(&self) -> TraceResult<()> {
        self.exporter
            .lock()?
            .shutdown()
            .map_err(|e| TraceError::Other(Box::new(e)))
    }

    fn set_resource(&mut self, resource: &Resource) {
        if let Ok(mut exporter) = self.exporter.lock() {
            exporter.set_resource(resource);
        }
    }
}

/// The `BatchSpanProcessor` collects finished spans in a buffer and exports them
/// in batches to the configured `SpanExporter`. This processor is ideal for
/// high-throughput environments, as it minimizes the overhead of exporting spans
/// individually. It uses a **dedicated background thread** to manage and export spans
/// asynchronously, ensuring that the application's main execution flow is not blocked.
///
/// /// # Example
///
/// This example demonstrates how to configure and use the `BatchSpanProcessor`
/// with a custom configuration. Note that a dedicated thread is used internally
/// to manage the export process.
///
/// ```rust
/// use opentelemetry::global;
/// use opentelemetry_sdk::{
///     trace::{BatchSpanProcessor, BatchConfigBuilder, TracerProvider},
///     runtime,
///     testing::trace::NoopSpanExporter,
/// };
/// use opentelemetry::trace::Tracer as _;
/// use opentelemetry::trace::Span;
/// use std::time::Duration;
///
/// fn main() {
///     // Step 1: Create an exporter (e.g., a No-Op Exporter for demonstration).
///     let exporter = NoopSpanExporter::new();
///
///     // Step 2: Configure the BatchSpanProcessor.
///     let batch_processor = BatchSpanProcessor::builder(exporter)
///         .with_batch_config(
///             BatchConfigBuilder::default()
///                 .with_max_queue_size(1024) // Buffer up to 1024 spans.
///                 .with_max_export_batch_size(256) // Export in batches of up to 256 spans.
///                 .with_scheduled_delay(Duration::from_secs(5)) // Export every 5 seconds.
///                 .with_max_export_timeout(Duration::from_secs(10)) // Timeout after 10 seconds.
///                 .build(),
///         )
///         .build();
///
///     // Step 3: Set up a TracerProvider with the configured processor.
///     let provider = TracerProvider::builder()
///         .with_span_processor(batch_processor)
///         .build();
///     global::set_tracer_provider(provider.clone());
///
///     // Step 4: Create spans and record operations.
///     let tracer = global::tracer("example-tracer");
///     let mut span = tracer.start("example-span");
///     span.end(); // Mark the span as completed.
///
///     // Step 5: Ensure all spans are flushed before exiting.
///     provider.shutdown();
/// }
/// ```
use futures_executor::block_on;
use std::sync::mpsc::sync_channel;
use std::sync::mpsc::RecvTimeoutError;
use std::sync::mpsc::SyncSender;

/// Messages exchanged between the main thread and the background thread.
#[allow(clippy::large_enum_variant)]
#[derive(Debug)]
enum BatchMessage {
    ExportSpan(SpanData),
    ForceFlush(SyncSender<TraceResult<()>>),
    Shutdown(SyncSender<TraceResult<()>>),
    SetResource(Arc<Resource>),
}

/// A batch span processor with a dedicated background thread.
#[derive(Debug)]
pub struct BatchSpanProcessor {
    message_sender: SyncSender<BatchMessage>,
    handle: Mutex<Option<thread::JoinHandle<()>>>,
    forceflush_timeout: Duration,
    shutdown_timeout: Duration,
    is_shutdown: AtomicBool,
    dropped_span_count: Arc<AtomicUsize>,
}

impl BatchSpanProcessor {
    /// Creates a new instance of `BatchSpanProcessor`.
    pub fn new<E>(
        mut exporter: E,
        config: BatchConfig,
        //max_queue_size: usize,
        //scheduled_delay: Duration,
        //shutdown_timeout: Duration,
    ) -> Self
    where
        E: SpanExporter + Send + 'static,
    {
        let (message_sender, message_receiver) = sync_channel(config.max_queue_size);

        let handle = thread::Builder::new()
            .name("OpenTelemetry.Traces.BatchProcessor".to_string())
            .spawn(move || {
                otel_info!(
                    name: "BatchSpanProcessor.ThreadStarted",
                    interval_in_millisecs = config.scheduled_delay.as_millis(),
                    max_export_batch_size = config.max_export_batch_size,
                    max_queue_size = config.max_queue_size,
                );
                let mut spans = Vec::with_capacity(config.max_export_batch_size);
                let mut last_export_time = Instant::now();

                loop {
                    let remaining_time_option = config
                        .scheduled_delay
                        .checked_sub(last_export_time.elapsed());
                    let remaining_time = match remaining_time_option {
                        Some(remaining_time) => remaining_time,
                        None => config.scheduled_delay,
                    };
                    match message_receiver.recv_timeout(remaining_time) {
                        Ok(message) => match message {
                            BatchMessage::ExportSpan(span) => {
                                spans.push(span);
                                if spans.len() >= config.max_queue_size
                                    || last_export_time.elapsed() >= config.scheduled_delay
                                {
                                    if let Err(err) = block_on(exporter.export(spans.split_off(0)))
                                    {
                                        otel_error!(
                                            name: "BatchSpanProcessor.ExportError",
                                            error = format!("{}", err)
                                        );
                                    }
                                    last_export_time = Instant::now();
                                }
                            }
                            BatchMessage::ForceFlush(sender) => {
                                let result = block_on(exporter.export(spans.split_off(0)));
                                let _ = sender.send(result);
                            }
                            BatchMessage::Shutdown(sender) => {
                                let result = block_on(exporter.export(spans.split_off(0)));
                                let _ = sender.send(result);
                                break;
                            }
                            BatchMessage::SetResource(resource) => {
                                exporter.set_resource(&resource);
                            }
                        },
                        Err(RecvTimeoutError::Timeout) => {
                            if last_export_time.elapsed() >= config.scheduled_delay {
                                if let Err(err) = block_on(exporter.export(spans.split_off(0))) {
                                    otel_error!(
                                        name: "BatchSpanProcessor.ExportError",
                                        error = format!("{}", err)
                                    );
                                }
                                last_export_time = Instant::now();
                            }
                        }
                        Err(RecvTimeoutError::Disconnected) => {
                            // Channel disconnected, only thing to do is break
                            // out (i.e exit the thread)
                            otel_debug!(
                                name: "BatchSpanProcessor.ThreadExiting",
                                reason = "MessageSenderDisconnected"
                            );
                            break;
                        }
                    }
                }
                otel_info!(
                    name: "BatchSpanProcessor.ThreadStopped"
                );
            })
            .expect("Failed to spawn thread"); //TODO: Handle thread spawn failure

        Self {
            message_sender,
            handle: Mutex::new(Some(handle)),
            forceflush_timeout: Duration::from_secs(5), // TODO: make this configurable
            shutdown_timeout: Duration::from_secs(5),   // TODO: make this configurable
            is_shutdown: AtomicBool::new(false),
            dropped_span_count: Arc::new(AtomicUsize::new(0)),
        }
    }

    /// builder
    pub fn builder<E>(exporter: E) -> BatchSpanProcessorBuilder<E>
    where
        E: SpanExporter + Send + 'static,
    {
        BatchSpanProcessorBuilder {
            exporter,
            config: BatchConfig::default(),
        }
    }
}

impl SpanProcessor for BatchSpanProcessor {
    /// Handles span start.
    fn on_start(&self, _span: &mut Span, _cx: &Context) {
        // Ignored
    }

    /// Handles span end.
    fn on_end(&self, span: SpanData) {
        if self.is_shutdown.load(Ordering::Relaxed) {
            // this is a warning, as the user is trying to emit after the processor has been shutdown
            otel_warn!(
                name: "BatchSpanProcessor.Emit.ProcessorShutdown",
            );
            return;
        }
        let result = self.message_sender.try_send(BatchMessage::ExportSpan(span));

        if result.is_err() {
            // Increment dropped span count. The first time we have to drop a span,
            // emit a warning.
            if self.dropped_span_count.fetch_add(1, Ordering::Relaxed) == 0 {
                otel_warn!(name: "BatchSpanProcessor.SpanDroppingStarted",
                    message = "BatchSpanProcessor dropped a Span due to queue full/internal errors. No further internal log will be emitted for further drops until Shutdown. During Shutdown time, a log will be emitted with exact count of total Spans dropped.");
            }
        }
    }

    /// Flushes all pending spans.
    fn force_flush(&self) -> TraceResult<()> {
        if self.is_shutdown.load(Ordering::Relaxed) {
            return Err(TraceError::Other("Processor already shutdown".into()));
        }
        let (sender, receiver) = sync_channel(1);
        self.message_sender
            .try_send(BatchMessage::ForceFlush(sender))
            .map_err(|_| TraceError::Other("Failed to send ForceFlush message".into()))?;

        receiver
            .recv_timeout(self.forceflush_timeout)
            .map_err(|_| TraceError::ExportTimedOut(self.forceflush_timeout))?
    }

    /// Shuts down the processor.
    fn shutdown(&self) -> TraceResult<()> {
        let dropped_spans = self.dropped_span_count.load(Ordering::Relaxed);
        if dropped_spans > 0 {
            otel_warn!(
                name: "BatchSpanProcessor.LogsDropped",
                dropped_span_count = dropped_spans,
                message = "Spans were dropped due to a queue being full or other error. The count represents the total count of spans dropped in the lifetime of this BatchSpanProcessor. Consider increasing the queue size and/or decrease delay between intervals."
            );
        }
        if self.is_shutdown.swap(true, Ordering::Relaxed) {
            return Err(TraceError::Other("Processor already shutdown".into()));
        }
        let (sender, receiver) = sync_channel(1);
        self.message_sender
            .try_send(BatchMessage::Shutdown(sender))
            .map_err(|_| TraceError::Other("Failed to send Shutdown message".into()))?;

        let result = receiver
            .recv_timeout(self.shutdown_timeout)
            .map_err(|_| TraceError::ExportTimedOut(self.shutdown_timeout))?;
        if let Some(handle) = self.handle.lock().unwrap().take() {
            if let Err(err) = handle.join() {
                return Err(TraceError::Other(format!(
                    "Background thread failed to join during shutdown. This may indicate a panic or unexpected termination: {:?}",
                    err
                ).into()));
            }
        }
        result
    }

    /// Set the resource for the processor.
    fn set_resource(&mut self, resource: &Resource) {
        let resource = Arc::new(resource.clone());
        let _ = self
            .message_sender
            .try_send(BatchMessage::SetResource(resource));
    }
}

/// Builder for `BatchSpanProcessorDedicatedThread`.
#[derive(Debug, Default)]
pub struct BatchSpanProcessorBuilder<E>
where
    E: SpanExporter + Send + 'static,
{
    exporter: E,
    config: BatchConfig,
}

<<<<<<< HEAD
impl<R: RuntimeChannel> BatchSpanProcessorInternal<R> {
    async fn flush(&mut self, res_channel: Option<oneshot::Sender<ExportResult>>) {
        let export_task = self.export();
        let task = Box::pin(async move {
            let result = export_task.await;

            if let Some(channel) = res_channel {
                // If a response channel is provided, attempt to send the export result through it.
                if let Err(result) = channel.send(result) {
                    otel_debug!(
                        name: "BatchSpanProcessor.Flush.SendResultError",
                        reason = format!("{:?}", result)
                    );
                }
            } else if let Err(err) = result {
                // If no channel is provided and the export operation encountered an error,
                // log the error directly here.
                // TODO: Consider returning the status instead of logging it.
                otel_error!(
                    name: "BatchSpanProcessor.Flush.ExportError",
                    reason = format!("{:?}", err),
                    message = "Failed during the export process"
                );
            }

            Ok(())
        });

        if self.config.max_concurrent_exports == 1 {
            let _ = task.await;
        } else {
            self.export_tasks.push(task);
            while self.export_tasks.next().await.is_some() {}
        }
    }

    /// Process a single message
    ///
    /// A return value of false indicates shutdown
    async fn process_message(&mut self, message: BatchMessage) -> bool {
        match message {
            // Span has finished, add to buffer of pending spans.
            BatchMessage::ExportSpan(span) => {
                self.spans.push(span);

                if self.spans.len() == self.config.max_export_batch_size {
                    // If concurrent exports are saturated, wait for one to complete.
                    if !self.export_tasks.is_empty()
                        && self.export_tasks.len() == self.config.max_concurrent_exports
                    {
                        self.export_tasks.next().await;
                    }

                    let export_task = self.export();
                    let task = async move {
                        if let Err(err) = export_task.await {
                            otel_error!(
                                name: "BatchSpanProcessor.Export.Error",
                                reason = format!("{}", err)
                            );
                        }

                        Ok(())
                    };
                    // Special case when not using concurrent exports
                    if self.config.max_concurrent_exports == 1 {
                        let _ = task.await;
                    } else {
                        self.export_tasks.push(Box::pin(task));
                    }
                }
            }
            // Span batch interval time reached or a force flush has been invoked, export
            // current spans.
            //
            // This is a hint to ensure that any tasks associated with Spans for which the
            // SpanProcessor had already received events prior to the call to ForceFlush
            // SHOULD be completed as soon as possible, preferably before returning from
            // this method.
            //
            // In particular, if any SpanProcessor has any associated exporter, it SHOULD
            // try to call the exporter's Export with all spans for which this was not
            // already done and then invoke ForceFlush on it. The built-in SpanProcessors
            // MUST do so. If a timeout is specified (see below), the SpanProcessor MUST
            // prioritize honoring the timeout over finishing all calls. It MAY skip or
            // abort some or all Export or ForceFlush calls it has made to achieve this
            // goal.
            //
            // NB: `force_flush` is not currently implemented on exporters; the equivalent
            // would be waiting for exporter tasks to complete. In the case of
            // channel-coupled exporters, they will need a `force_flush` implementation to
            // properly block.
            BatchMessage::Flush(res_channel) => {
                self.flush(res_channel).await;
            }
            // Stream has terminated or processor is shutdown, return to finish execution.
            BatchMessage::Shutdown(ch) => {
                self.flush(Some(ch)).await;
                if let Err(e) = self.exporter.shutdown() {
                    otel_warn!(
                       name: "SpanProcessor.Shutdown.Failed",
                       message = "failed shutting down exporter cleanly",
                       error = format!("{:?}", e));
                }
                return false;
            }
            // propagate the resource
            BatchMessage::SetResource(resource) => {
                self.exporter.set_resource(&resource);
            }
        }
        true
    }

    fn export(&mut self) -> BoxFuture<'static, ExportResult> {
        // Batch size check for flush / shutdown. Those methods may be called
        // when there's no work to do.
        if self.spans.is_empty() {
            return Box::pin(future::ready(Ok(())));
        }

        let export = self.exporter.export(self.spans.split_off(0));
        let timeout = self.runtime.delay(self.config.max_export_timeout);
        let time_out = self.config.max_export_timeout;

        Box::pin(async move {
            match future::select(export, timeout).await {
                Either::Left((export_res, _)) => export_res,
                Either::Right((_, _)) => ExportResult::Err(TraceError::ExportTimedOut(time_out)),
            }
        })
    }

    async fn run(mut self, mut messages: impl FusedStream<Item = BatchMessage> + Unpin) {
        loop {
            select! {
                // FuturesUnordered implements Fuse intelligently such that it
                // will become eligible again once new tasks are added to it.
                _ = self.export_tasks.next() => {
                    // An export task completed; do we need to do anything with it?
                },
                message = messages.next() => {
                    match message {
                        Some(message) => {
                            if !self.process_message(message).await {
                                break;
                            }
                        },
                        None => break,
                    }
                },
            }
        }
    }
}

impl<R: RuntimeChannel> BatchSpanProcessor<R> {
    pub(crate) fn new(exporter: Box<dyn SpanExporter>, config: BatchConfig, runtime: R) -> Self {
        let (message_sender, message_receiver) =
            runtime.batch_message_channel(config.max_queue_size);

        let max_queue_size = config.max_queue_size;

        let inner_runtime = runtime.clone();
        // Spawn worker process via user-defined spawn function.
        runtime.spawn(Box::pin(async move {
            // Timer will take a reference to the current runtime, so its important we do this within the
            // runtime.spawn()
            let ticker = inner_runtime
                .interval(config.scheduled_delay)
                .skip(1) // The ticker is fired immediately, so we should skip the first one to align with the interval.
                .map(|_| BatchMessage::Flush(None));
            let timeout_runtime = inner_runtime.clone();

            let messages = Box::pin(stream::select(message_receiver, ticker));
            let processor = BatchSpanProcessorInternal {
                spans: Vec::new(),
                export_tasks: FuturesUnordered::new(),
                runtime: timeout_runtime,
                config,
                exporter,
            };

            processor.run(messages).await
        }));

        // Return batch processor with link to worker
        BatchSpanProcessor {
            message_sender,
            dropped_spans_count: AtomicUsize::new(0),
            max_queue_size,
        }
=======
impl<E> BatchSpanProcessorBuilder<E>
where
    E: SpanExporter + Send + 'static,
{
    /// Set the BatchConfig for [BatchSpanProcessorBuilder]
    pub fn with_batch_config(self, config: BatchConfig) -> Self {
        BatchSpanProcessorBuilder { config, ..self }
>>>>>>> 8d5f2226
    }

    /// Build a new instance of `BatchSpanProcessor`.
    pub fn build(self) -> BatchSpanProcessor {
        BatchSpanProcessor::new(self.exporter, self.config)
    }
}

/// Batch span processor configuration.
/// Use [`BatchConfigBuilder`] to configure your own instance of [`BatchConfig`].
#[derive(Debug)]
pub struct BatchConfig {
    /// The maximum queue size to buffer spans for delayed processing. If the
    /// queue gets full it drops the spans. The default value of is 2048.
    pub(crate) max_queue_size: usize,

    /// The delay interval in milliseconds between two consecutive processing
    /// of batches. The default value is 5 seconds.
    pub(crate) scheduled_delay: Duration,

    #[allow(dead_code)]
    /// The maximum number of spans to process in a single batch. If there are
    /// more than one batch worth of spans then it processes multiple batches
    /// of spans one batch after the other without any delay. The default value
    /// is 512.
    pub(crate) max_export_batch_size: usize,

    #[allow(dead_code)]
    /// The maximum duration to export a batch of data.
    pub(crate) max_export_timeout: Duration,

    #[allow(dead_code)]
    /// Maximum number of concurrent exports
    ///
    /// Limits the number of spawned tasks for exports and thus memory consumed
    /// by an exporter. A value of 1 will cause exports to be performed
    /// synchronously on the BatchSpanProcessor task.
    pub(crate) max_concurrent_exports: usize,
}

impl Default for BatchConfig {
    fn default() -> Self {
        BatchConfigBuilder::default().build()
    }
}

/// A builder for creating [`BatchConfig`] instances.
#[derive(Debug)]
pub struct BatchConfigBuilder {
    max_queue_size: usize,
    scheduled_delay: Duration,
    max_export_batch_size: usize,
    max_export_timeout: Duration,
    max_concurrent_exports: usize,
}

impl Default for BatchConfigBuilder {
    /// Create a new [`BatchConfigBuilder`] initialized with default batch config values as per the specs.
    /// The values are overriden by environment variables if set.
    /// The supported environment variables are:
    /// * `OTEL_BSP_MAX_QUEUE_SIZE`
    /// * `OTEL_BSP_SCHEDULE_DELAY`
    /// * `OTEL_BSP_MAX_EXPORT_BATCH_SIZE`
    /// * `OTEL_BSP_EXPORT_TIMEOUT`
    /// * `OTEL_BSP_MAX_CONCURRENT_EXPORTS`
    fn default() -> Self {
        BatchConfigBuilder {
            max_queue_size: OTEL_BSP_MAX_QUEUE_SIZE_DEFAULT,
            scheduled_delay: Duration::from_millis(OTEL_BSP_SCHEDULE_DELAY_DEFAULT),
            max_export_batch_size: OTEL_BSP_MAX_EXPORT_BATCH_SIZE_DEFAULT,
            max_export_timeout: Duration::from_millis(OTEL_BSP_EXPORT_TIMEOUT_DEFAULT),
            max_concurrent_exports: OTEL_BSP_MAX_CONCURRENT_EXPORTS_DEFAULT,
        }
        .init_from_env_vars()
    }
}

impl BatchConfigBuilder {
    /// Set max_queue_size for [`BatchConfigBuilder`].
    /// It's the maximum queue size to buffer spans for delayed processing.
    /// If the queue gets full it will drops the spans.
    /// The default value of is 2048.
    pub fn with_max_queue_size(mut self, max_queue_size: usize) -> Self {
        self.max_queue_size = max_queue_size;
        self
    }

    /// Set max_export_batch_size for [`BatchConfigBuilder`].
    /// It's the maximum number of spans to process in a single batch. If there are
    /// more than one batch worth of spans then it processes multiple batches
    /// of spans one batch after the other without any delay. The default value
    /// is 512.
    pub fn with_max_export_batch_size(mut self, max_export_batch_size: usize) -> Self {
        self.max_export_batch_size = max_export_batch_size;
        self
    }

    /// Set max_concurrent_exports for [`BatchConfigBuilder`].
    /// It's the maximum number of concurrent exports.
    /// Limits the number of spawned tasks for exports and thus memory consumed by an exporter.
    /// The default value is 1.
    /// IF the max_concurrent_exports value is default value, it will cause exports to be performed
    /// synchronously on the BatchSpanProcessor task.
    pub fn with_max_concurrent_exports(mut self, max_concurrent_exports: usize) -> Self {
        self.max_concurrent_exports = max_concurrent_exports;
        self
    }

    /// Set scheduled_delay_duration for [`BatchConfigBuilder`].
    /// It's the delay interval in milliseconds between two consecutive processing of batches.
    /// The default value is 5000 milliseconds.
    pub fn with_scheduled_delay(mut self, scheduled_delay: Duration) -> Self {
        self.scheduled_delay = scheduled_delay;
        self
    }

    /// Set max_export_timeout for [`BatchConfigBuilder`].
    /// It's the maximum duration to export a batch of data.
    /// The The default value is 30000 milliseconds.
    pub fn with_max_export_timeout(mut self, max_export_timeout: Duration) -> Self {
        self.max_export_timeout = max_export_timeout;
        self
    }

    /// Builds a `BatchConfig` enforcing the following invariants:
    /// * `max_export_batch_size` must be less than or equal to `max_queue_size`.
    pub fn build(self) -> BatchConfig {
        // max export batch size must be less or equal to max queue size.
        // we set max export batch size to max queue size if it's larger than max queue size.
        let max_export_batch_size = min(self.max_export_batch_size, self.max_queue_size);

        BatchConfig {
            max_queue_size: self.max_queue_size,
            scheduled_delay: self.scheduled_delay,
            max_export_timeout: self.max_export_timeout,
            max_concurrent_exports: self.max_concurrent_exports,
            max_export_batch_size,
        }
    }

    fn init_from_env_vars(mut self) -> Self {
        if let Some(max_concurrent_exports) = env::var(OTEL_BSP_MAX_CONCURRENT_EXPORTS)
            .ok()
            .and_then(|max_concurrent_exports| usize::from_str(&max_concurrent_exports).ok())
        {
            self.max_concurrent_exports = max_concurrent_exports;
        }

        if let Some(max_queue_size) = env::var(OTEL_BSP_MAX_QUEUE_SIZE)
            .ok()
            .and_then(|queue_size| usize::from_str(&queue_size).ok())
        {
            self.max_queue_size = max_queue_size;
        }

        if let Some(scheduled_delay) = env::var(OTEL_BSP_SCHEDULE_DELAY)
            .ok()
            .and_then(|delay| u64::from_str(&delay).ok())
        {
            self.scheduled_delay = Duration::from_millis(scheduled_delay);
        }

        if let Some(max_export_batch_size) = env::var(OTEL_BSP_MAX_EXPORT_BATCH_SIZE)
            .ok()
            .and_then(|batch_size| usize::from_str(&batch_size).ok())
        {
            self.max_export_batch_size = max_export_batch_size;
        }

        // max export batch size must be less or equal to max queue size.
        // we set max export batch size to max queue size if it's larger than max queue size.
        if self.max_export_batch_size > self.max_queue_size {
            self.max_export_batch_size = self.max_queue_size;
        }

        if let Some(max_export_timeout) = env::var(OTEL_BSP_EXPORT_TIMEOUT)
            .ok()
            .and_then(|timeout| u64::from_str(&timeout).ok())
        {
            self.max_export_timeout = Duration::from_millis(max_export_timeout);
        }

        self
    }
}

#[cfg(all(test, feature = "testing", feature = "trace"))]
mod tests {
    // cargo test trace::span_processor::tests:: --features=testing
    use super::{
        BatchSpanProcessor, SimpleSpanProcessor, SpanProcessor, OTEL_BSP_EXPORT_TIMEOUT,
        OTEL_BSP_MAX_EXPORT_BATCH_SIZE, OTEL_BSP_MAX_QUEUE_SIZE, OTEL_BSP_MAX_QUEUE_SIZE_DEFAULT,
        OTEL_BSP_SCHEDULE_DELAY, OTEL_BSP_SCHEDULE_DELAY_DEFAULT,
    };
    use crate::export::trace::{ExportResult, SpanData, SpanExporter};
    use crate::testing::trace::{new_test_export_span_data, InMemorySpanExporterBuilder};
    use crate::trace::span_processor::{
        OTEL_BSP_EXPORT_TIMEOUT_DEFAULT, OTEL_BSP_MAX_CONCURRENT_EXPORTS,
        OTEL_BSP_MAX_CONCURRENT_EXPORTS_DEFAULT, OTEL_BSP_MAX_EXPORT_BATCH_SIZE_DEFAULT,
    };
    use crate::trace::{BatchConfig, BatchConfigBuilder, SpanEvents, SpanLinks};
    use opentelemetry::trace::{SpanContext, SpanId, SpanKind, Status};
    use std::fmt::Debug;
    use std::time::Duration;

    #[test]
    fn simple_span_processor_on_end_calls_export() {
        let exporter = InMemorySpanExporterBuilder::new().build();
        let processor = SimpleSpanProcessor::new(Box::new(exporter.clone()));
        let span_data = new_test_export_span_data();
        processor.on_end(span_data.clone());
        assert_eq!(exporter.get_finished_spans().unwrap()[0], span_data);
        let _result = processor.shutdown();
    }

    #[test]
    fn simple_span_processor_on_end_skips_export_if_not_sampled() {
        let exporter = InMemorySpanExporterBuilder::new().build();
        let processor = SimpleSpanProcessor::new(Box::new(exporter.clone()));
        let unsampled = SpanData {
            span_context: SpanContext::empty_context(),
            parent_span_id: SpanId::INVALID,
            span_kind: SpanKind::Internal,
            name: "opentelemetry".into(),
            start_time: opentelemetry::time::now(),
            end_time: opentelemetry::time::now(),
            attributes: Vec::new(),
            dropped_attributes_count: 0,
            events: SpanEvents::default(),
            links: SpanLinks::default(),
            status: Status::Unset,
            instrumentation_scope: Default::default(),
        };
        processor.on_end(unsampled);
        assert!(exporter.get_finished_spans().unwrap().is_empty());
    }

    #[test]
    fn simple_span_processor_shutdown_calls_shutdown() {
        let exporter = InMemorySpanExporterBuilder::new().build();
        let processor = SimpleSpanProcessor::new(Box::new(exporter.clone()));
        let span_data = new_test_export_span_data();
        processor.on_end(span_data.clone());
        assert!(!exporter.get_finished_spans().unwrap().is_empty());
        let _result = processor.shutdown();
        // Assume shutdown is called by ensuring spans are empty in the exporter
        assert!(exporter.get_finished_spans().unwrap().is_empty());
    }

    #[test]
    fn test_default_const_values() {
        assert_eq!(OTEL_BSP_MAX_QUEUE_SIZE, "OTEL_BSP_MAX_QUEUE_SIZE");
        assert_eq!(OTEL_BSP_MAX_QUEUE_SIZE_DEFAULT, 2048);
        assert_eq!(OTEL_BSP_SCHEDULE_DELAY, "OTEL_BSP_SCHEDULE_DELAY");
        assert_eq!(OTEL_BSP_SCHEDULE_DELAY_DEFAULT, 5000);
        assert_eq!(
            OTEL_BSP_MAX_EXPORT_BATCH_SIZE,
            "OTEL_BSP_MAX_EXPORT_BATCH_SIZE"
        );
        assert_eq!(OTEL_BSP_MAX_EXPORT_BATCH_SIZE_DEFAULT, 512);
        assert_eq!(OTEL_BSP_EXPORT_TIMEOUT, "OTEL_BSP_EXPORT_TIMEOUT");
        assert_eq!(OTEL_BSP_EXPORT_TIMEOUT_DEFAULT, 30000);
    }

    #[test]
    fn test_default_batch_config_adheres_to_specification() {
        let env_vars = vec![
            OTEL_BSP_SCHEDULE_DELAY,
            OTEL_BSP_EXPORT_TIMEOUT,
            OTEL_BSP_MAX_QUEUE_SIZE,
            OTEL_BSP_MAX_EXPORT_BATCH_SIZE,
            OTEL_BSP_MAX_CONCURRENT_EXPORTS,
        ];

        let config = temp_env::with_vars_unset(env_vars, BatchConfig::default);

        assert_eq!(
            config.max_concurrent_exports,
            OTEL_BSP_MAX_CONCURRENT_EXPORTS_DEFAULT
        );
        assert_eq!(
            config.scheduled_delay,
            Duration::from_millis(OTEL_BSP_SCHEDULE_DELAY_DEFAULT)
        );
        assert_eq!(
            config.max_export_timeout,
            Duration::from_millis(OTEL_BSP_EXPORT_TIMEOUT_DEFAULT)
        );
        assert_eq!(config.max_queue_size, OTEL_BSP_MAX_QUEUE_SIZE_DEFAULT);
        assert_eq!(
            config.max_export_batch_size,
            OTEL_BSP_MAX_EXPORT_BATCH_SIZE_DEFAULT
        );
    }

    #[test]
    fn test_batch_config_configurable_by_env_vars() {
        let env_vars = vec![
            (OTEL_BSP_SCHEDULE_DELAY, Some("2000")),
            (OTEL_BSP_EXPORT_TIMEOUT, Some("60000")),
            (OTEL_BSP_MAX_QUEUE_SIZE, Some("4096")),
            (OTEL_BSP_MAX_EXPORT_BATCH_SIZE, Some("1024")),
        ];

        let config = temp_env::with_vars(env_vars, BatchConfig::default);

        assert_eq!(config.scheduled_delay, Duration::from_millis(2000));
        assert_eq!(config.max_export_timeout, Duration::from_millis(60000));
        assert_eq!(config.max_queue_size, 4096);
        assert_eq!(config.max_export_batch_size, 1024);
    }

    #[test]
    fn test_batch_config_max_export_batch_size_validation() {
        let env_vars = vec![
            (OTEL_BSP_MAX_QUEUE_SIZE, Some("256")),
            (OTEL_BSP_MAX_EXPORT_BATCH_SIZE, Some("1024")),
        ];

        let config = temp_env::with_vars(env_vars, BatchConfig::default);

        assert_eq!(config.max_queue_size, 256);
        assert_eq!(config.max_export_batch_size, 256);
        assert_eq!(
            config.scheduled_delay,
            Duration::from_millis(OTEL_BSP_SCHEDULE_DELAY_DEFAULT)
        );
        assert_eq!(
            config.max_export_timeout,
            Duration::from_millis(OTEL_BSP_EXPORT_TIMEOUT_DEFAULT)
        );
    }

    #[test]
    fn test_batch_config_with_fields() {
        let batch = BatchConfigBuilder::default()
            .with_max_export_batch_size(10)
            .with_scheduled_delay(Duration::from_millis(10))
            .with_max_export_timeout(Duration::from_millis(10))
            .with_max_concurrent_exports(10)
            .with_max_queue_size(10)
            .build();
        assert_eq!(batch.max_export_batch_size, 10);
        assert_eq!(batch.scheduled_delay, Duration::from_millis(10));
        assert_eq!(batch.max_export_timeout, Duration::from_millis(10));
        assert_eq!(batch.max_concurrent_exports, 10);
        assert_eq!(batch.max_queue_size, 10);
    }

    // Helper function to create a default test span
    fn create_test_span(name: &str) -> SpanData {
        SpanData {
            span_context: SpanContext::empty_context(),
            parent_span_id: SpanId::INVALID,
            span_kind: SpanKind::Internal,
            name: name.to_string().into(),
            start_time: opentelemetry::time::now(),
            end_time: opentelemetry::time::now(),
            attributes: Vec::new(),
            dropped_attributes_count: 0,
            events: SpanEvents::default(),
            links: SpanLinks::default(),
            status: Status::Unset,
            instrumentation_scope: Default::default(),
        }
    }

    use crate::Resource;
    use futures_util::future::BoxFuture;
    use futures_util::FutureExt;
    use opentelemetry::{Key, KeyValue, Value};
    use std::sync::{atomic::Ordering, Arc, Mutex};

    // Mock exporter to test functionality
    #[derive(Debug)]
    struct MockSpanExporter {
        exported_spans: Arc<Mutex<Vec<SpanData>>>,
        exported_resource: Arc<Mutex<Option<Resource>>>,
    }

    impl MockSpanExporter {
        fn new() -> Self {
            Self {
                exported_spans: Arc::new(Mutex::new(Vec::new())),
                exported_resource: Arc::new(Mutex::new(None)),
            }
        }
    }

    impl SpanExporter for MockSpanExporter {
        fn export(&mut self, batch: Vec<SpanData>) -> BoxFuture<'static, ExportResult> {
            let exported_spans = self.exported_spans.clone();
            async move {
                exported_spans.lock().unwrap().extend(batch);
                Ok(())
            }
            .boxed()
        }

        fn shutdown(&mut self) {}
        fn set_resource(&mut self, resource: &Resource) {
            let mut exported_resource = self.exported_resource.lock().unwrap();
            *exported_resource = Some(resource.clone());
        }
    }

    #[test]
    fn batchspanprocessor_handles_on_end() {
        let exporter = MockSpanExporter::new();
        let exporter_shared = exporter.exported_spans.clone();
        let config = BatchConfigBuilder::default()
            .with_max_queue_size(10)
            .with_max_export_batch_size(10)
            .with_scheduled_delay(Duration::from_secs(5))
            .with_max_export_timeout(Duration::from_secs(2))
            .build();
        let processor = BatchSpanProcessor::new(exporter, config);

        let test_span = create_test_span("test_span");
        processor.on_end(test_span.clone());

        // Wait for flush interval to ensure the span is processed
        std::thread::sleep(Duration::from_secs(6));

        let exported_spans = exporter_shared.lock().unwrap();
        assert_eq!(exported_spans.len(), 1);
        assert_eq!(exported_spans[0].name, "test_span");
    }

    #[test]
    fn batchspanprocessor_force_flush() {
        let exporter = MockSpanExporter::new();
        let exporter_shared = exporter.exported_spans.clone(); // Shared access to verify exported spans
        let config = BatchConfigBuilder::default()
            .with_max_queue_size(10)
            .with_max_export_batch_size(10)
            .with_scheduled_delay(Duration::from_secs(5))
            .with_max_export_timeout(Duration::from_secs(2))
            .build();
        let processor = BatchSpanProcessor::new(exporter, config);

        // Create a test span and send it to the processor
        let test_span = create_test_span("force_flush_span");
        processor.on_end(test_span.clone());

        // Call force_flush to immediately export the spans
        let flush_result = processor.force_flush();
        assert!(flush_result.is_ok(), "Force flush failed unexpectedly");

        // Verify the exported spans in the mock exporter
        let exported_spans = exporter_shared.lock().unwrap();
        assert_eq!(
            exported_spans.len(),
            1,
            "Unexpected number of exported spans"
        );
        assert_eq!(exported_spans[0].name, "force_flush_span");
    }

    #[test]
    fn batchspanprocessor_shutdown() {
        let exporter = MockSpanExporter::new();
        let exporter_shared = exporter.exported_spans.clone(); // Shared access to verify exported spans
        let config = BatchConfigBuilder::default()
            .with_max_queue_size(10)
            .with_max_export_batch_size(10)
            .with_scheduled_delay(Duration::from_secs(5))
            .with_max_export_timeout(Duration::from_secs(2))
            .build();
        let processor = BatchSpanProcessor::new(exporter, config);

        // Create a test span and send it to the processor
        let test_span = create_test_span("shutdown_span");
        processor.on_end(test_span.clone());

        // Call shutdown to flush and export all pending spans
        let shutdown_result = processor.shutdown();
        assert!(shutdown_result.is_ok(), "Shutdown failed unexpectedly");

        // Verify the exported spans in the mock exporter
        let exported_spans = exporter_shared.lock().unwrap();
        assert_eq!(
            exported_spans.len(),
            1,
            "Unexpected number of exported spans"
        );
        assert_eq!(exported_spans[0].name, "shutdown_span");

        // Ensure further calls to shutdown are idempotent
        let second_shutdown_result = processor.shutdown();
        assert!(
            second_shutdown_result.is_err(),
            "Shutdown should fail when called a second time"
        );
    }

    #[test]
    fn batchspanprocessor_handles_dropped_spans() {
        let exporter = MockSpanExporter::new();
        let exporter_shared = exporter.exported_spans.clone(); // Shared access to verify exported spans
        let config = BatchConfigBuilder::default()
            .with_max_queue_size(2) // Small queue size to test span dropping
            .with_scheduled_delay(Duration::from_secs(5))
            .with_max_export_timeout(Duration::from_secs(2))
            .build();
        let processor = BatchSpanProcessor::new(exporter, config);

        // Create test spans and send them to the processor
        let span1 = create_test_span("span1");
        let span2 = create_test_span("span2");
        let span3 = create_test_span("span3"); // This span should be dropped

        processor.on_end(span1.clone());
        processor.on_end(span2.clone());
        processor.on_end(span3.clone()); // This span exceeds the queue size

        // Wait for the scheduled delay to expire
        std::thread::sleep(Duration::from_secs(3));

        let exported_spans = exporter_shared.lock().unwrap();

        // Verify that only the first two spans are exported
        assert_eq!(
            exported_spans.len(),
            2,
            "Unexpected number of exported spans"
        );
        assert!(exported_spans.iter().any(|s| s.name == "span1"));
        assert!(exported_spans.iter().any(|s| s.name == "span2"));

        // Ensure the third span is dropped
        assert!(
            !exported_spans.iter().any(|s| s.name == "span3"),
            "Span3 should have been dropped"
        );

        // Verify dropped spans count (if accessible in your implementation)
        let dropped_count = processor.dropped_span_count.load(Ordering::Relaxed);
        assert_eq!(dropped_count, 1, "Unexpected number of dropped spans");
    }

    #[test]
    fn validate_span_attributes_exported_correctly() {
        let exporter = MockSpanExporter::new();
        let exporter_shared = exporter.exported_spans.clone();
        let config = BatchConfigBuilder::default().build();
        let processor = BatchSpanProcessor::new(exporter, config);

        // Create a span with attributes
        let mut span_data = create_test_span("attribute_validation");
        span_data.attributes = vec![
            KeyValue::new("key1", "value1"),
            KeyValue::new("key2", "value2"),
        ];
        processor.on_end(span_data.clone());

        // Force flush to export the span
        let _ = processor.force_flush();

        // Validate the exported attributes
        let exported_spans = exporter_shared.lock().unwrap();
        assert_eq!(exported_spans.len(), 1);
        let exported_span = &exported_spans[0];
        assert!(exported_span
            .attributes
            .contains(&KeyValue::new("key1", "value1")));
        assert!(exported_span
            .attributes
            .contains(&KeyValue::new("key2", "value2")));
    }

    #[test]
    fn batchspanprocessor_sets_and_exports_with_resource() {
        let exporter = MockSpanExporter::new();
        let exporter_shared = exporter.exported_spans.clone();
        let resource_shared = exporter.exported_resource.clone();
        let config = BatchConfigBuilder::default().build();
        let mut processor = BatchSpanProcessor::new(exporter, config);

        // Set a resource for the processor
        let resource = Resource::new(vec![KeyValue::new("service.name", "test_service")]);
        processor.set_resource(&resource);

        // Create a span and send it to the processor
        let test_span = create_test_span("resource_test");
        processor.on_end(test_span.clone());

        // Force flush to ensure the span is exported
        let _ = processor.force_flush();

        // Validate spans are exported
        let exported_spans = exporter_shared.lock().unwrap();
        assert_eq!(exported_spans.len(), 1);

        // Validate the resource is correctly set in the exporter
        let exported_resource = resource_shared.lock().unwrap();
        assert!(exported_resource.is_some());
        assert_eq!(
            exported_resource
                .as_ref()
                .unwrap()
                .get(Key::new("service.name")),
            Some(Value::from("test_service"))
        );
    }

    #[tokio::test(flavor = "current_thread")]
    async fn test_batch_processor_current_thread_runtime() {
        let exporter = MockSpanExporter::new();
        let exporter_shared = exporter.exported_spans.clone();

        let config = BatchConfigBuilder::default()
            .with_max_queue_size(5)
            .with_max_export_batch_size(3)
            .with_scheduled_delay(Duration::from_millis(50))
            .build();

        let processor = BatchSpanProcessor::new(exporter, config);

        for _ in 0..4 {
            let span = new_test_export_span_data();
            processor.on_end(span);
        }

        tokio::time::sleep(Duration::from_millis(200)).await;

        let exported_spans = exporter_shared.lock().unwrap();
        assert_eq!(exported_spans.len(), 4);
    }

    #[tokio::test(flavor = "multi_thread", worker_threads = 1)]
    async fn test_batch_processor_multi_thread_count_1_runtime() {
        let exporter = MockSpanExporter::new();
        let exporter_shared = exporter.exported_spans.clone();

        let config = BatchConfigBuilder::default()
            .with_max_queue_size(5)
            .with_max_export_batch_size(3)
            .with_scheduled_delay(Duration::from_millis(50))
            .build();

        let processor = BatchSpanProcessor::new(exporter, config);

        for _ in 0..4 {
            let span = new_test_export_span_data();
            processor.on_end(span);
        }

        tokio::time::sleep(Duration::from_millis(200)).await;

        let exported_spans = exporter_shared.lock().unwrap();
        assert_eq!(exported_spans.len(), 4);
    }

    #[tokio::test(flavor = "multi_thread", worker_threads = 4)]
    async fn test_batch_processor_multi_thread() {
        let exporter = MockSpanExporter::new();
        let exporter_shared = exporter.exported_spans.clone();

        let config = BatchConfigBuilder::default()
            .with_max_queue_size(20)
            .with_max_export_batch_size(5)
            .with_scheduled_delay(Duration::from_millis(50))
            .build();

        // Create the processor with the thread-safe exporter
        let processor = Arc::new(BatchSpanProcessor::new(exporter, config));

        let mut handles = vec![];
        for _ in 0..10 {
            let processor_clone = Arc::clone(&processor);
            let handle = tokio::spawn(async move {
                let span = new_test_export_span_data();
                processor_clone.on_end(span);
            });
            handles.push(handle);
        }

        for handle in handles {
            handle.await.unwrap();
        }

        // Allow time for batching and export
        tokio::time::sleep(Duration::from_millis(200)).await;

        // Verify exported spans
        let exported_spans = exporter_shared.lock().unwrap();
        assert_eq!(exported_spans.len(), 10);
    }
}<|MERGE_RESOLUTION|>--- conflicted
+++ resolved
@@ -446,200 +446,6 @@
     config: BatchConfig,
 }
 
-<<<<<<< HEAD
-impl<R: RuntimeChannel> BatchSpanProcessorInternal<R> {
-    async fn flush(&mut self, res_channel: Option<oneshot::Sender<ExportResult>>) {
-        let export_task = self.export();
-        let task = Box::pin(async move {
-            let result = export_task.await;
-
-            if let Some(channel) = res_channel {
-                // If a response channel is provided, attempt to send the export result through it.
-                if let Err(result) = channel.send(result) {
-                    otel_debug!(
-                        name: "BatchSpanProcessor.Flush.SendResultError",
-                        reason = format!("{:?}", result)
-                    );
-                }
-            } else if let Err(err) = result {
-                // If no channel is provided and the export operation encountered an error,
-                // log the error directly here.
-                // TODO: Consider returning the status instead of logging it.
-                otel_error!(
-                    name: "BatchSpanProcessor.Flush.ExportError",
-                    reason = format!("{:?}", err),
-                    message = "Failed during the export process"
-                );
-            }
-
-            Ok(())
-        });
-
-        if self.config.max_concurrent_exports == 1 {
-            let _ = task.await;
-        } else {
-            self.export_tasks.push(task);
-            while self.export_tasks.next().await.is_some() {}
-        }
-    }
-
-    /// Process a single message
-    ///
-    /// A return value of false indicates shutdown
-    async fn process_message(&mut self, message: BatchMessage) -> bool {
-        match message {
-            // Span has finished, add to buffer of pending spans.
-            BatchMessage::ExportSpan(span) => {
-                self.spans.push(span);
-
-                if self.spans.len() == self.config.max_export_batch_size {
-                    // If concurrent exports are saturated, wait for one to complete.
-                    if !self.export_tasks.is_empty()
-                        && self.export_tasks.len() == self.config.max_concurrent_exports
-                    {
-                        self.export_tasks.next().await;
-                    }
-
-                    let export_task = self.export();
-                    let task = async move {
-                        if let Err(err) = export_task.await {
-                            otel_error!(
-                                name: "BatchSpanProcessor.Export.Error",
-                                reason = format!("{}", err)
-                            );
-                        }
-
-                        Ok(())
-                    };
-                    // Special case when not using concurrent exports
-                    if self.config.max_concurrent_exports == 1 {
-                        let _ = task.await;
-                    } else {
-                        self.export_tasks.push(Box::pin(task));
-                    }
-                }
-            }
-            // Span batch interval time reached or a force flush has been invoked, export
-            // current spans.
-            //
-            // This is a hint to ensure that any tasks associated with Spans for which the
-            // SpanProcessor had already received events prior to the call to ForceFlush
-            // SHOULD be completed as soon as possible, preferably before returning from
-            // this method.
-            //
-            // In particular, if any SpanProcessor has any associated exporter, it SHOULD
-            // try to call the exporter's Export with all spans for which this was not
-            // already done and then invoke ForceFlush on it. The built-in SpanProcessors
-            // MUST do so. If a timeout is specified (see below), the SpanProcessor MUST
-            // prioritize honoring the timeout over finishing all calls. It MAY skip or
-            // abort some or all Export or ForceFlush calls it has made to achieve this
-            // goal.
-            //
-            // NB: `force_flush` is not currently implemented on exporters; the equivalent
-            // would be waiting for exporter tasks to complete. In the case of
-            // channel-coupled exporters, they will need a `force_flush` implementation to
-            // properly block.
-            BatchMessage::Flush(res_channel) => {
-                self.flush(res_channel).await;
-            }
-            // Stream has terminated or processor is shutdown, return to finish execution.
-            BatchMessage::Shutdown(ch) => {
-                self.flush(Some(ch)).await;
-                if let Err(e) = self.exporter.shutdown() {
-                    otel_warn!(
-                       name: "SpanProcessor.Shutdown.Failed",
-                       message = "failed shutting down exporter cleanly",
-                       error = format!("{:?}", e));
-                }
-                return false;
-            }
-            // propagate the resource
-            BatchMessage::SetResource(resource) => {
-                self.exporter.set_resource(&resource);
-            }
-        }
-        true
-    }
-
-    fn export(&mut self) -> BoxFuture<'static, ExportResult> {
-        // Batch size check for flush / shutdown. Those methods may be called
-        // when there's no work to do.
-        if self.spans.is_empty() {
-            return Box::pin(future::ready(Ok(())));
-        }
-
-        let export = self.exporter.export(self.spans.split_off(0));
-        let timeout = self.runtime.delay(self.config.max_export_timeout);
-        let time_out = self.config.max_export_timeout;
-
-        Box::pin(async move {
-            match future::select(export, timeout).await {
-                Either::Left((export_res, _)) => export_res,
-                Either::Right((_, _)) => ExportResult::Err(TraceError::ExportTimedOut(time_out)),
-            }
-        })
-    }
-
-    async fn run(mut self, mut messages: impl FusedStream<Item = BatchMessage> + Unpin) {
-        loop {
-            select! {
-                // FuturesUnordered implements Fuse intelligently such that it
-                // will become eligible again once new tasks are added to it.
-                _ = self.export_tasks.next() => {
-                    // An export task completed; do we need to do anything with it?
-                },
-                message = messages.next() => {
-                    match message {
-                        Some(message) => {
-                            if !self.process_message(message).await {
-                                break;
-                            }
-                        },
-                        None => break,
-                    }
-                },
-            }
-        }
-    }
-}
-
-impl<R: RuntimeChannel> BatchSpanProcessor<R> {
-    pub(crate) fn new(exporter: Box<dyn SpanExporter>, config: BatchConfig, runtime: R) -> Self {
-        let (message_sender, message_receiver) =
-            runtime.batch_message_channel(config.max_queue_size);
-
-        let max_queue_size = config.max_queue_size;
-
-        let inner_runtime = runtime.clone();
-        // Spawn worker process via user-defined spawn function.
-        runtime.spawn(Box::pin(async move {
-            // Timer will take a reference to the current runtime, so its important we do this within the
-            // runtime.spawn()
-            let ticker = inner_runtime
-                .interval(config.scheduled_delay)
-                .skip(1) // The ticker is fired immediately, so we should skip the first one to align with the interval.
-                .map(|_| BatchMessage::Flush(None));
-            let timeout_runtime = inner_runtime.clone();
-
-            let messages = Box::pin(stream::select(message_receiver, ticker));
-            let processor = BatchSpanProcessorInternal {
-                spans: Vec::new(),
-                export_tasks: FuturesUnordered::new(),
-                runtime: timeout_runtime,
-                config,
-                exporter,
-            };
-
-            processor.run(messages).await
-        }));
-
-        // Return batch processor with link to worker
-        BatchSpanProcessor {
-            message_sender,
-            dropped_spans_count: AtomicUsize::new(0),
-            max_queue_size,
-        }
-=======
 impl<E> BatchSpanProcessorBuilder<E>
 where
     E: SpanExporter + Send + 'static,
@@ -647,7 +453,6 @@
     /// Set the BatchConfig for [BatchSpanProcessorBuilder]
     pub fn with_batch_config(self, config: BatchConfig) -> Self {
         BatchSpanProcessorBuilder { config, ..self }
->>>>>>> 8d5f2226
     }
 
     /// Build a new instance of `BatchSpanProcessor`.
@@ -842,7 +647,7 @@
         OTEL_BSP_MAX_EXPORT_BATCH_SIZE, OTEL_BSP_MAX_QUEUE_SIZE, OTEL_BSP_MAX_QUEUE_SIZE_DEFAULT,
         OTEL_BSP_SCHEDULE_DELAY, OTEL_BSP_SCHEDULE_DELAY_DEFAULT,
     };
-    use crate::export::trace::{ExportResult, SpanData, SpanExporter};
+    use crate::export::trace::{ExportResult, ShutdownError, SpanData, SpanExporter};
     use crate::testing::trace::{new_test_export_span_data, InMemorySpanExporterBuilder};
     use crate::trace::span_processor::{
         OTEL_BSP_EXPORT_TIMEOUT_DEFAULT, OTEL_BSP_MAX_CONCURRENT_EXPORTS,
@@ -1047,7 +852,9 @@
             .boxed()
         }
 
-        fn shutdown(&mut self) {}
+        fn shutdown(&mut self) -> Result<(), ShutdownError> {
+            Ok(())
+        }
         fn set_resource(&mut self, resource: &Resource) {
             let mut exported_resource = self.exported_resource.lock().unwrap();
             *exported_resource = Some(resource.clone());
