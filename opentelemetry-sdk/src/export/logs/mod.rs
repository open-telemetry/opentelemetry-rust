--- conflicted
+++ resolved
@@ -79,8 +79,10 @@
     /// A `LogResult<()>`, which is a result type indicating either a successful export (with
     /// `Ok(())`) or an error (`Err(LogError)`) if the export operation failed.
     ///
-<<<<<<< HEAD
-    async fn export(&self, batch: LogBatch<'_>) -> ExportResult;
+    fn export(
+        &self,
+        batch: LogBatch<'_>,
+    ) -> impl std::future::Future<Output = ExportResult> + Send;
 
     /// Shuts down the exporter. This function is idempotent; calling it
     /// more than once has no additional effect.
@@ -88,15 +90,6 @@
         Ok(())
     }
 
-=======
-    fn export(
-        &self,
-        batch: LogBatch<'_>,
-    ) -> impl std::future::Future<Output = LogResult<()>> + Send;
-
-    /// Shuts down the exporter.
-    fn shutdown(&mut self) {}
->>>>>>> 6209c06d
     #[cfg(feature = "spec_unstable_logs_enabled")]
     /// Chek if logs are enabled.
     fn event_enabled(&self, _level: Severity, _target: &str, _name: &str) -> bool {
