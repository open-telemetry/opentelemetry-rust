--- conflicted
+++ resolved
@@ -99,9 +99,12 @@
         }
         let provider = provider_builder.build();
 
-<<<<<<< HEAD
-        let tracer =
-            provider.versioned_tracer("opentelemetry", Some(env!("CARGO_PKG_VERSION")), None, None);
+        let tracer = provider.versioned_tracer(
+            "opentelemetry".into(),
+            Some(env!("CARGO_PKG_VERSION").into()),
+            None,
+            None,
+        );
         let _ = global::set_tracer_provider(provider);
 
         tracer
@@ -126,17 +129,12 @@
             Some(env!("CARGO_PKG_VERSION")),
             None,
             Some(attributes),
-=======
-        let tracer = provider.versioned_tracer(
-            "opentelemetry".into(),
-            Some(env!("CARGO_PKG_VERSION").into()),
-            None,
->>>>>>> 39d95f54
         );
         let _ = global::set_tracer_provider(provider);
 
         tracer
     }
+
 }
 
 /// A [`SpanExporter`] that writes to [`Stdout`] or other configured [`Write`].
