# Changelog

## vNext

### Added

- Log warning if two instruments have the same name with different (#1266)
  casing
- Log warning if view is created with empty criteria (#1266)
- Add exponential histogram support (#1267)
- Add `opentelemetry::sdk::logs::config()` for parity with `opentelemetry::sdk::trace::config()` (#1197)

### Changed

- Bump MSRV to 1.65 [#1318](https://github.com/open-telemetry/opentelemetry-rust/pull/1318)
- Default Resource (the one used when no other Resource is explicitly provided) now includes `TelemetryResourceDetector`,
  populating "telemetry.sdk.*" attributes.
  [#1066](https://github.com/open-telemetry/opentelemetry-rust/pull/1193).
- Bump MSRV to 1.64 [#1203](https://github.com/open-telemetry/opentelemetry-rust/pull/1203)
- Add unit/doc tests for MeterProvider #1220
- Changed dependency from `opentelemetry_api` to `opentelemetry` as the latter
  is now the API crate. [#1226](https://github.com/open-telemetry/opentelemetry-rust/pull/1226)
- Add in memory span exporter [#1216](https://github.com/open-telemetry/opentelemetry-rust/pull/1216)
- Add in memory log exporter [#1231](https://github.com/open-telemetry/opentelemetry-rust/pull/1231)
- Add `Sync` bound to the `SpanExporter` and `LogExporter` traits [#1240](https://github.com/open-telemetry/opentelemetry-rust/pull/1240)
- Move `MetricsProducer` config to builders to match other config (#1266)
- Return error earlier if readers are shut down (#1266)
- Add `/` to valid characters for instrument names (#1269)
- Increase instrument name maximum length from 63 to 255 (#1269)
- Updated crate documentation and examples.
  [#1256](https://github.com/open-telemetry/opentelemetry-rust/issues/1256)
- Replace regex with glob (#1301)
- **Breaking**
  [#1293](https://github.com/open-telemetry/opentelemetry-rust/issues/1293),
  [#1313](https://github.com/open-telemetry/opentelemetry-rust/issues/1313)
  makes few breaking changes with respect to how Span attributes/links are stored to
  achieve performance gains. See below for details:

  *Behavior Change*:

  SDK will no longer perform de-duplication of Span attribute Keys. Please share
  [feedback
  here](https://github.com/open-telemetry/opentelemetry-rust/issues/1300), if
  you are affected.
<<<<<<< HEAD
  
  When enforcing `max_attributes_per_span` from `SpanLimits`, attributes are
  kept in the first-come order. The previous "eviction" based approach is no
  longer performed.

  When enforcing `max_links_per_span` from `SpanLimits`, links are kept in the
  first-come order. The previous "eviction" based approach is no longer
  performed.

  *Breaking Change Affecting Exporter authors*:
  
  `SpanData` now stores `attributes` as `Vec<KeyValue>` instead of
  `EvictedHashMap`. `SpanData` now expose `dropped_attributes_count` as a
  separate field.

  `SpanData` now stores `links` as `SpanLinks` instead of `EvictedQueue`.
  `SpanLinks` is a struct with a `Vec` of links and `dropped_count`.
  
=======

  *Breaking Change Affecting Exporter authors*:

   `SpanData` now stores `attributes` as `Vec<KeyValue>` instead of
  `EvictedHashMap`. `SpanData` now expose `dropped_attributes_count` as a
  separate field.

>>>>>>> ed97a1bd
  *Breaking Change Affecting Sampler authors*:

  `should_sample` changes `attributes` from `OrderMap<Key, Value>` to
  `Vec<KeyValue>`.
- **Breaking** Move type argument from `RuntimeChannel<T>` to associated types [#1314](https://github.com/open-telemetry/opentelemetry-rust/pull/1314)

### Removed

- Remove context from Metric force_flush [#1245](https://github.com/open-telemetry/opentelemetry-rust/pull/1245)
- Remove `logs::BatchMessage` and `trace::BatchMessage` types [#1314](https://github.com/open-telemetry/opentelemetry-rust/pull/1314)

### Fixed

- Fix metric instrument name validation to include `_` #1030

## v0.20.0

### Added

- Implement cardinality limits for metric streams
  [#1066](https://github.com/open-telemetry/opentelemetry-rust/pull/1066).
- Propagate shutdown calls from `PeriodicReader` to metrics exporter
  [#1138](https://github.com/open-telemetry/opentelemetry-rust/pull/1138).
- Add in memory metrics exporter #1017

### Changed

- New metrics SDK #1000
- Use `Cow<'static, str>` instead of `&'static str` #1018
- Unify trace and logs runtime extensions traits. #1067

### Changed

- Fix EvictedQueue bug when capacity is set to 0
  [#1151](https://github.com/open-telemetry/opentelemetry-rust/pull/1151).

### Removed

- Samplers no longer has access to `InstrumentationLibrary` as one of parameters
  to `should_sample`.
  [#1041](https://github.com/open-telemetry/opentelemetry-rust/pull/1041).
- Synchronous instruments no longer accepts `Context` while reporting
  measurements. [#1076](https://github.com/open-telemetry/opentelemetry-rust/pull/1076).
- Don't use CARGO_BIN_NAME for service name #1150

### Fixed

- Wait for exports on the simple span processor's ForceFlush #1030

## v0.19.0

### Added

- Add instrument validation to `InstrumentBuilder` [#884](https://github.com/open-telemetry/opentelemetry-rust/pull/884).
- Add `TelemetryResourceDetector` [#899](https://github.com/open-telemetry/opentelemetry-rust/pull/899).
- Add support for instrumentation scope attributes [#1021](https://github.com/open-telemetry/opentelemetry-rust/pull/1021).

### Changed

- Update to `opentelemetry_api` v0.19.
- Update to `opentelemetry_http` v0.8.
- Bump MSRV to 1.57 [#953](https://github.com/open-telemetry/opentelemetry-rust/pull/953).
- Fix doc in `ShouldSample` trait [#951](https://github.com/open-telemetry/opentelemetry-rust/pull/951)
- Only run `ParentBased` delegate sampler when there is no parent [#948](https://github.com/open-telemetry/opentelemetry-rust/pull/948).
- Improve `SdkProvidedResourceDetector`'s doc [#964](https://github.com/open-telemetry/opentelemetry-rust/pull/964).
- Update dependencies and bump MSRV to 1.60 [#969](https://github.com/open-telemetry/opentelemetry-rust/pull/969).
- Use CARGO_BIN_NAME as default service name [#991](https://github.com/open-telemetry/opentelemetry-rust/pull/991).

### Removed

- Remove `in_memory` settings [#946](https://github.com/open-telemetry/opentelemetry-rust/pull/946).

## main

### Changed

- Update the Number in the SDK API to support min and max. #989

## v0.18.0

### Changed

- *BREAKING* `struct`s which implement `ShouldSample` a.k.a Custom Samplers must now
  implement `Clone`. This enables (#833)
- SDK split from `opentelemetry` crate<|MERGE_RESOLUTION|>--- conflicted
+++ resolved
@@ -42,7 +42,6 @@
   [feedback
   here](https://github.com/open-telemetry/opentelemetry-rust/issues/1300), if
   you are affected.
-<<<<<<< HEAD
   
   When enforcing `max_attributes_per_span` from `SpanLimits`, attributes are
   kept in the first-come order. The previous "eviction" based approach is no
@@ -61,15 +60,6 @@
   `SpanData` now stores `links` as `SpanLinks` instead of `EvictedQueue`.
   `SpanLinks` is a struct with a `Vec` of links and `dropped_count`.
   
-=======
-
-  *Breaking Change Affecting Exporter authors*:
-
-   `SpanData` now stores `attributes` as `Vec<KeyValue>` instead of
-  `EvictedHashMap`. `SpanData` now expose `dropped_attributes_count` as a
-  separate field.
-
->>>>>>> ed97a1bd
   *Breaking Change Affecting Sampler authors*:
 
   `should_sample` changes `attributes` from `OrderMap<Key, Value>` to
