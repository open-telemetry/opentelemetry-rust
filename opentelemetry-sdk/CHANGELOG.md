# Changelog

## vNext

- **Breaking**: The `Runtime` trait has been simplified and refined. See the [#2641](https://github.com/open-telemetry/opentelemetry-rust/pull/2641)
  for the changes.
- Calls to `MeterProviderBuilder::with_resource`, `TracerProviderBuilder::with_resource`,
  `LoggerProviderBuilder::with_resource` are now additive ([#2677](https://github.com/open-telemetry/opentelemetry-rust/pull/2677)).
- Moved `ExportError` trait from `opentelemetry::trace::ExportError` to `opentelemetry_sdk::export::ExportError`
- Moved `TraceError` enum from `opentelemetry::trace::TraceError` to `opentelemetry_sdk::trace::TraceError`
- Moved `TraceResult` type alias from `opentelemetry::trace::TraceResult` to `opentelemetry_sdk::trace::TraceResult`
- **Breaking**: Make `force_flush()` in `PushMetricExporter` synchronous
- **Breaking**: Updated the `SpanExporter` trait method signature:

```rust
  fn export(&mut self, batch: Vec<SpanData>) -> BoxFuture<'static, OTelSdkResult>;
```

  to

```rust
  fn export(
    &mut self,
    batch: Vec<SpanData>,
) -> impl std::future::Future<Output = OTelSdkResult> + Send;
```

  This affects anyone who writes custom exporters, as custom implementations of SpanExporter
  should now define export as an `async fn`:

```rust
  impl trace::SpanExporter for CustomExporter {
    async fn export(&mut self, batch: Vec<trace::SpanData>) -> OTelSdkResult {
        // Implementation here
    }
}
```

- **Breaking** The SpanExporter::export() method no longer requires a mutable reference to self.
  Before:

  ```rust
    async fn export(&mut self, batch: Vec<SpanData>) -> OTelSdkResult
  ```

  After:
  
  ```rust
    async fn export(&self, batch: Vec<SpanData>) -> OTelSdkResult
  ```

  Custom exporters will need to internally synchronize any mutable state, if applicable.

- Bug Fix: `BatchLogProcessor` now correctly calls `shutdown` on the exporter
  when its `shutdown` is invoked.

- Reduced some info level logs to debug
- **Breaking** for custom LogProcessor/Exporter authors: Changed `name`
  parameter from `&str` to `Option<&str>` in `event_enabled` method on the
  `LogProcessor` and `LogExporter` traits. `SdkLogger` no longer passes its
  `scope` name but instead passes the incoming `name` when invoking
  `event_enabled` on processors.
- **Breaking** for custom LogExporter authors: `shutdown()` method in
 `LogExporter` trait no longer requires a mutable ref to `self`. If the exporter
 needs to mutate state, it should rely on interior mutability.
 [2764](https://github.com/open-telemetry/opentelemetry-rust/pull/2764)
<<<<<<< HEAD
- *Breaking (Affects custom Exporter/Processor authors only)* Removed
 `opentelelemetry_sdk::logs::error::{LogError, LogResult}`. These were not
 intended to be public. If you are authoring custom processor/exporters, use
 `opentelemetry_sdk::error::OTelSdkError` and
 `opentelemetry_sdk::error::OTelSdkResult`.
 // PLACEHOLDER to fill in when the similar change is done for traces, metrics.
 // PLACEHOLDER to put all the PR links together.
=======
- **Breaking** for custom `LogProcessor` authors: Changed `set_resource`
  to require mutable ref.
  `fn set_resource(&mut self, _resource: &Resource) {}`
>>>>>>> ddac8e1e

## 0.28.0

Released 2025-Feb-10

Note: Due to the large amount of making changes, check [migration guide to
0.28](../docs/migration_0.28.md) for a summary that can help majority users to
quickly migrate. The changelog below is the full list of changes.

- Update `opentelemetry` dependency to 0.28.
- Update `opentelemetry-http` dependency to 0.28.
- Bump msrv to 1.75.0.
- *Bug fix*: For cumulative temporality, ObservableGauge no longer export
  MetricPoints unless measurements were newly reported (in Observable callbacks)
  since last export. This bug fixes ensures ObservableGauge behaves as per OTel
  Spec. The bug is *not* addressed for other Observable instruments
  [#2213](https://github.com/open-telemetry/opentelemetry-rust/issues/2213)
- Upgrade the tracing crate used for internal logging to version 0.1.40 or
later. This is necessary because the internal logging macros utilize the name
field as metadata, a feature introduced in version 0.1.40.
[#2418](https://github.com/open-telemetry/opentelemetry-rust/pull/2418)
- *Feature*: Introduced a new feature flag,
  `experimental_metrics_disable_name_validation`, which disables entire
  Instrument Name Validation. This is an experimental feature to unblock use
  cases requiring currently disallowed characters (eg: Windows Perf Counters).
  Use caution when enabling this feature as this breaks guarantees about metric
  name.
- Bug fix: Empty Tracer names are retained as-is instead of replacing with
  "rust.opentelemetry.io/sdk/tracer"
  [#2486](https://github.com/open-telemetry/opentelemetry-rust/pull/2486)
- Update `EnvResourceDetector` to allow resource attribute values containing
  equal signs (`"="`).
  [#2120](https://github.com/open-telemetry/opentelemetry-rust/pull/2120)
- `ResourceDetector.detect()` no longer supports timeout option.
- *Breaking* Resource.get() modified to require reference to Key instead of
  owned. Replace `get(Key::from_static_str("key"))` with
  `get(&Key::from_static_str("key"))`
- *Feature*: Add `ResourceBuilder` for an easy way to create new `Resource`s
- *Breaking*: Remove
- `Resource::{new,empty,from_detectors,new_with_defaults,from_schema_url,merge,default}`.
   To create Resources you should only use `Resource::builder()` or `Resource::builder_empty()`. See
   [#2322](https://github.com/open-telemetry/opentelemetry-rust/pull/2322) for a migration guide.

  Example Usage:

  ```rust
  // old
  Resource::default().with_attributes([
      KeyValue::new("service.name", "test_service"),
      KeyValue::new("key", "value"),
  ]);

  // new
  Resource::builder()
      .with_service_name("test_service")
      .with_attribute(KeyValue::new("key", "value"))
      .build();
  ```

- *Breaking* :
  [#2314](https://github.com/open-telemetry/opentelemetry-rust/pull/2314)
  - The LogRecord struct has been updated:
    - All fields are now pub(crate) instead of pub.
    - Getter methods have been introduced to access field values. This change
    impacts custom exporter and processor developers by requiring updates to
    code that directly accessed LogRecord fields. They must now use the provided
    getter methods (e.g., `log_record.event_name()` instead of
    `log_record.event_name`).
- *Breaking (Affects custom metric exporter authors only)* `start_time` and
  `time` is moved from DataPoints to aggregations (Sum, Gauge, Histogram,
  ExpoHistogram) see
  [#2377](https://github.com/open-telemetry/opentelemetry-rust/pull/2377) and
  [#2411](https://github.com/open-telemetry/opentelemetry-rust/pull/2411), to
  reduce memory.
- *Breaking* `start_time` is no longer optional for `Sum` aggregation, see
  [#2367](https://github.com/open-telemetry/opentelemetry-rust/pull/2367), but
  is still optional for `Gauge` aggregation see
  [#2389](https://github.com/open-telemetry/opentelemetry-rust/pull/2389).
- SimpleLogProcessor modified to be generic over `LogExporter` to avoid
  dynamic dispatch to invoke exporter. If you were using
  `with_simple_exporter` to add `LogExporter` with SimpleLogProcessor, this is
  a transparent change.
  [#2338](https://github.com/open-telemetry/opentelemetry-rust/pull/2338)
- *Breaking* `opentelemetry::global::shutdown_tracer_provider()` removed from the API,
  should now use `tracer_provider.shutdown()` see
  [#2369](https://github.com/open-telemetry/opentelemetry-rust/pull/2369) for
  a migration example. "Tracer provider" is cheaply clonable, so users are
  encouraged to set a clone of it as the global (ex:
  `global::set_tracer_provider(provider.clone()))`, so that instrumentations
  and other components can obtain tracers from `global::tracer()`. The
  tracer_provider must be kept around to call shutdown on it at the end of
  application (ex: `tracer_provider.shutdown()`)

- *Breaking* The LogExporter::export() method no longer requires a mutable
  reference to self.: Before: `async fn export(&mut self, _batch: LogBatch<'_>)
     -> LogResult<()>` After: `async fn export(&self, _batch: LogBatch<'_>) ->
  LogResult<()>` Custom exporters will need to internally synchronize any
     mutable state, if applicable.

- *Breaking* Removed the following deprecated struct:
  - logs::LogData - Previously deprecated in version 0.27.1 Migration Guidance:
  This structure is no longer utilized within the SDK, and users should not have
  dependencies on it.

- *Breaking* Removed the following deprecated methods:
  - `Logger::provider()` : Previously deprecated in version 0.27.1
  - `Logger::instrumentation_scope()` : Previously deprecated in version 0.27.1.
     Migration Guidance: - These methods were intended for log appender authors.
        Keep the clone of the provider handle, instead of depending on above
        methods.
- Rename `opentelemetry_sdk::logs::Builder` to
  `opentelemetry_sdk::logs::LoggerProviderBuilder`.
- Rename `opentelemetry_sdk::trace::Builder` to
  `opentelemetry_sdk::trace::SdkTracerProviderBuilder`.
- Redesigned PeriodicReader, BatchSpanProcessor, BatchLogProcessor to no longer
  require an async runtime. They create its own background thread instead. When
  pairing with OTLP, `grpc-tonic` or `reqwest-blocking-client` are the only
  supported features (`hyper`, `reqwest` are not supported) These are now
  enabled by default and can be migrated to by removing the extra `rt:Runtime`
  argument as shown below.
  - `PeriodicReader::builder(exporter,runtime::Tokio).build();` to
    `PeriodicReader::builder(exporter).build();`
  - `.with_batch_exporter(exporter, runtime::Tokio)` to
    `.with_batch_exporter(exporter)`

  The new implementation has following limitations:
  - Does not work if your application cannot spawn new Thread.
  - Does not support `hyper`, `reqwest` HTTP Clients
  - Does not support multiple concurrent exports (`with_max_concurrent_exports`
     is not supported). This existed only for traces.

  If this applies to you, you can get the old behavior back by following steps
  below:
  - Enable one or more of the feature flag from below
   `experimental_metrics_periodicreader_with_async_runtime`
   `experimental_logs_batch_log_processor_with_async_runtime`
   `experimental_trace_batch_span_processor_with_async_runtime`
  - Use updated namespace; i.e
  `periodic_reader_with_async_runtime::PeriodicReader`,
  `log_processor_with_async_runtime::BatchLogProcessor` and
  `span_processor_with_async_runtime::BatchSpanProcessor`
  - Continue using existing features flags `rt-tokio`,
      `rt-tokio-current-thread`, or `rt-async-std`.

  As part of the above redesign of PeriodicReader and BatchProcessors, these
  components no longer enforce timeout themselves and instead relies on
  Exporters to enforce own timeouts. In other words, the following are no longer
  supported.
  - `with_max_export_timeout`, `with_timeout` methods on `BatchConfigBuilder`,
    `PeriodicReaderBuilder`
  - `OTEL_BLRP_EXPORT_TIMEOUT`, `OTEL_BSP_EXPORT_TIMEOUT`

  Users are advised to configure timeout on the Exporters itself. For example,
  in the OTLP exporter, the export timeout can be configured using:
  - Environment variables
    - `OTEL_EXPORTER_OTLP_TIMEOUT`
    - `OTEL_EXPORTER_OTLP_LOGS_TIMEOUT`, `OTEL_EXPORTER_OTLP_TRACES_TIMEOUT`,
      `OTEL_EXPORTER_OTLP_METRICS_TIMEOUT`
  - The opentelemetry_otlp API, via `.with_tonic().with_timeout()` or
    `.with_http().with_timeout()`.

- *Breaking* Introduced `experimental_async_runtime` feature for
  runtime-specific traits.
  - Runtime-specific features (`rt-tokio`, `rt-tokio-current-thread`, and
  `rt-async-std`) now depend on the `experimental_async_runtime` feature.
  - For most users, no action is required. Enabling runtime features such as
  `rt-tokio`, `rt-tokio-current-thread`, or `rt-async-std` will automatically
  enable the `experimental_async_runtime` feature.
  - If you're implementing a custom runtime, you must explicitly enable the
  experimental_async_runtime` feature in your Cargo.toml and implement the
  required `Runtime` traits.

- Removed Metrics Cardinality Limit feature. This was originally introduced in
[#1066](https://github.com/open-telemetry/opentelemetry-rust/pull/1066) with a
hardcoded limit of 2000 and no ability to change it. This feature will be
re-introduced in a future date, along with the ability to change the cardinality
limit.

- *Breaking* Removed unused `opentelemetry_sdk::Error` enum.
- *Breaking* (Affects custom Exporter authors only) Moved `ExportError` trait
  from `opentelemetry::export::ExportError` to `opentelemetry_sdk::ExportError`
- *Breaking (Affects custom SpanExporter, SpanProcessor authors only)*: Rename
  namespaces for Span exporter structs/traits before:
  `opentelemetry_sdk::export::spans::{ExportResult, SpanData, SpanExporter};`
  now: `opentelemetry_sdk::trace::{ExportResult, SpanData, SpanExporter};`

- *Breaking (Affects custom LogExporter, LogProcessor authors only)*: Rename
  namespaces for Log exporter structs/traits. before:
  `opentelemetry_sdk::export::logs::{ExportResult, LogBatch, LogExporter};` now:
  `opentelemetry_sdk::logs::{ExportResult, LogBatch, LogExporter};`

- *Breaking* `opentelemetry_sdk::LogRecord::default()` method is removed. The
  only way to create log record outside opentelemetry_sdk crate is using
  `Logger::create_log_record()` method.

- *Breaking*: Rename namespaces for InMemoryExporters. (The module is still
  under "testing" feature flag)
  before:

  ```rust
  opentelemetry_sdk::testing::logs::{InMemoryLogExporter,
  InMemoryLogExporterBuilder};
  opentelemetry_sdk::testing::trace::{InMemorySpanExporter,
  InMemorySpanExporterBuilder};
  opentelemetry_sdk::testing::metrics::{InMemoryMetricExporter,
  InMemoryMetricExporterBuilder};
  ```

  now:

  ```rust
  opentelemetry_sdk::logs::{InMemoryLogExporter, InMemoryLogExporterBuilder};
  opentelemetry_sdk::trace::{InMemorySpanExporter,
  InMemorySpanExporterBuilder};
  opentelemetry_sdk::metrics::{InMemoryMetricExporter,
  InMemoryMetricExporterBuilder};
  ```

- *Breaking* Renamed `LoggerProvider`, `Logger` and `LogRecord` to
  `SdkLoggerProvider`,`SdkLogger` and `SdkLogRecord` respectively to avoid name
  collision with public API types.
  [#2612](https://github.com/open-telemetry/opentelemetry-rust/pull/2612)

- *Breaking* Renamed `TracerProvider` and `Tracer` to `SdkTracerProvider` and
  `SdkTracer` to avoid name collision with public API types. `Tracer` is still
  type-aliased to `SdkTracer` to keep back-compat with tracing-opentelemetry.
  [#2614](https://github.com/open-telemetry/opentelemetry-rust/pull/2614)

- *Breaking* Providers, Exporters, Processors, and Readers are modified to use a
  unified Result type for `export()`, `force_flush()`, and `shutdown()` methods.
  All these methods now use `OTelSdkResult` as their return type. Following PRs
  show the exact changes:
  [2613](https://github.com/open-telemetry/opentelemetry-rust/pull/2613)
    [2625](https://github.com/open-telemetry/opentelemetry-rust/pull/2625)
    [2604](https://github.com/open-telemetry/opentelemetry-rust/pull/2604)
    [2606](https://github.com/open-telemetry/opentelemetry-rust/pull/2606)
    [2573](https://github.com/open-telemetry/opentelemetry-rust/pull/2573)

## 0.27.1

Released 2024-Nov-27

- **DEPRECATED**:
  - `trace::Config` methods are moving onto `TracerProvider` Builder to be consistent with other signals. See <https://github.com/open-telemetry/opentelemetry-rust/pull/2303> for migration guide.
    `trace::Config` is scheduled to be removed from public API in `v0.28.0`.
    example:

    ```rust
    // old
    let tracer_provider: TracerProvider = TracerProvider::builder()
        .with_config(Config::default().with_resource(Resource::empty()))
        .build();

    // new
    let tracer_provider: TracerProvider = TracerProvider::builder()
        .with_resource(Resource::empty())
        .build();
    ```

  - `logs::LogData` struct is deprecated, and scheduled to be removed from public API in `v0.28.0`.
  - Bug fix: Empty Meter names are retained as-is instead of replacing with
    "rust.opentelemetry.io/sdk/meter"
    [#2334](https://github.com/open-telemetry/opentelemetry-rust/pull/2334)

  - Bug fix: Empty Logger names are retained as-is instead of replacing with
    "rust.opentelemetry.io/sdk/logger"
    [#2316](https://github.com/open-telemetry/opentelemetry-rust/pull/2316)

  - `Logger::provider`: This method is deprecated as of version `0.27.1`. To be removed in `0.28.0`.
  - `Logger::instrumentation_scope`: This method is deprecated as of version `0.27.1`. To be removed in `0.28.0`
     Migration Guidance:
        - These methods are intended for log appenders. Keep the clone of the provider handle, instead of depending on above methods.

  - **Bug Fix:** Validates the `with_boundaries` bucket boundaries used in
    Histograms. The boundaries provided by the user must not contain `f64::NAN`,
    `f64::INFINITY` or `f64::NEG_INFINITY` and must be sorted in strictly
    increasing order, and contain no duplicates. Instruments will not record
    measurements if the boundaries are invalid.
    [#2351](https://github.com/open-telemetry/opentelemetry-rust/pull/2351)

- Added `with_periodic_exporter` method to `MeterProviderBuilder`, allowing
  users to easily attach an exporter with a PeriodicReader for automatic metric
  export. Retained with_reader() for advanced use cases where a custom
  MetricReader configuration is needed.
  [2597](https://github.com/open-telemetry/opentelemetry-rust/pull/2597)
  Example Usage:

  ```rust
  SdkMeterProvider::builder()
      .with_periodic_exporter(exporter)
      .build();
  ```

  Using a custom PeriodicReader (advanced use case):

  let reader = PeriodicReader::builder(exporter).build();
  SdkMeterProvider::builder()
      .with_reader(reader)
      .build();

## 0.27.0

Released 2024-Nov-11

- Update `opentelemetry` dependency version to 0.27
- Update `opentelemetry-http` dependency version to 0.27

- Bump MSRV to 1.70 [#2179](https://github.com/open-telemetry/opentelemetry-rust/pull/2179)
- Implement `LogRecord::set_trace_context` for `LogRecord`. Respect any trace context set on a `LogRecord` when emitting through a `Logger`.
- Improved `LoggerProvider` shutdown handling to prevent redundant shutdown calls when `drop` is invoked. [#2195](https://github.com/open-telemetry/opentelemetry-rust/pull/2195)
- When creating new metric instruments by calling `build()`, SDK would return a no-op instrument if the validation fails (eg: Invalid metric name). [#2166](https://github.com/open-telemetry/opentelemetry-rust/pull/2166)
- **BREAKING for Metrics users**:
  - **Replaced**
    - ([#2217](https://github.com/open-telemetry/opentelemetry-rust/pull/2217)): Removed `{Delta,Cumulative}TemporalitySelector::new()` in favor of directly using `Temporality` enum to simplify the configuration of MetricsExporterBuilder with different temporalities.
  - **Renamed**
    - ([#2232](https://github.com/open-telemetry/opentelemetry-rust/pull/2232)): The `init` method used to create instruments has been renamed to `build`.
      Before:

      ```rust
      let counter = meter.u64_counter("my_counter").init();
      ```

      Now:

      ```rust
      let counter = meter.u64_counter("my_counter").build();
      ```

    - ([#2255](https://github.com/open-telemetry/opentelemetry-rust/pull/2255)): de-pluralize Metric types.
      - `PushMetricsExporter` -> `PushMetricExporter`
      - `InMemoryMetricsExporter` -> `InMemoryMetricExporter`
      - `InMemoryMetricsExporterBuilder` -> `InMemoryMetricExporterBuilder`
- **BREAKING**: [#2220](https://github.com/open-telemetry/opentelemetry-rust/pull/2220)
  - Removed `InstrumentationLibrary` re-export and its `Scope` alias, use `opentelemetry::InstrumentationLibrary` instead.
  - Unified builders across signals
    - Removed deprecated `LoggerProvider::versioned_logger`, `TracerProvider::versioned_tracer`
    - Removed `MeterProvider::versioned_meter`
    - Replaced these methods with `LoggerProvider::logger_with_scope`, `TracerProvider::logger_with_scope`, `MeterProvider::meter_with_scope`

- [#2272](https://github.com/open-telemetry/opentelemetry-rust/pull/2272)
  - Pin url version to `2.5.2`. The higher version breaks the build refer: [servo/rust-url#992.](https://github.com/servo/rust-url/issues/992)
   The `url` crate is used when `jaeger_remote_sampler` feature is enabled.

- **BREAKING**: [#2266](https://github.com/open-telemetry/opentelemetry-rust/pull/2266)
  - Moved `ExportError` trait from `opentelemetry::ExportError` to `opentelemetry_sdk::export::ExportError`
  - Moved `LogError` enum from `opentelemetry::logs::LogError` to `opentelemetry_sdk::logs::LogError`
  - Moved `LogResult` type alias from `opentelemetry::logs::LogResult` to `opentelemetry_sdk::logs::LogResult`
  - Renamed `opentelemetry::metrics::Result` type alias to `opentelemetry::metrics::MetricResult`
  - Renamed `opentelemetry::metrics::MetricsError` enum to `opentelemetry::metrics::MetricError`
  - Moved `MetricError` enum from `opentelemetry::metrics::MetricError` to `opentelemetry_sdk::metrics::MetricError`
  - Moved `MetricResult` type alias from `opentelemetry::metrics::MetricResult` to `opentelemetry_sdk::metrics::MetricResult`

  - Users calling public APIs that return these constructs (e.g, LoggerProvider::shutdown(), MeterProvider::force_flush()) should now import them from the SDK instead of the API.
  - Developers creating custom exporters should ensure they import these constructs from the SDK, not the API.
  - [2291](https://github.com/open-telemetry/opentelemetry-rust/pull/2291) Rename `logs_level_enabled flag` to `spec_unstable_logs_enabled`. Please enable this updated flag if the feature is needed. This flag will be removed once the feature is stabilized in the specifications.

- **BREAKING**: `Temporality` enum moved from `opentelemetry_sdk::metrics::data::Temporality` to `opentelemetry_sdk::metrics::Temporality`.

- **BREAKING**: `Views` are now an opt-in ONLY feature. Please include the feature `spec_unstable_metrics_views` to enable `Views`. It will be stabilized post 1.0 stable release of the SDK. [#2295](https://github.com/open-telemetry/opentelemetry-rust/issues/2295)

- Added a new `PeriodicReader` implementation (`PeriodicReaderWithOwnThread`)
  that does not rely on an async runtime, and instead creates own Thread. This
  is under feature flag "experimental_metrics_periodic_reader_no_runtime". The
  functionality maybe moved into existing PeriodReader or even removed in the
  future. As of today, this cannot be used as-is with OTLP Metric Exporter or
  any exporter that require an async runtime.

## v0.26.0

Released 2024-Sep-30

- Update `opentelemetry` dependency version to 0.26
- **BREAKING** Public API changes:
  - **Removed**: `SdkMeter` struct [#2113](https://github.com/open-telemetry/opentelemetry-rust/pull/2113). This API is only meant for internal use.
  - **Removed**: `AggregationSelector` trait and `DefaultAggregationSelector` struct [#2085](https://github.com/open-telemetry/opentelemetry-rust/pull/2085). This API was unnecessary. The feature to customize aggregation for instruments should be offered by `Views` API.

- Update `async-std` dependency version to 1.13
- *Breaking* - Remove support for `MetricProducer` which allowed metrics from
  external sources to be sent through OpenTelemetry.
  [#2105](https://github.com/open-telemetry/opentelemetry-rust/pull/2105)
- Feature: `SimpleSpanProcessor::new` is now public [#2119](https://github.com/open-telemetry/opentelemetry-rust/pull/2119)
- For Delta Temporality, exporters are not invoked unless there were new
  measurements since the last collect/export.
  [#2153](https://github.com/open-telemetry/opentelemetry-rust/pull/2153)
- `MeterProvider` modified to not invoke shutdown on `Drop`, if user has already
  called `shutdown()`.
  [#2156](https://github.com/open-telemetry/opentelemetry-rust/pull/2156)

## v0.25.0

- Update `opentelemetry` dependency version to 0.25
- Starting with this version, this crate will align with `opentelemetry` crate
  on major,minor versions.
- Perf improvements for all metric instruments (except `ExponentialHistogram`) that led to **faster metric updates** and **higher throughput** [#1740](https://github.com/open-telemetry/opentelemetry-rust/pull/1740):
  - **Zero allocations when recording measurements**: Once a measurement for a given attribute combination is reported, the SDK would not allocate additional memory for subsequent measurements reported for the same combination.
  - **Minimized thread contention**: Threads reporting measurements for the same instrument no longer contest for the same `Mutex`. The internal aggregation data structure now uses a combination of `RwLock` and atomics. Consequently, threads reporting measurements now only have to acquire a read lock.
  - **Lock-free floating point updates**: Measurements reported for `f64` based metrics no longer need to acquire a `Mutex` to update the `f64` value. They use a CAS-based loop instead.

- `opentelemetry_sdk::logs::record::LogRecord` and `opentelemetry_sdk::logs::record::TraceContext` derive from `PartialEq` to facilitate Unit Testing.
- Fixed an issue causing a panic during shutdown when using the
  `TokioCurrentThread` in BatchExportProcessor for traces and logs.
  [#1964](https://github.com/open-telemetry/opentelemetry-rust/pull/1964)
  [#1973](https://github.com/open-telemetry/opentelemetry-rust/pull/1973)
- Fix BatchExportProcessor for traces and logs to trigger first export at the
  first interval instead of doing it right away.
  [#1970](https://github.com/open-telemetry/opentelemetry-rust/pull/1970)
  [#1973](https://github.com/open-telemetry/opentelemetry-rust/pull/1973)
  - *Breaking* [#1985](https://github.com/open-telemetry/opentelemetry-rust/pull/1985)
  Hide LogRecord attributes Implementation Details from processors and exporters.
  The custom exporters and processors can't directly access the `LogData::LogRecord::attributes`, as
  these are private to opentelemetry-sdk. Instead, they would now use LogRecord::attributes_iter()
  method to access them.
- Fixed various Metric aggregation bug related to
  ObservableCounter,UpDownCounter including
  [#1517](https://github.com/open-telemetry/opentelemetry-rust/issues/1517).
  [#2004](https://github.com/open-telemetry/opentelemetry-rust/pull/2004)
- Fixed a bug related to cumulative aggregation of `Gauge` measurements.
  [#1975](https://github.com/open-telemetry/opentelemetry-rust/issues/1975).
  [#2021](https://github.com/open-telemetry/opentelemetry-rust/pull/2021)
- Provide default implementation for `event_enabled` method in `LogProcessor`
  trait that returns `true` always.
- *Breaking* [#2041](https://github.com/open-telemetry/opentelemetry-rust/pull/2041)
  and [#2057](https://github.com/open-telemetry/opentelemetry-rust/pull/2057)
  - The Exporter::export() interface is modified as below:
    Previous Signature:

    ```rust
    async fn export<'a>(&mut self, batch: Vec<Cow<'a, LogData>>) -> LogResult<()>;
    ```

    Updated Signature:

    ```rust
    async fn export(&mut self, batch: LogBatch<'_>) -> LogResult<()>;
    ```

    where

    ```rust
    pub struct LogBatch<'a> {

      data: &'a [(&'a LogRecord, &'a InstrumentationLibrary)],
    }
    ```

    This change enhances performance by reducing unnecessary heap allocations and maintains object safety, allowing for more efficient handling of log records. It also simplifies the processing required by exporters. Exporters no longer need to determine if the LogData is borrowed or owned, as they now work directly with references. As a result, exporters must explicitly create a copy of LogRecord and/or InstrumentationLibrary when needed, as the new interface only provides references to these structures.

## v0.24.1

- Add hidden method to support tracing-opentelemetry

## v0.24.0

- Add "metrics", "logs" to default features. With this, default feature list is
  "trace", "metrics" and "logs".
- Add `with_resource` on Builder for LoggerProvider, replacing the `with_config`
  method. Instead of using
  `.with_config(Config::default().with_resource(RESOURCE::default()))` users
  must now use `.with_resource(RESOURCE::default())` to configure Resource on
  logger provider.
- Removed dependency on `ordered-float`.
- Removed `XrayIdGenerator`, which was marked deprecated since 0.21.3. Use
  [`opentelemetry-aws`](https://crates.io/crates/opentelemetry-aws), version
  0.10.0 or newer.
- Performance Improvement - Counter/UpDownCounter instruments internally use
  `RwLock` instead of `Mutex` to reduce contention

- *Breaking* [1726](https://github.com/open-telemetry/opentelemetry-rust/pull/1726)
  Update `LogProcessor::emit()` method to take mutable reference to LogData. This is breaking
  change for LogProcessor developers. If the processor needs to invoke the exporter
  asynchronously, it should clone the data to ensure it can be safely processed without
  lifetime issues. Any changes made to the log data before cloning in this method will be
  reflected in the next log processor in the chain, as well as to the exporter.
- *Breaking* [1726](https://github.com/open-telemetry/opentelemetry-rust/pull/1726)
 Update `LogExporter::export()` method to accept a batch of log data, which can be either a
 reference or owned`LogData`. If the exporter needs to process the log data
 asynchronously, it should clone the log data to ensure it can be safely processed without
 lifetime issues.
- Clean up public methods in SDK.
  - [`TracerProvider::span_processors`] and [`TracerProvider::config`] was removed as it's not part of the spec.
  - Added `non_exhaustive` annotation to [`trace::Config`]. Marked [`config`] as deprecated since it's only a wrapper for `Config::default`
  - Removed [`Tracer::tracer_provider`] and [`Tracer::instrument_libraries`] as it's not part of the spec.

- *Breaking* [#1830](https://github.com/open-telemetry/opentelemetry-rust/pull/1830/files) [Traces SDK] Improves
  performance by sending Resource information to processors (and exporters) once, instead of sending with every log. If you are an author
  of Processor, Exporter, the following are *BREAKING* changes.
  - Implement `set_resource` method in your custom SpanProcessor, which invokes exporter's `set_resource`.
  - Implement `set_resource` method in your custom SpanExporter. This method should save the resource object
      in original or serialized format, to be merged with every span event during export.
  - `SpanData` doesn't have the resource attributes. The `SpanExporter::export()` method needs to merge it
      with the earlier preserved resource before export.

- *Breaking* [1836](https://github.com/open-telemetry/opentelemetry-rust/pull/1836) `SpanProcessor::shutdown` now takes an immutable reference to self. Any reference can call shutdown on the processor. After the first call to `shutdown` the processor will not process any new spans.

- *Breaking* [1850] (<https://github.com/open-telemetry/opentelemetry-rust/pull/1850>) `LoggerProvider::log_processors()` and `LoggerProvider::resource()` are not public methods anymore. They are only used within the `opentelemetry-sdk` crate.

- [1857](https://github.com/open-telemetry/opentelemetry-rust/pull/1857) Fixed an issue in Metrics SDK which prevented export errors from being send to global error handler. With the fix, errors occurring during export like OTLP Endpoint unresponsive shows up in stderr by default.

- [1869](https://github.com/open-telemetry/opentelemetry-rust/pull/1869) Added a `target` field to `LogRecord` structure, populated by `opentelemetry-appender-tracing` and `opentelemetry-appender-log` appenders.

```rust
async fn export<'a>(&mut self, batch: Vec<Cow<'a, LogData>>) -> LogResult<()>;
```

where `LogRecord` within `LogData` now includes:

```rust
LogData {
  LogRecord {
    event_name,
    target,  // newly added
    timestamp,
    observed_timestamp,
    trace_context,
    trace_context,
    severity_number,
    body,
    attributes
  }
  Instrumentation {
    name,
    version,
    schema_url,
    version
  }
}
```

The `LogRecord::target` field contains the actual target/component emitting the logs, while the `Instrumentation::name` contains the name of the OpenTelemetry appender.

- *Breaking* [#1674](https://github.com/open-telemetry/opentelemetry-rust/pull/1674) Update to `http` v1 types (via `opentelemetry-http` update)
- Update `opentelemetry` dependency version to 0.24
- Update `opentelemetry-http` dependency version to 0.13

## v0.23.0

- Fix SimpleSpanProcessor to be consistent with log counterpart. Also removed
  dependency on crossbeam-channel.
  [1612](https://github.com/open-telemetry/opentelemetry-rust/pull/1612/files)
- [#1422](https://github.com/open-telemetry/opentelemetry-rust/pull/1422)
  Fix metrics aggregation bug when using Views to drop attributes.
- [#1766](https://github.com/open-telemetry/opentelemetry-rust/pull/1766)
  Fix Metrics PeriodicReader to trigger first collect/export at the first interval
  instead of doing it right away.
- [#1623](https://github.com/open-telemetry/opentelemetry-rust/pull/1623) Add Drop implementation for SdkMeterProvider,
  which shuts down `MetricReader`s, thereby allowing metrics still in memory to be flushed out.
- *Breaking* [#1624](https://github.com/open-telemetry/opentelemetry-rust/pull/1624) Remove `OsResourceDetector` and
  `ProcessResourceDetector` resource detectors, use the
  [`opentelemetry-resource-detector`](https://crates.io/crates/opentelemetry-resource-detectors) instead.
- [#1636](https://github.com/open-telemetry/opentelemetry-rust/pull/1636) [Logs SDK] Improves performance by sending
  Resource information to processors (and exporters) once, instead of sending with every log. If you are an author
  of Processor, Exporter, the following are *BREAKING* changes.
  - Implement `set_resource` method in your custom LogProcessor, which invokes exporter's `set_resource`.
  - Implement `set_resource` method in your custom LogExporter. This method should save the resource object
      in original or serialized format, to be merged with every log event during export.
  - `LogData` doesn't have the resource attributes. The `LogExporter::export()` method needs to merge it
      with the earlier preserved resource before export.
- Baggage propagation error will be reported to global error handler [#1640](https://github.com/open-telemetry/opentelemetry-rust/pull/1640)
- Improves `shutdown` behavior of `LoggerProvider` and `LogProcessor` [#1643](https://github.com/open-telemetry/opentelemetry-rust/pull/1643).
  - `shutdown` can be called by any clone of the `LoggerProvider` without the need of waiting on all `Logger` drops. Thus, `try_shutdown` has been removed.
  - `shutdown` methods in `LoggerProvider` and `LogProcessor` now takes a immutable reference
  - After `shutdown`, `LoggerProvider` will return noop `Logger`
  - After `shutdown`, `LogProcessor` will not process any new logs
- Moving LogRecord implementation to the SDK. [1702](https://github.com/open-telemetry/opentelemetry-rust/pull/1702).
  - Relocated `LogRecord` struct to SDK, as an implementation for the trait in the API.
- *Breaking* [#1729](https://github.com/open-telemetry/opentelemetry-rust/pull/1729)
  - Update the return type of `TracerProvider.span_processors()` from `&Vec<Box<dyn SpanProcessor>>` to `&[Box<dyn SpanProcessor>]`.
  - Update the return type of `LoggerProvider.log_processors()` from `&Vec<Box<dyn LogProcessor>>` to `&[Box<dyn LogProcessor>]`.
- Update `opentelemetry` dependency version to 0.23
- Update `opentelemetry-http` dependency version to 0.12
- *Breaking* [#1750](https://github.com/open-telemetry/opentelemetry-rust/pull/1729)
  - Update the return type of `LoggerProvider.shutdown()` from `Vec<LogResult<()>>` to `LogResult<()>`.

## v0.22.1

### Fixed

- [#1576](https://github.com/open-telemetry/opentelemetry-rust/pull/1576)
  Fix Span kind is always set to "internal".

## v0.22.0

### Deprecated

- XrayIdGenerator in the opentelemetry-sdk has been deprecated and moved to version 0.10.0 of the opentelemetry-aws crate.

### Added

- [#1410](https://github.com/open-telemetry/opentelemetry-rust/pull/1410) Add experimental synchronous gauge
- [#1471](https://github.com/open-telemetry/opentelemetry-rust/pull/1471) Configure batch log record processor via [`OTEL_BLRP_*`](https://github.com/open-telemetry/opentelemetry-specification/blob/main/specification/configuration/sdk-environment-variables.md#batch-logrecord-processor) environment variables and via `OtlpLogPipeline::with_batch_config`
- [#1503](https://github.com/open-telemetry/opentelemetry-rust/pull/1503) Make the documentation for In-Memory exporters visible.

- [#1526](https://github.com/open-telemetry/opentelemetry-rust/pull/1526)
Performance Improvement : Creating Spans and LogRecords are now faster, by avoiding expensive cloning of `Resource` for every Span/LogRecord.

### Changed

- *Breaking*
[#1313](https://github.com/open-telemetry/opentelemetry-rust/pull/1313)
[#1350](https://github.com/open-telemetry/opentelemetry-rust/pull/1350)
  Changes how Span links/events are stored to achieve performance gains. See
  below for details:

  *Behavior Change*: When enforcing `max_links_per_span`, `max_events_per_span`
  from `SpanLimits`, links/events are kept in the first-come order. The previous
  "eviction" based approach is no longer performed.

  *Breaking Change Affecting Exporter authors*:

  `SpanData` now stores `links` as `SpanLinks` instead of `EvictedQueue` where
  `SpanLinks` is a struct with a `Vec` of links and `dropped_count`.

  `SpanData` now stores `events` as `SpanEvents` instead of `EvictedQueue` where
  `SpanEvents` is a struct with a `Vec` of events and `dropped_count`.
- *Breaking* Remove `TextMapCompositePropagator` [#1373](https://github.com/open-telemetry/opentelemetry-rust/pull/1373). Use `TextMapCompositePropagator` in opentelemetry API.

- [#1375](https://github.com/open-telemetry/opentelemetry-rust/pull/1375/) Fix metric collections during PeriodicReader shutdown
- *Breaking* [#1480](https://github.com/open-telemetry/opentelemetry-rust/pull/1480) Remove fine grained `BatchConfig` configurations from `BatchLogProcessorBuilder` and `BatchSpanProcessorBuilder`. Use `BatchConfigBuilder` to construct a `BatchConfig` instance and pass it using `BatchLogProcessorBuilder::with_batch_config` or `BatchSpanProcessorBuilder::with_batch_config`.
- *Breaking* [#1480](https://github.com/open-telemetry/opentelemetry-rust/pull/1480) Remove mutating functions from `BatchConfig`, use `BatchConfigBuilder` to construct a `BatchConfig` instance.
- *Breaking* [#1495](https://github.com/open-telemetry/opentelemetry-rust/pull/1495) Remove Batch LogRecord&Span Processor configuration via non-standard environment variables. Use the following table to migrate from the no longer supported non-standard environment variables to the standard ones.

| No longer supported             | Standard equivalent       |
|---------------------------------|---------------------------|
| OTEL_BLRP_SCHEDULE_DELAY_MILLIS | OTEL_BLRP_SCHEDULE_DELAY  |
| OTEL_BLRP_EXPORT_TIMEOUT_MILLIS | OTEL_BLRP_EXPORT_TIMEOUT  |
| OTEL_BSP_SCHEDULE_DELAY_MILLIS  | OTEL_BSP_SCHEDULE_DELAY   |
| OTEL_BSP_EXPORT_TIMEOUT_MILLIS  | OTEL_BSP_EXPORT_TIMEOUT   |

- *Breaking* [#1455](https://github.com/open-telemetry/opentelemetry-rust/pull/1455) Make the LoggerProvider Owned
  - `Logger` now takes an Owned Logger instead of a `Weak<LoggerProviderInner>`
  - `LoggerProviderInner` is no longer `pub (crate)`
  - `Logger.provider()` now returns `&LoggerProvider` instead of an `Option<LoggerProvider>`

- [#1519](https://github.com/open-telemetry/opentelemetry-rust/pull/1519) Performance improvements
    when calling `Counter::add()` and `UpDownCounter::add()` with an empty set of attributes
    (e.g. `counter.Add(5, &[])`)

- *Breaking* Renamed `MeterProvider` and `Meter` to `SdkMeterProvider` and `SdkMeter` respectively to avoid name collision with public API types. [#1328](https://github.com/open-telemetry/opentelemetry-rust/pull/1328)

### Fixed

- [#1481](https://github.com/open-telemetry/opentelemetry-rust/pull/1481) Fix error message caused by race condition when using PeriodicReader

## v0.21.2

### Fixed

- Fix delta aggregation metric reuse. [#1434](https://github.com/open-telemetry/opentelemetry-rust/pull/1434)
- Fix `max_scale` validation of exponential histogram configuration. [#1452](https://github.com/open-telemetry/opentelemetry-rust/pull/1452)

## v0.21.1

### Fixed

- Fix metric export corruption if gauges have not received a last value. [#1363](https://github.com/open-telemetry/opentelemetry-rust/pull/1363)
- Return consistent `Meter` for a given scope from `MeterProvider`. [#1351](https://github.com/open-telemetry/opentelemetry-rust/pull/1351)

## v0.21.0

### Added

- Log warning if two instruments have the same name with different [#1266](https://github.com/open-telemetry/opentelemetry-rust/pull/1266)
  casing
- Log warning if view is created with empty criteria [#1266](https://github.com/open-telemetry/opentelemetry-rust/pull/1266)
- Add exponential histogram support [#1267](https://github.com/open-telemetry/opentelemetry-rust/pull/1267)
- Add `opentelemetry::sdk::logs::config()` for parity with `opentelemetry::sdk::trace::config()` [#1197](https://github.com/open-telemetry/opentelemetry-rust/pull/1197)

### Changed

- Bump MSRV to 1.65 [#1318](https://github.com/open-telemetry/opentelemetry-rust/pull/1318)
- Default Resource (the one used when no other Resource is explicitly provided) now includes `TelemetryResourceDetector`,
  populating "telemetry.sdk.*" attributes.
  [#1194](https://github.com/open-telemetry/opentelemetry-rust/pull/1194).
- Bump MSRV to 1.64 [#1203](https://github.com/open-telemetry/opentelemetry-rust/pull/1203)
- Add unit/doc tests for MeterProvider [#1220](https://github.com/open-telemetry/opentelemetry-rust/pull/1220)
- Changed dependency from `opentelemetry_api` to `opentelemetry` as the latter
  is now the API crate. [#1226](https://github.com/open-telemetry/opentelemetry-rust/pull/1226)
- Add in memory span exporter [#1216](https://github.com/open-telemetry/opentelemetry-rust/pull/1216)
- Add in memory log exporter [#1231](https://github.com/open-telemetry/opentelemetry-rust/pull/1231)
- Add `Sync` bound to the `SpanExporter` and `LogExporter` traits [#1240](https://github.com/open-telemetry/opentelemetry-rust/pull/1240)
- Move `MetricsProducer` config to builders to match other config [#1266](https://github.com/open-telemetry/opentelemetry-rust/pull/1266)
- Return error earlier if readers are shut down [#1266](https://github.com/open-telemetry/opentelemetry-rust/pull/1266)
- Add `/` to valid characters for instrument names [#1269](https://github.com/open-telemetry/opentelemetry-rust/pull/1269)
- Increase instrument name maximum length from 63 to 255 [#1269](https://github.com/open-telemetry/opentelemetry-rust/pull/1269)
- Updated crate documentation and examples.
  [#1256](https://github.com/open-telemetry/opentelemetry-rust/issues/1256)
- Replace regex with glob [#1301](https://github.com/open-telemetry/opentelemetry-rust/pull/1301)
- *Breaking*
  [#1293](https://github.com/open-telemetry/opentelemetry-rust/issues/1293)
  makes few breaking changes with respect to how Span attributes are stored to
  achieve performance gains. See below for details:

  *Behavior Change*:

  SDK will no longer perform de-duplication of Span attribute Keys. Please share
  [feedback
  here](https://github.com/open-telemetry/opentelemetry-rust/issues/1300), if
  you are affected.

  *Breaking Change Affecting Exporter authors*:

   `SpanData` now stores `attributes` as `Vec<KeyValue>` instead of
  `EvictedHashMap`. `SpanData` now expose `dropped_attributes_count` as a
  separate field.

  *Breaking Change Affecting Sampler authors*:

  `should_sample` changes `attributes` from `OrderMap<Key, Value>` to
  `Vec<KeyValue>`.
- *Breaking* Move type argument from `RuntimeChannel<T>` to associated types [#1314](https://github.com/open-telemetry/opentelemetry-rust/pull/1314)

### Removed

- Remove context from Metric force_flush [#1245](https://github.com/open-telemetry/opentelemetry-rust/pull/1245)
- Remove `logs::BatchMessage` and `trace::BatchMessage` types [#1314](https://github.com/open-telemetry/opentelemetry-rust/pull/1314)

### Fixed

- Fix metric instrument name validation to include `_` [#1274](https://github.com/open-telemetry/opentelemetry-rust/pull/1274)

## v0.20.0

### Added

- Implement cardinality limits for metric streams
  [#1066](https://github.com/open-telemetry/opentelemetry-rust/pull/1066).
- Propagate shutdown calls from `PeriodicReader` to metrics exporter
  [#1138](https://github.com/open-telemetry/opentelemetry-rust/pull/1138).
- Add in memory metrics exporter #1017

### Changed

- New metrics SDK #1000
- Use `Cow<'static, str>` instead of `&'static str` #1018
- Unify trace and logs runtime extensions traits. #1067

### Changed

- Fix EvictedQueue bug when capacity is set to 0
  [#1151](https://github.com/open-telemetry/opentelemetry-rust/pull/1151).

### Removed

- Samplers no longer has access to `InstrumentationLibrary` as one of parameters
  to `should_sample`.
  [#1041](https://github.com/open-telemetry/opentelemetry-rust/pull/1041).
- Synchronous instruments no longer accepts `Context` while reporting
  measurements. [#1076](https://github.com/open-telemetry/opentelemetry-rust/pull/1076).
- Don't use CARGO_BIN_NAME for service name #1150

### Fixed

- Wait for exports on the simple span processor's ForceFlush #1030

## v0.19.0

### Added

- Add instrument validation to `InstrumentBuilder` [#884](https://github.com/open-telemetry/opentelemetry-rust/pull/884).
- Add `TelemetryResourceDetector` [#899](https://github.com/open-telemetry/opentelemetry-rust/pull/899).
- Add support for instrumentation scope attributes [#1021](https://github.com/open-telemetry/opentelemetry-rust/pull/1021).

### Changed

- Update to `opentelemetry_api` v0.19.
- Update to `opentelemetry_http` v0.8.
- Bump MSRV to 1.57 [#953](https://github.com/open-telemetry/opentelemetry-rust/pull/953).
- Fix doc in `ShouldSample` trait [#951](https://github.com/open-telemetry/opentelemetry-rust/pull/951)
- Only run `ParentBased` delegate sampler when there is no parent [#948](https://github.com/open-telemetry/opentelemetry-rust/pull/948).
- Improve `SdkProvidedResourceDetector`'s doc [#964](https://github.com/open-telemetry/opentelemetry-rust/pull/964).
- Update dependencies and bump MSRV to 1.60 [#969](https://github.com/open-telemetry/opentelemetry-rust/pull/969).
- Use CARGO_BIN_NAME as default service name [#991](https://github.com/open-telemetry/opentelemetry-rust/pull/991).

### Removed

- Remove `in_memory` settings [#946](https://github.com/open-telemetry/opentelemetry-rust/pull/946).

## main

### Changed

- Update the Number in the SDK API to support min and max. #989

## v0.18.0

### Changed

- *BREAKING* `struct`s which implement `ShouldSample` a.k.a Custom Samplers must now
  implement `Clone`. This enables (#833)
- SDK split from `opentelemetry` crate<|MERGE_RESOLUTION|>--- conflicted
+++ resolved
@@ -64,7 +64,6 @@
  `LogExporter` trait no longer requires a mutable ref to `self`. If the exporter
  needs to mutate state, it should rely on interior mutability.
  [2764](https://github.com/open-telemetry/opentelemetry-rust/pull/2764)
-<<<<<<< HEAD
 - *Breaking (Affects custom Exporter/Processor authors only)* Removed
  `opentelelemetry_sdk::logs::error::{LogError, LogResult}`. These were not
  intended to be public. If you are authoring custom processor/exporters, use
@@ -72,11 +71,9 @@
  `opentelemetry_sdk::error::OTelSdkResult`.
  // PLACEHOLDER to fill in when the similar change is done for traces, metrics.
  // PLACEHOLDER to put all the PR links together.
-=======
 - **Breaking** for custom `LogProcessor` authors: Changed `set_resource`
   to require mutable ref.
   `fn set_resource(&mut self, _resource: &Resource) {}`
->>>>>>> ddac8e1e
 
 ## 0.28.0
 
