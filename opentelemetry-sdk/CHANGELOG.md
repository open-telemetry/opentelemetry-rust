--- conflicted
+++ resolved
@@ -375,15 +375,14 @@
     .build();
 ```
 
-<<<<<<< HEAD
-- **Breaking**: The `PeriodicReader` no supports configuration of export timeout using
+- **Breaking**: The `PeriodicReader` no longer supports configuration of export timeout using
   `with_timeout` API method. 
   Timeout handling is now the responsibility of the exporter.
 
   For example, in the OTLP Metrics exporter, the export timeout can be configured using:
   - The environment variables `OTEL_EXPORTER_OTLP_TIMEOUT` or `OTEL_EXPORTER_OTLP_METRICS_TIMEOUT`.
   - The `opentelemetry_otlp` API, via `.with_tonic().with_timeout()` or `.with_http().with_timeout()`.
-=======
+
 - **Breaking**
  - The public API changes in the Tracing:
    - Before:
@@ -410,7 +409,6 @@
   `SdkTracer` to avoid name collision with public API types. `Tracer` is still
   type-aliased to `SdkTracer` to keep back-compat with tracing-opentelemetry.
   [#2614](https://github.com/open-telemetry/opentelemetry-rust/pull/2614)
->>>>>>> 15b5fa4e
 
 ## 0.27.1
 
