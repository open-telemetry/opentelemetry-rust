--- conflicted
+++ resolved
@@ -27,6 +27,9 @@
  reference or owned`LogData`. If the exporter needs to process the log data
  asynchronously, it should clone the log data to ensure it can be safely processed without
  lifetime issues.
+
+- **BREAKING** Remove `logs_level_enabled` feature flag as the feature is not part of the specs. 
+           [#1736](https://github.com/open-telemetry/opentelemetry-rust/pull/1736/files)
 
 - **Breaking** [1836](https://github.com/open-telemetry/opentelemetry-rust/pull/1836) `SpanProcessor::shutdown` now takes an immutable reference to self. Any reference can call shutdown on the processor. After the first call to `shutdown` the processor will not process any new spans. 
 
@@ -64,16 +67,10 @@
 - **Breaking** [#1729](https://github.com/open-telemetry/opentelemetry-rust/pull/1729)
   - Update the return type of `TracerProvider.span_processors()` from `&Vec<Box<dyn SpanProcessor>>` to `&[Box<dyn SpanProcessor>]`.
   - Update the return type of `LoggerProvider.log_processors()` from `&Vec<Box<dyn LogProcessor>>` to `&[Box<dyn LogProcessor>]`.
-<<<<<<< HEAD
-- **BREAKING** Remove `logs_level_enabled` feature flag as the feature is not part of the specs. 
-           [#1736](https://github.com/open-telemetry/opentelemetry-rust/pull/1736/files)
-
-=======
 - Update `opentelemetry` dependency version to 0.23
 - Update `opentelemetry-http` dependency version to 0.12
 - **Breaking** [#1750](https://github.com/open-telemetry/opentelemetry-rust/pull/1729)
   - Update the return type of `LoggerProvider.shutdown()` from `Vec<LogResult<()>>` to `LogResult<()>`.
->>>>>>> e2e6a6e2
 
 ## v0.22.1
 
