# Changelog

## vNext

- *Breaking*
  - SimpleLogProcessor modified to be generic over `LogExporter` to
    avoid dynamic dispatch to invoke exporter. If you were using
    `with_simple_exporter` to add `LogExporter` with SimpleLogProcessor, this is a
    transparent change.
    [#2338](https://github.com/open-telemetry/opentelemetry-rust/pull/2338)
  - `ResourceDetector.detect()` no longer supports timeout option.
  - `opentelemetry::global::shutdown_tracer_provider()` Removed from the API, should now use `tracer_provider.shutdown()` see [#2369](https://github.com/open-telemetry/opentelemetry-rust/pull/2369) for a migration example. "Tracer provider" is cheaply cloneable, so users are encouraged to set a clone of it as the global (ex: `global::set_tracer_provider(provider.clone()))`, so that instrumentations and other components can obtain tracers from `global::tracer()`. The tracer_provider must be kept around to call shutdown on it at the end of application (ex: `tracer_provider.shutdown()`)

- *Breaking* The LogExporter::export() method no longer requires a mutable reference to self.:
  Before:
     async fn export(&mut self, _batch: LogBatch<'_>) -> LogResult<()>
  After:
     async fn export(&self, _batch: LogBatch<'_>) -> LogResult<()>
  Custom exporters will need to internally synchronize any mutable state, if applicable.

<<<<<<< HEAD
- *Breaking* Removed the following deprecated struct:
  - logs::LogData - Previously deprecated in version 0.27.1
  Migration Guidance: This structure is no longer utilized within the SDK, and users should not have dependencies on it.
=======
- *Breaking* Removed the following deprecated methods:
  - `Logger::provider()` : Previously deprecated in version 0.27.1
  - `Logger::instrumentation_scope()` : Previously deprecated in version 0.27.1.
     Migration Guidance: 
        - These methods were intended for log appenders. Keep the clone of the provider handle, instead of depending on above methods.
>>>>>>> 2030f8f7

## 0.27.1

Released 2024-Nov-27

- **DEPRECATED**:
  - `trace::Config` methods are moving onto `TracerProvider` Builder to be consistent with other signals. See https://github.com/open-telemetry/opentelemetry-rust/pull/2303 for migration guide.
    `trace::Config` is scheduled to be removed from public API in `v0.28.0`.
    example:
    ```rust
    // old
    let tracer_provider: TracerProvider = TracerProvider::builder()
        .with_config(Config::default().with_resource(Resource::empty()))
        .build();

    // new
    let tracer_provider: TracerProvider = TracerProvider::builder()
        .with_resource(Resource::empty())
        .build();
    ```
  - `logs::LogData` struct is deprecated, and scheduled to be removed from public API in `v0.28.0`.
  - Bug fix: Empty Meter names are retained as-is instead of replacing with
    "rust.opentelemetry.io/sdk/meter"
    [#2334](https://github.com/open-telemetry/opentelemetry-rust/pull/2334)

  - Bug fix: Empty Logger names are retained as-is instead of replacing with
    "rust.opentelemetry.io/sdk/logger"
    [#2316](https://github.com/open-telemetry/opentelemetry-rust/pull/2316)
  
  - `Logger::provider`: This method is deprecated as of version `0.27.1`. To be removed in `0.28.0`.
  - `Logger::instrumentation_scope`: This method is deprecated as of version `0.27.1`. To be removed in `0.28.0`
     Migration Guidance: 
        - These methods are intended for log appenders. Keep the clone of the provider handle, instead of depending on above methods.


  - **Bug Fix:** Validates the `with_boundaries` bucket boundaries used in
    Histograms. The boundaries provided by the user must not contain `f64::NAN`,
    `f64::INFINITY` or `f64::NEG_INFINITY` and must be sorted in strictly
    increasing order, and contain no duplicates. Instruments will not record
    measurements if the boundaries are invalid.
    [#2351](https://github.com/open-telemetry/opentelemetry-rust/pull/2351)

## 0.27.0

Released 2024-Nov-11

- Update `opentelemetry` dependency version to 0.27
- Update `opentelemetry-http` dependency version to 0.27

- Bump MSRV to 1.70 [#2179](https://github.com/open-telemetry/opentelemetry-rust/pull/2179)
- Implement `LogRecord::set_trace_context` for `LogRecord`. Respect any trace context set on a `LogRecord` when emitting through a `Logger`.
- Improved `LoggerProvider` shutdown handling to prevent redundant shutdown calls when `drop` is invoked. [#2195](https://github.com/open-telemetry/opentelemetry-rust/pull/2195)
- When creating new metric instruments by calling `build()`, SDK would return a no-op instrument if the validation fails (eg: Invalid metric name). [#2166](https://github.com/open-telemetry/opentelemetry-rust/pull/2166)
- **BREAKING for Metrics users**:
  - **Replaced**
    - ([#2217](https://github.com/open-telemetry/opentelemetry-rust/pull/2217)): Removed `{Delta,Cumulative}TemporalitySelector::new()` in favor of directly using `Temporality` enum to simplify the configuration of MetricsExporterBuilder with different temporalities.
  - **Renamed**
    - ([#2232](https://github.com/open-telemetry/opentelemetry-rust/pull/2232)): The `init` method used to create instruments has been renamed to `build`.  
      Before:
      ```rust
      let counter = meter.u64_counter("my_counter").init();
      ```
      Now:
      ```rust
      let counter = meter.u64_counter("my_counter").build();
      ```
    - ([#2255](https://github.com/open-telemetry/opentelemetry-rust/pull/2255)): de-pluralize Metric types.
      - `PushMetricsExporter` -> `PushMetricExporter`
      - `InMemoryMetricsExporter` -> `InMemoryMetricExporter`
      - `InMemoryMetricsExporterBuilder` -> `InMemoryMetricExporterBuilder`
- **BREAKING**: [#2220](https://github.com/open-telemetry/opentelemetry-rust/pull/2220)
  - Removed `InstrumentationLibrary` re-export and its `Scope` alias, use `opentelemetry::InstrumentationLibrary` instead.
  - Unified builders across signals
    - Removed deprecated `LoggerProvider::versioned_logger`, `TracerProvider::versioned_tracer`
    - Removed `MeterProvider::versioned_meter`
    - Replaced these methods with `LoggerProvider::logger_with_scope`, `TracerProvider::logger_with_scope`, `MeterProvider::meter_with_scope`

- [#2272](https://github.com/open-telemetry/opentelemetry-rust/pull/2272)
   - Pin url version to `2.5.2`. The higher version breaks the build refer: [servo/rust-url#992.](https://github.com/servo/rust-url/issues/992)
   The `url` crate is used when `jaeger_remote_sampler` feature is enabled.

- **BREAKING**: [#2266](https://github.com/open-telemetry/opentelemetry-rust/pull/2266)
   - Moved `ExportError` trait from `opentelemetry::ExportError` to `opentelemetry_sdk::export::ExportError`
   - Moved `LogError` enum from `opentelemetry::logs::LogError` to `opentelemetry_sdk::logs::LogError`
   - Moved `LogResult` type alias from `opentelemetry::logs::LogResult` to `opentelemetry_sdk::logs::LogResult`
   - Renamed `opentelemetry::metrics::Result` type alias to `opentelemetry::metrics::MetricResult`
   - Renamed `opentelemetry::metrics::MetricsError` enum to `opentelemetry::metrics::MetricError`
   - Moved `MetricError` enum from `opentelemetry::metrics::MetricError` to `opentelemetry_sdk::metrics::MetricError`
   - Moved `MetricResult` type alias from `opentelemetry::metrics::MetricResult` to `opentelemetry_sdk::metrics::MetricResult`

  - Users calling public APIs that return these constructs (e.g, LoggerProvider::shutdown(), MeterProvider::force_flush()) should now import them from the SDK instead of the API.
  - Developers creating custom exporters should ensure they import these constructs from the SDK, not the API.
  - [2291](https://github.com/open-telemetry/opentelemetry-rust/pull/2291) Rename `logs_level_enabled flag` to `spec_unstable_logs_enabled`. Please enable this updated flag if the feature is needed. This flag will be removed once the feature is stabilized in the specifications.

- **BREAKING**: `Temporality` enum moved from `opentelemetry_sdk::metrics::data::Temporality` to `opentelemetry_sdk::metrics::Temporality`.

- **BREAKING**: `Views` are now an opt-in ONLY feature. Please include the feature `spec_unstable_metrics_views` to enable `Views`. It will be stabilized post 1.0 stable release of the SDK. [#2295](https://github.com/open-telemetry/opentelemetry-rust/issues/2295)

- Added a new `PeriodicReader` implementation (`PeriodicReaderWithOwnThread`)
  that does not rely on an async runtime, and instead creates own Thread. This
  is under feature flag "experimental_metrics_periodic_reader_no_runtime". The
  functionality maybe moved into existing PeriodReader or even removed in the
  future. As of today, this cannot be used as-is with OTLP Metric Exporter or
  any exporter that require an async runtime.

## v0.26.0
Released 2024-Sep-30

- Update `opentelemetry` dependency version to 0.26
- **BREAKING** Public API changes:
  - **Removed**: `SdkMeter` struct [#2113](https://github.com/open-telemetry/opentelemetry-rust/pull/2113). This API is only meant for internal use.
  - **Removed**: `AggregationSelector` trait and `DefaultAggregationSelector` struct [#2085](https://github.com/open-telemetry/opentelemetry-rust/pull/2085). This API was unnecessary. The feature to customize aggregation for instruments should be offered by `Views` API.

- Update `async-std` dependency version to 1.13
- *Breaking* - Remove support for `MetricProducer` which allowed metrics from
  external sources to be sent through OpenTelemetry.
  [#2105](https://github.com/open-telemetry/opentelemetry-rust/pull/2105)
- Feature: `SimpleSpanProcessor::new` is now public [#2119](https://github.com/open-telemetry/opentelemetry-rust/pull/2119)
- For Delta Temporality, exporters are not invoked unless there were new
  measurements since the last collect/export.
  [#2153](https://github.com/open-telemetry/opentelemetry-rust/pull/2153)
- `MeterProvider` modified to not invoke shutdown on `Drop`, if user has already
  called `shutdown()`.
  [#2156](https://github.com/open-telemetry/opentelemetry-rust/pull/2156)

## v0.25.0

- Update `opentelemetry` dependency version to 0.25
- Starting with this version, this crate will align with `opentelemetry` crate
  on major,minor versions.
- Perf improvements for all metric instruments (except `ExponentialHistogram`) that led to **faster metric updates** and **higher throughput** [#1740](https://github.com/open-telemetry/opentelemetry-rust/pull/1740):
  - **Zero allocations when recording measurements**: Once a measurement for a given attribute combination is reported, the SDK would not allocate additional memory for subsquent measurements reported for the same combination.
  - **Minimized thread contention**: Threads reporting measurements for the same instrument no longer contest for the same `Mutex`. The internal aggregation data structure now uses a combination of `RwLock` and atomics. Consequently, threads reporting measurements now only have to acquire a read lock.
  - **Lock-free floating point updates**: Measurements reported for `f64` based metrics no longer need to acquire a `Mutex` to update the `f64` value. They use a CAS-based loop instead.

- `opentelemetry_sdk::logs::record::LogRecord` and `opentelemetry_sdk::logs::record::TraceContext` derive from `PartialEq` to facilitate Unit Testing.
- Fixed an issue causing a panic during shutdown when using the
  `TokioCurrentThread` in BatchExportProcessor for traces and logs.
  [#1964](https://github.com/open-telemetry/opentelemetry-rust/pull/1964)
  [#1973](https://github.com/open-telemetry/opentelemetry-rust/pull/1973)
- Fix BatchExportProcessor for traces and logs to trigger first export at the
  first interval instead of doing it right away.
  [#1970](https://github.com/open-telemetry/opentelemetry-rust/pull/1970)
  [#1973](https://github.com/open-telemetry/opentelemetry-rust/pull/1973)
  - **Breaking** [#1985](https://github.com/open-telemetry/opentelemetry-rust/pull/1985)
  Hide LogRecord attributes Implementation Details from processors and exporters.
  The custom exporters and processors can't directly access the `LogData::LogRecord::attributes`, as
  these are private to opentelemetry-sdk. Instead, they would now use LogRecord::attributes_iter()
  method to access them.
- Fixed various Metric aggregation bug related to
  ObservableCounter,UpDownCounter including
  [#1517](https://github.com/open-telemetry/opentelemetry-rust/issues/1517).
  [#2004](https://github.com/open-telemetry/opentelemetry-rust/pull/2004)
- Fixed a bug related to cumulative aggregation of `Gauge` measurements.
  [#1975](https://github.com/open-telemetry/opentelemetry-rust/issues/1975).
  [#2021](https://github.com/open-telemetry/opentelemetry-rust/pull/2021)
- Provide default implementation for `event_enabled` method in `LogProcessor`
  trait that returns `true` always.
- **Breaking** [#2041](https://github.com/open-telemetry/opentelemetry-rust/pull/2041)
  and [#2057](https://github.com/open-telemetry/opentelemetry-rust/pull/2057)
  - The Exporter::export() interface is modified as below:
    Previous Signature:
    ```rust
    async fn export<'a>(&mut self, batch: Vec<Cow<'a, LogData>>) -> LogResult<()>;
    ```

    Updated Signature:
    ```rust
    async fn export(&mut self, batch: LogBatch<'_>) -> LogResult<()>;
    ```

    where
    ```rust
    pub struct LogBatch<'a> {

      data: &'a [(&'a LogRecord, &'a InstrumentationLibrary)],
    }
    ```
    This change enhances performance by reducing unnecessary heap allocations and maintains object safety, allowing for more efficient handling of log records. It also simplifies the processing required by exporters. Exporters no longer need to determine if the LogData is borrowed or owned, as they now work directly with references. As a result, exporters must explicitly create a copy of LogRecord and/or InstrumentationLibrary when needed, as the new interface only provides references to these structures.

## v0.24.1

- Add hidden method to support tracing-opentelemetry

## v0.24.0

- Add "metrics", "logs" to default features. With this, default feature list is
  "trace", "metrics" and "logs".
- Add `with_resource` on Builder for LoggerProvider, replacing the `with_config`
  method. Instead of using
  `.with_config(Config::default().with_resource(RESOURCE::default()))` users
  must now use `.with_resource(RESOURCE::default())` to configure Resource on
  logger provider.
- Removed dependency on `ordered-float`.
- Removed `XrayIdGenerator`, which was marked deprecated since 0.21.3. Use
  [`opentelemetry-aws`](https://crates.io/crates/opentelemetry-aws), version
  0.10.0 or newer.
- Performance Improvement - Counter/UpDownCounter instruments internally use
  `RwLock` instead of `Mutex` to reduce contention

- **Breaking** [1726](https://github.com/open-telemetry/opentelemetry-rust/pull/1726)
  Update `LogProcessor::emit()` method to take mutable reference to LogData. This is breaking
  change for LogProcessor developers. If the processor needs to invoke the exporter
  asynchronously, it should clone the data to ensure it can be safely processed without
  lifetime issues. Any changes made to the log data before cloning in this method will be
  reflected in the next log processor in the chain, as well as to the exporter.
- **Breaking** [1726](https://github.com/open-telemetry/opentelemetry-rust/pull/1726)
 Update `LogExporter::export()` method to accept a batch of log data, which can be either a
 reference or owned`LogData`. If the exporter needs to process the log data
 asynchronously, it should clone the log data to ensure it can be safely processed without
 lifetime issues.
- Clean up public methods in SDK.
    - [`TracerProvider::span_processors`] and [`TracerProvider::config`] was removed as it's not part of the spec.
    - Added `non_exhaustive` annotation to [`trace::Config`]. Marked [`config`] as deprecated since it's only a wrapper for `Config::default`
    - Removed [`Tracer::tracer_provder`] and [`Tracer::instrument_libraries`] as it's not part of the spec.

- **Breaking** [#1830](https://github.com/open-telemetry/opentelemetry-rust/pull/1830/files) [Traces SDK] Improves
  performance by sending Resource information to processors (and exporters) once, instead of sending with every log. If you are an author
  of Processor, Exporter, the following are *BREAKING* changes.
    - Implement `set_resource` method in your custom SpanProcessor, which invokes exporter's `set_resource`.
    - Implement `set_resource` method in your custom SpanExporter. This method should save the resource object
      in original or serialized format, to be merged with every span event during export.
    - `SpanData` doesn't have the resource attributes. The `SpanExporter::export()` method needs to merge it
      with the earlier preserved resource before export.

- **Breaking** [1836](https://github.com/open-telemetry/opentelemetry-rust/pull/1836) `SpanProcessor::shutdown` now takes an immutable reference to self. Any reference can call shutdown on the processor. After the first call to `shutdown` the processor will not process any new spans.

- **Breaking** [1850] (https://github.com/open-telemetry/opentelemetry-rust/pull/1850) `LoggerProvider::log_processors()` and `LoggerProvider::resource()` are not public methods anymore. They are only used within the `opentelemetry-sdk` crate.

- [1857](https://github.com/open-telemetry/opentelemetry-rust/pull/1857) Fixed an issue in Metrics SDK which prevented export errors from being send to global error handler. With the fix, errors occurring during export like OTLP Endpoint unresponsive shows up in stderr by default.

- [1869](https://github.com/open-telemetry/opentelemetry-rust/pull/1869) Added a `target` field to `LogRecord` structure, populated by `opentelemetry-appender-tracing` and `opentelemetry-appender-log` appenders.
```rust
async fn export<'a>(&mut self, batch: Vec<Cow<'a, LogData>>) -> LogResult<()>;
```
where `LogRecord` within `LogData` now includes:
```rust
LogData {
  LogRecord {
    event_name,
    target,  // newly added
    timestamp,
    observed_timestamp,
    trace_context,
    trace_context,
    severity_number,
    body,
    attributes
  }
  Instrumentation {
    name,
    version,
    schema_url,
    version
  }
}
```
The `LogRecord::target` field contains the actual target/component emitting the logs, while the `Instrumentation::name` contains the name of the OpenTelemetry appender.
- **Breaking** [#1674](https://github.com/open-telemetry/opentelemetry-rust/pull/1674) Update to `http` v1 types (via `opentelemetry-http` update)
- Update `opentelemetry` dependency version to 0.24
- Update `opentelemetry-http` dependency version to 0.13

## v0.23.0

- Fix SimpleSpanProcessor to be consistent with log counterpart. Also removed
  dependency on crossbeam-channel.
  [1612](https://github.com/open-telemetry/opentelemetry-rust/pull/1612/files)
- [#1422](https://github.com/open-telemetry/opentelemetry-rust/pull/1422)
  Fix metrics aggregation bug when using Views to drop attributes.
- [#1766](https://github.com/open-telemetry/opentelemetry-rust/pull/1766)
  Fix Metrics PeriodicReader to trigger first collect/export at the first interval
  instead of doing it right away.
- [#1623](https://github.com/open-telemetry/opentelemetry-rust/pull/1623) Add Drop implementation for SdkMeterProvider,
  which shuts down metricreaders, thereby allowing metrics still in memory to be flushed out.
- **Breaking** [#1624](https://github.com/open-telemetry/opentelemetry-rust/pull/1624) Remove `OsResourceDetector` and
  `ProcessResourceDetector` resource detectors, use the
  [`opentelemetry-resource-detector`](https://crates.io/crates/opentelemetry-resource-detectors) instead.
- [#1636](https://github.com/open-telemetry/opentelemetry-rust/pull/1636) [Logs SDK] Improves performance by sending
  Resource information to processors (and exporters) once, instead of sending with every log. If you are an author
  of Processor, Exporter, the following are *BREAKING* changes.
    - Implement `set_resource` method in your custom LogProcessor, which invokes exporter's `set_resource`.
    - Implement `set_resource` method in your custom LogExporter. This method should save the resource object
      in original or serialized format, to be merged with every log event during export.
    - `LogData` doesn't have the resource attributes. The `LogExporter::export()` method needs to merge it
      with the earlier preserved resource before export.
- Baggage propagation error will be reported to global error handler [#1640](https://github.com/open-telemetry/opentelemetry-rust/pull/1640)
- Improves `shutdown` behavior of `LoggerProvider` and `LogProcessor` [#1643](https://github.com/open-telemetry/opentelemetry-rust/pull/1643).
  - `shutdown` can be called by any clone of the `LoggerProvider` without the need of waiting on all `Logger` drops. Thus, `try_shutdown` has been removed.
  - `shutdown` methods in `LoggerProvider` and `LogProcessor` now takes a immutable reference
  - After `shutdown`, `LoggerProvider` will return noop `Logger`
  - After `shutdown`, `LogProcessor` will not process any new logs
- Moving LogRecord implementation to the SDK. [1702](https://github.com/open-telemetry/opentelemetry-rust/pull/1702).
    - Relocated `LogRecord` struct to SDK, as an implementation for the trait in the API.
- **Breaking** [#1729](https://github.com/open-telemetry/opentelemetry-rust/pull/1729)
  - Update the return type of `TracerProvider.span_processors()` from `&Vec<Box<dyn SpanProcessor>>` to `&[Box<dyn SpanProcessor>]`.
  - Update the return type of `LoggerProvider.log_processors()` from `&Vec<Box<dyn LogProcessor>>` to `&[Box<dyn LogProcessor>]`.
- Update `opentelemetry` dependency version to 0.23
- Update `opentelemetry-http` dependency version to 0.12
- **Breaking** [#1750](https://github.com/open-telemetry/opentelemetry-rust/pull/1729)
  - Update the return type of `LoggerProvider.shutdown()` from `Vec<LogResult<()>>` to `LogResult<()>`.

## v0.22.1

### Fixed

- [#1576](https://github.com/open-telemetry/opentelemetry-rust/pull/1576)
  Fix Span kind is always set to "internal".

## v0.22.0

### Deprecated

- XrayIdGenerator in the opentelemetry-sdk has been deprecated and moved to version 0.10.0 of the opentelemetry-aws crate.

### Added

- [#1410](https://github.com/open-telemetry/opentelemetry-rust/pull/1410) Add experimental synchronous gauge
- [#1471](https://github.com/open-telemetry/opentelemetry-rust/pull/1471) Configure batch log record processor via [`OTEL_BLRP_*`](https://github.com/open-telemetry/opentelemetry-specification/blob/main/specification/configuration/sdk-environment-variables.md#batch-logrecord-processor) environment variables and via `OtlpLogPipeline::with_batch_config`
- [#1503](https://github.com/open-telemetry/opentelemetry-rust/pull/1503) Make the documentation for In-Memory exporters visible.

- [#1526](https://github.com/open-telemetry/opentelemetry-rust/pull/1526)
Performance Improvement : Creating Spans and LogRecords are now faster, by avoiding expensive cloning of `Resource` for every Span/LogRecord.

### Changed
- **Breaking**
[#1313](https://github.com/open-telemetry/opentelemetry-rust/pull/1313)
[#1350](https://github.com/open-telemetry/opentelemetry-rust/pull/1350)
  Changes how Span links/events are stored to achieve performance gains. See
  below for details:

  *Behavior Change*: When enforcing `max_links_per_span`, `max_events_per_span`
  from `SpanLimits`, links/events are kept in the first-come order. The previous
  "eviction" based approach is no longer performed.

  *Breaking Change Affecting Exporter authors*:

  `SpanData` now stores `links` as `SpanLinks` instead of `EvictedQueue` where
  `SpanLinks` is a struct with a `Vec` of links and `dropped_count`.

  `SpanData` now stores `events` as `SpanEvents` instead of `EvictedQueue` where
  `SpanEvents` is a struct with a `Vec` of events and `dropped_count`.
- **Breaking** Remove `TextMapCompositePropagator` [#1373](https://github.com/open-telemetry/opentelemetry-rust/pull/1373). Use `TextMapCompositePropagator` in opentelemetry API.

- [#1375](https://github.com/open-telemetry/opentelemetry-rust/pull/1375/) Fix metric collections during PeriodicReader shutdown
- **Breaking** [#1480](https://github.com/open-telemetry/opentelemetry-rust/pull/1480) Remove fine grained `BatchConfig` configurations from `BatchLogProcessorBuilder` and `BatchSpanProcessorBuilder`. Use `BatchConfigBuilder` to construct a `BatchConfig` instance and pass it using `BatchLogProcessorBuilder::with_batch_config` or `BatchSpanProcessorBuilder::with_batch_config`.
- **Breaking** [#1480](https://github.com/open-telemetry/opentelemetry-rust/pull/1480) Remove mutating functions from `BatchConfig`, use `BatchConfigBuilder` to construct a `BatchConfig` instance.
- **Breaking** [#1495](https://github.com/open-telemetry/opentelemetry-rust/pull/1495) Remove Batch LogRecord&Span Processor configuration via non-standard environment variables. Use the following table to migrate from the no longer supported non-standard environment variables to the standard ones.

| No longer supported             | Standard equivalent       |
|---------------------------------|---------------------------|
| OTEL_BLRP_SCHEDULE_DELAY_MILLIS | OTEL_BLRP_SCHEDULE_DELAY  |
| OTEL_BLRP_EXPORT_TIMEOUT_MILLIS | OTEL_BLRP_EXPORT_TIMEOUT  |
| OTEL_BSP_SCHEDULE_DELAY_MILLIS  | OTEL_BSP_SCHEDULE_DELAY   |
| OTEL_BSP_EXPORT_TIMEOUT_MILLIS  | OTEL_BSP_EXPORT_TIMEOUT   |

- **Breaking** [#1455](https://github.com/open-telemetry/opentelemetry-rust/pull/1455) Make the LoggerProvider Owned
  - `Logger` now takes an Owned Logger instead of a `Weak<LoggerProviderInner>`
  - `LoggerProviderInner` is no longer `pub (crate)`
  - `Logger.provider()` now returns `&LoggerProvider` instead of an `Option<LoggerProvider>`

- [#1519](https://github.com/open-telemetry/opentelemetry-rust/pull/1519) Performance improvements
    when calling `Counter::add()` and `UpDownCounter::add()` with an empty set of attributes
    (e.g. `counter.Add(5, &[])`)

- **Breaking** Renamed `MeterProvider` and `Meter` to `SdkMeterProvider` and `SdkMeter` respectively to avoid name collision with public API types. [#1328](https://github.com/open-telemetry/opentelemetry-rust/pull/1328)

### Fixed

- [#1481](https://github.com/open-telemetry/opentelemetry-rust/pull/1481) Fix error message caused by race condition when using PeriodicReader

## v0.21.2

### Fixed

- Fix delta aggregation metric reuse. [#1434](https://github.com/open-telemetry/opentelemetry-rust/pull/1434)
- Fix `max_scale` validation of exponential histogram configuration. [#1452](https://github.com/open-telemetry/opentelemetry-rust/pull/1452)

## v0.21.1

### Fixed

- Fix metric export corruption if gauges have not received a last value. [#1363](https://github.com/open-telemetry/opentelemetry-rust/pull/1363)
- Return consistent `Meter` for a given scope from `MeterProvider`. [#1351](https://github.com/open-telemetry/opentelemetry-rust/pull/1351)

## v0.21.0

### Added

- Log warning if two instruments have the same name with different [#1266](https://github.com/open-telemetry/opentelemetry-rust/pull/1266)
  casing
- Log warning if view is created with empty criteria [#1266](https://github.com/open-telemetry/opentelemetry-rust/pull/1266)
- Add exponential histogram support [#1267](https://github.com/open-telemetry/opentelemetry-rust/pull/1267)
- Add `opentelemetry::sdk::logs::config()` for parity with `opentelemetry::sdk::trace::config()` [#1197](https://github.com/open-telemetry/opentelemetry-rust/pull/1197)

### Changed

- Bump MSRV to 1.65 [#1318](https://github.com/open-telemetry/opentelemetry-rust/pull/1318)
- Default Resource (the one used when no other Resource is explicitly provided) now includes `TelemetryResourceDetector`,
  populating "telemetry.sdk.*" attributes.
  [#1194](https://github.com/open-telemetry/opentelemetry-rust/pull/1194).
- Bump MSRV to 1.64 [#1203](https://github.com/open-telemetry/opentelemetry-rust/pull/1203)
- Add unit/doc tests for MeterProvider [#1220](https://github.com/open-telemetry/opentelemetry-rust/pull/1220)
- Changed dependency from `opentelemetry_api` to `opentelemetry` as the latter
  is now the API crate. [#1226](https://github.com/open-telemetry/opentelemetry-rust/pull/1226)
- Add in memory span exporter [#1216](https://github.com/open-telemetry/opentelemetry-rust/pull/1216)
- Add in memory log exporter [#1231](https://github.com/open-telemetry/opentelemetry-rust/pull/1231)
- Add `Sync` bound to the `SpanExporter` and `LogExporter` traits [#1240](https://github.com/open-telemetry/opentelemetry-rust/pull/1240)
- Move `MetricsProducer` config to builders to match other config [#1266](https://github.com/open-telemetry/opentelemetry-rust/pull/1266)
- Return error earlier if readers are shut down [#1266](https://github.com/open-telemetry/opentelemetry-rust/pull/1266)
- Add `/` to valid characters for instrument names [#1269](https://github.com/open-telemetry/opentelemetry-rust/pull/1269)
- Increase instrument name maximum length from 63 to 255 [#1269](https://github.com/open-telemetry/opentelemetry-rust/pull/1269)
- Updated crate documentation and examples.
  [#1256](https://github.com/open-telemetry/opentelemetry-rust/issues/1256)
- Replace regex with glob [#1301](https://github.com/open-telemetry/opentelemetry-rust/pull/1301)
- **Breaking**
  [#1293](https://github.com/open-telemetry/opentelemetry-rust/issues/1293)
  makes few breaking changes with respect to how Span attributes are stored to
  achieve performance gains. See below for details:

  *Behavior Change*:

  SDK will no longer perform de-duplication of Span attribute Keys. Please share
  [feedback
  here](https://github.com/open-telemetry/opentelemetry-rust/issues/1300), if
  you are affected.

  *Breaking Change Affecting Exporter authors*:

   `SpanData` now stores `attributes` as `Vec<KeyValue>` instead of
  `EvictedHashMap`. `SpanData` now expose `dropped_attributes_count` as a
  separate field.

  *Breaking Change Affecting Sampler authors*:

  `should_sample` changes `attributes` from `OrderMap<Key, Value>` to
  `Vec<KeyValue>`.
- **Breaking** Move type argument from `RuntimeChannel<T>` to associated types [#1314](https://github.com/open-telemetry/opentelemetry-rust/pull/1314)

### Removed

- Remove context from Metric force_flush [#1245](https://github.com/open-telemetry/opentelemetry-rust/pull/1245)
- Remove `logs::BatchMessage` and `trace::BatchMessage` types [#1314](https://github.com/open-telemetry/opentelemetry-rust/pull/1314)

### Fixed

- Fix metric instrument name validation to include `_` [#1274](https://github.com/open-telemetry/opentelemetry-rust/pull/1274)

## v0.20.0

### Added

- Implement cardinality limits for metric streams
  [#1066](https://github.com/open-telemetry/opentelemetry-rust/pull/1066).
- Propagate shutdown calls from `PeriodicReader` to metrics exporter
  [#1138](https://github.com/open-telemetry/opentelemetry-rust/pull/1138).
- Add in memory metrics exporter #1017

### Changed

- New metrics SDK #1000
- Use `Cow<'static, str>` instead of `&'static str` #1018
- Unify trace and logs runtime extensions traits. #1067

### Changed

- Fix EvictedQueue bug when capacity is set to 0
  [#1151](https://github.com/open-telemetry/opentelemetry-rust/pull/1151).

### Removed

- Samplers no longer has access to `InstrumentationLibrary` as one of parameters
  to `should_sample`.
  [#1041](https://github.com/open-telemetry/opentelemetry-rust/pull/1041).
- Synchronous instruments no longer accepts `Context` while reporting
  measurements. [#1076](https://github.com/open-telemetry/opentelemetry-rust/pull/1076).
- Don't use CARGO_BIN_NAME for service name #1150

### Fixed

- Wait for exports on the simple span processor's ForceFlush #1030

## v0.19.0

### Added

- Add instrument validation to `InstrumentBuilder` [#884](https://github.com/open-telemetry/opentelemetry-rust/pull/884).
- Add `TelemetryResourceDetector` [#899](https://github.com/open-telemetry/opentelemetry-rust/pull/899).
- Add support for instrumentation scope attributes [#1021](https://github.com/open-telemetry/opentelemetry-rust/pull/1021).

### Changed

- Update to `opentelemetry_api` v0.19.
- Update to `opentelemetry_http` v0.8.
- Bump MSRV to 1.57 [#953](https://github.com/open-telemetry/opentelemetry-rust/pull/953).
- Fix doc in `ShouldSample` trait [#951](https://github.com/open-telemetry/opentelemetry-rust/pull/951)
- Only run `ParentBased` delegate sampler when there is no parent [#948](https://github.com/open-telemetry/opentelemetry-rust/pull/948).
- Improve `SdkProvidedResourceDetector`'s doc [#964](https://github.com/open-telemetry/opentelemetry-rust/pull/964).
- Update dependencies and bump MSRV to 1.60 [#969](https://github.com/open-telemetry/opentelemetry-rust/pull/969).
- Use CARGO_BIN_NAME as default service name [#991](https://github.com/open-telemetry/opentelemetry-rust/pull/991).

### Removed

- Remove `in_memory` settings [#946](https://github.com/open-telemetry/opentelemetry-rust/pull/946).

## main

### Changed

- Update the Number in the SDK API to support min and max. #989

## v0.18.0

### Changed

- *BREAKING* `struct`s which implement `ShouldSample` a.k.a Custom Samplers must now
  implement `Clone`. This enables (#833)
- SDK split from `opentelemetry` crate<|MERGE_RESOLUTION|>--- conflicted
+++ resolved
@@ -18,17 +18,15 @@
      async fn export(&self, _batch: LogBatch<'_>) -> LogResult<()>
   Custom exporters will need to internally synchronize any mutable state, if applicable.
 
-<<<<<<< HEAD
 - *Breaking* Removed the following deprecated struct:
   - logs::LogData - Previously deprecated in version 0.27.1
   Migration Guidance: This structure is no longer utilized within the SDK, and users should not have dependencies on it.
-=======
+
 - *Breaking* Removed the following deprecated methods:
   - `Logger::provider()` : Previously deprecated in version 0.27.1
   - `Logger::instrumentation_scope()` : Previously deprecated in version 0.27.1.
      Migration Guidance: 
         - These methods were intended for log appenders. Keep the clone of the provider handle, instead of depending on above methods.
->>>>>>> 2030f8f7
 
 ## 0.27.1
 
