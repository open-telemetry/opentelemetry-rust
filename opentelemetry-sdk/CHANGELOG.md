# Changelog

## vNext

- *Feature*: Introduced a new feature flag, `experimental_metrics_disable_name_validation`, under the `opentelemetry-sdk`, which allows disabling the Instrument Name Validation. This is useful in scenarios where you need to use *special characters*, *Windows Perf Counter Wildcard Path*, or similar cases. For more details, check [#2543](https://github.com/open-telemetry/opentelemetry-rust/pull/2543).
  > **WARNING**: While this feature provides flexibility, **be cautious** when using it, as platforms like **Prometheus** impose restrictions on metric names and labels (e.g., no spaces, capital letters, or certain special characters). Using invalid characters may result in compatibility issues or incorrect behavior. Ensure that instrument names comply with the requirements of your target platform to avoid potential problems.

- *Breaking(Affects custom metric exporter authors only)* `start_time` and `time` is moved from DataPoints to aggregations (Sum, Gauge, Histogram, ExpoHistogram) see [#2377](https://github.com/open-telemetry/opentelemetry-rust/pull/2377) and [#2411](https://github.com/open-telemetry/opentelemetry-rust/pull/2411), to reduce memory.

- *Breaking* `start_time` is no longer optional for `Sum` aggregation, see [#2367](https://github.com/open-telemetry/opentelemetry-rust/pull/2367), but is still optional for `Gauge` aggregation see [#2389](https://github.com/open-telemetry/opentelemetry-rust/pull/2389).

- *Breaking*
  - SimpleLogProcessor modified to be generic over `LogExporter` to
    avoid dynamic dispatch to invoke exporter. If you were using
    `with_simple_exporter` to add `LogExporter` with SimpleLogProcessor, this is a
    transparent change.
    [#2338](https://github.com/open-telemetry/opentelemetry-rust/pull/2338)
  - `ResourceDetector.detect()` no longer supports timeout option.
  - `opentelemetry::global::shutdown_tracer_provider()` removed from the API, should now use `tracer_provider.shutdown()` see [#2369](https://github.com/open-telemetry/opentelemetry-rust/pull/2369) for a migration example. "Tracer provider" is cheaply clonable, so users are encouraged to set a clone of it as the global (ex: `global::set_tracer_provider(provider.clone()))`, so that instrumentations and other components can obtain tracers from `global::tracer()`. The tracer_provider must be kept around to call shutdown on it at the end of application (ex: `tracer_provider.shutdown()`)
- *Feature*: Add `ResourceBuilder` for an easy way to create new `Resource`s
- *Breaking*: Remove `Resource::{new,empty,from_detectors,new_with_defaults,from_schema_url,merge,default}` from public api. To create Resources you should only use `Resource::builder()` or `Resource::builder_empty()`. See [#2322](https://github.com/open-telemetry/opentelemetry-rust/pull/2322) for a migration guide.
  Example Usage:

  ```rust
  // old
  Resource::default().with_attributes([
      KeyValue::new("service.name", "test_service"),
      KeyValue::new("key", "value"),
  ]);

  // new
  Resource::builder()
      .with_service_name("test_service")
      .with_attribute(KeyValue::new("key", "value"))
      .build();
  ```

- *Breaking* The LogExporter::export() method no longer requires a mutable reference to self.:
  Before:
     async fn export(&mut self, _batch: LogBatch<'_>) -> LogResult<()>
  After:
     async fn export(&self, _batch: LogBatch<'_>) -> LogResult<()>
  Custom exporters will need to internally synchronize any mutable state, if applicable.

- *Breaking* Removed the following deprecated struct:
  - logs::LogData - Previously deprecated in version 0.27.1
  Migration Guidance: This structure is no longer utilized within the SDK, and users should not have dependencies on it.

- *Breaking* Removed the following deprecated methods:
  - `Logger::provider()` : Previously deprecated in version 0.27.1
  - `Logger::instrumentation_scope()` : Previously deprecated in version 0.27.1.
     Migration Guidance:
        - These methods were intended for log appenders. Keep the clone of the provider handle, instead of depending on above methods.

- *Breaking* - `PeriodicReader` Updates

   `PeriodicReader` no longer requires an async runtime by default. Instead, it
   now creates its own background thread for execution. This change allows
   metrics to be used in environments without async runtimes.

   For users who prefer the previous behavior of relying on a specific
   `Runtime`, they can do so by enabling the feature flag
   **`experimental_metrics_periodicreader_with_async_runtime`**.

   Migration Guide:
   1. *Default Implementation, requires no async runtime* (**Recommended**) The
    new default implementation does not require a runtime argument. Replace the
    builder method accordingly:
    *Before:*

    ```rust
    let reader = opentelemetry_sdk::metrics::PeriodicReader::builder(exporter, runtime::Tokio).build();
      ```

    *After:*

    ```rust
    let reader = opentelemetry_sdk::metrics::PeriodicReader::builder(exporter).build();
    ```

    The new PeriodicReader can be used with OTLP Exporter, and supports
    following exporter features:
    - `grpc-tonic`: This requires `MeterProvider` to be created within a tokio
      runtime.
    - `reqwest-blocking-client`: Works with a regular `main` or `tokio::main`.

    In other words, other clients like `reqwest` and `hyper` are not supported.

 2. *Async Runtime Support*
    If your application cannot spin up new threads or you prefer using async
    runtimes, enable the
    "experimental_metrics_periodicreader_with_async_runtime" feature flag and
    adjust code as below.

    - *Before:*

      ```rust
      let reader = opentelemetry_sdk::metrics::PeriodicReader::builder(exporter, runtime::Tokio).build();
      ```

    - *After:*

      ```rust
      let reader = opentelemetry_sdk::metrics::periodic_reader_with_async_runtime::PeriodicReader::builder(exporter, runtime::Tokio).build();
      ```

    *Requirements:*
    - Enable the feature flag:
      `experimental_metrics_periodicreader_with_async_runtime`.
    - Continue enabling one of the async runtime feature flags: `rt-tokio`,
      `rt-tokio-current-thread`, or `rt-async-std`.

    Feature flag "experimental_metrics_periodic_reader_no_runtime" is removed as the PeriodicReader
    offered under that feature flag is now the default.

  - Bump msrv to 1.75.0.

- *Breaking* : [#2314](https://github.com/open-telemetry/opentelemetry-rust/pull/2314)
  - The LogRecord struct has been updated:
    - All fields are now pub(crate) instead of pub.
    - Getter methods have been introduced to access field values.
    This change impacts custom exporter and processor developers by requiring updates to code that directly accessed LogRecord fields. They must now use the provided getter methods (e.g., `log_record.event_name()` instead of `log_record.event_name`).

- Upgrade the tracing crate used for internal logging to version 0.1.40 or later. This is necessary because the internal logging macros utilize the name field as
metadata, a feature introduced in version 0.1.40. [#2418](https://github.com/open-telemetry/opentelemetry-rust/pull/2418)

- *Breaking* - `BatchLogProcessor` Updates [#2436](https://github.com/open-telemetry/opentelemetry-rust/pull/2436)
  `BatchLogProcessor` no longer requires an async runtime by default. Instead, a dedicated
  background thread is created to do the batch processing and exporting.

  For users who prefer the previous behavior of relying on a specific
  `Runtime`, they can do so by enabling the feature flag
  **`experimental_logs_batch_log_processor_with_async_runtime`**.

 1. *Default Implementation, requires no async runtime* (**Recommended**) The
    new default implementation does not require a runtime argument. Replace the
    builder method accordingly:
    - *Before:*

      ```rust
      let logger_provider = LoggerProvider::builder()
        .with_log_processor(BatchLogProcessor::builder(exporter, runtime::Tokio).build())
        .build();
      ```

    - *After:*

      ```rust
      let logger_provider = LoggerProvider::builder()
        .with_log_processor(BatchLogProcessor::builder(exporter).build())
        .build();
      ```

    The new BatchLogProcessor can be used with OTLP Exporter, and supports
    following exporter features:
    - `grpc-tonic`: This requires `MeterProvider` to be created within a tokio
      runtime.
    - `reqwest-blocking-client`: Works with a regular `main` or `tokio::main`.

    In other words, other clients like `reqwest` and `hyper` are not supported.

 2. *Async Runtime Support*
    If your application cannot spin up new threads or you prefer using async
    runtimes, enable the
    "experimental_logs_batch_log_processor_with_async_runtime" feature flag and
    adjust code as below.

    - *Before:*

      ```rust
      let logger_provider = LoggerProvider::builder()
        .with_log_processor(BatchLogProcessor::builder(exporter, runtime::Tokio).build())
        .build();
      ```

    - *After:*

      ```rust
      let logger_provider = LoggerProvider::builder()
        .with_log_processor(log_processor_with_async_runtime::BatchLogProcessor::builder(exporter, runtime::Tokio).build())
        .build();
      ```

    *Requirements:*
    - Enable the feature flag:
      `experimental_logs_batch_log_processor_with_async_runtime`.
    - Continue enabling one of the async runtime feature flags: `rt-tokio`,
      `rt-tokio-current-thread`, or `rt-async-std`.

- *Breaking* - `BatchSpanProcessor` Updates [#2435](https://github.com/open-telemetry/opentelemetry-rust/pull/2456)

  `BatchSpanProcessor` no longer requires an async runtime by default. Instead, a dedicated
  background thread is created to do the batch processing and exporting.

  For users who prefer the previous behavior of relying on a specific
  `Runtime`, they can do so by enabling the feature flag
  **`experimental_trace_batch_span_processor_with_async_runtime`**.

 1. *Default Implementation, requires no async runtime* (**Recommended**) The
    new default implementation does not require a runtime argument. Replace the
    builder method accordingly:
    - *Before:*

      ```rust
      let tracer_provider = TracerProvider::builder()
        .with_span_processor(BatchSpanProcessor::builder(exporter, runtime::Tokio).build())
        .build();
      ```

    - *After:*

      ```rust
      let tracer_provider = TracerProvider::builder()
        .with_span_processor(BatchSpanProcessor::builder(exporter).build())
        .build();
      ```

      This implementation does not support multiple concurrent exports
      (`with_max_concurrent_exports` is not supported).

    The new BatchLogProcessor can be used with OTLP Exporter, and supports
    following exporter features:
    - `grpc-tonic`: This requires `MeterProvider` to be created within a tokio
      runtime.
    - `reqwest-blocking-client`: Works with a regular `main` or `tokio::main`.

    In other words, other clients like `reqwest` and `hyper` are not supported.

 2. *Async Runtime Support*
    If your application cannot spin up new threads or you prefer using async
    runtimes, enable the
    "experimental_trace_batch_span_processor_with_async_runtime" feature flag and
    adjust code as below.

    - *Before:*

      ```rust
      let tracer_provider = TracerProvider::builder()
        .with_span_processor(BatchSpanProcessor::builder(exporter, runtime::Tokio).build())
        .build();
      ```

    - *After:*

      ```rust
      let tracer_provider = TracerProvider::builder()
        .with_span_processor(span_processor_with_async_runtime::BatchSpanProcessor::builder(exporter, runtime::Tokio).build())
        .build();
      ```

    *Requirements:*
    - Enable the feature flag:
      `experimental_trace_batch_span_processor_with_async_runtime`.
    - Continue enabling one of the async runtime feature flags: `rt-tokio`,
      `rt-tokio-current-thread`, or `rt-async-std`.

- Bug fix: Empty Tracer names are retained as-is instead of replacing with
  "rust.opentelemetry.io/sdk/tracer"
  [#2486](https://github.com/open-telemetry/opentelemetry-rust/pull/2486)
- Update `EnvResourceDetector` to allow resource attribute values containing
  equal signs (`"="`). [#2120](https://github.com/open-telemetry/opentelemetry-rust/pull/2120)

- **Breaking** Introduced `experimental_async_runtime` feature for runtime-specific traits.
  - Runtime-specific features (`rt-tokio`, `rt-tokio-current-thread`, and `rt-async-std`)
  now depend on the `experimental_async_runtime` feature.
  - For most users, no action is required. Enabling runtime features such as `rt-tokio`, `rt-tokio-current-thread`,
  or `rt-async-std` will automatically enable the `experimental_async_runtime` feature.
  - If you're implementing a custom runtime, you must explicitly enable the   experimental_async_runtime` feature in your
  Cargo.toml and implement the required `Runtime` traits.

- Removed Metrics Cardinality Limit feature. This was originally introduced in
[#1066](https://github.com/open-telemetry/opentelemetry-rust/pull/1066) with a
hardcoded limit of 2000 and no ability to change it. This feature will be
re-introduced in a future date, along with the ability to change the cardinality
limit.

- *Breaking* Removed unused `opentelemetry_sdk::Error` enum.
- *Breaking* Resource.get() modified to require reference to Key instead of owned.
  Replace `get(Key::from_static_str("key"))` with `get(&Key::from_static_str("key"))`
- *Breaking* (Affects custom Exporter authors only) Moved `ExportError` trait from `opentelemetry::export::ExportError` to `opentelemetry_sdk::ExportError`
- *Breaking (Affects custom SpanExporter, SpanProcessor authors only)*: Rename namespaces for Span exporter structs/traits
  before:
  `opentelemetry_sdk::export::spans::{ExportResult, SpanData, SpanExporter};`
  now:
  `opentelemetry_sdk::spans::{ExportResult, SpanData, SpanExporter};`

- *Breaking (Affects custom LogExporter, LogProcessor authors only)*: Rename namespaces for Log exporter structs/traits.
  before:
  `opentelemetry_sdk::export::logs::{ExportResult, LogBatch, LogExporter};`
  now:
  `opentelemetry_sdk::logs::{ExportResult, LogBatch, LogExporter};`

- *Breaking* `opentelemetry_sdk::LogRecord::default()` method is removed.
  The only way to create log record outside opentelemetry_sdk crate is using
  `Logger::create_log_record()` method.

- Rename `opentelemetry_sdk::logs::Builder` to `opentelemetry_sdk::logs::LoggerProviderBuilder`.
- Rename `opentelemetry_sdk::trace::Builder` to  `opentelemetry_sdk::trace::TracerProviderBuilder`.

- *Breaking*: Rename namespaces for InMemoryExporters. (The module is still under "testing" feature flag)
  before:
  `opentelemetry_sdk::testing::logs::{InMemoryLogExporter, InMemoryLogExporterBuilder};`
  `opentelemetry_sdk::testing::trace::{InMemorySpanExporter, InMemorySpanExporterBuilder};`
  `opentelemetry_sdk::testing::metrics::{InMemoryMetricExporter, InMemoryMetricExporterBuilder};`
  now:
  `opentelemetry_sdk::logs::{InMemoryLogExporter, InMemoryLogExporterBuilder};`
  `opentelemetry_sdk::trace::{InMemorySpanExporter, InMemorySpanExporterBuilder};`
  `opentelemetry_sdk::metrics::{InMemoryMetricExporter, InMemoryMetricExporterBuilder};`

- *Breaking*: The `BatchLogProcessor` no longer supports configuration of `max_export_timeout` 
or the `OTEL_BLRP_EXPORT_TIMEOUT` environment variable. Timeout handling is now the 
responsibility of the exporter.
For example, in the OTLP Logs exporter, the export timeout can be configured using:
- The environment variables `OTEL_EXPORTER_OTLP_TIMEOUT` or `OTEL_EXPORTER_OTLP_LOGS_TIMEOUT`.
- The opentelemetry_otlp API, via `.with_tonic().with_timeout()` or `.with_http().with_timeout()`.
Before:
```rust
let processor = BatchLogProcessor::builder(exporter)
    .with_batch_config(
        BatchConfigBuilder::default()
            .with_max_queue_size(2048)
            .with_max_export_batch_size(512)
            .with_scheduled_delay(Duration::from_secs(5))
            .with_max_export_timeout(Duration::from_secs(30)) // Previously configurable
            .build(),
    )
    .build();
```

After:
```rust
let processor = BatchLogProcessor::builder(exporter)
    .with_batch_config(
        BatchConfigBuilder::default()
            .with_max_queue_size(2048)
            .with_max_export_batch_size(512)
            .with_scheduled_delay(Duration::from_secs(5)) // No `max_export_timeout`
            .build(),
    )
    .build();
```

- *Breaking*: The `BatchSpanProcessor` no longer supports configuration of `max_export_timeout` 
   or the `OTEL_BLRP_EXPORT_TIMEOUT` environment variable. Timeout handling is now the 
   responsibility of the exporter.
   For example, in the OTLP Span exporter, the export timeout can be configured using:
   - The environment variables `OTEL_EXPORTER_OTLP_TIMEOUT` or `OTEL_EXPORTER_OTLP_TRACES_TIMEOUT`.
   - The opentelemetry_otlp API, via `.with_tonic().with_timeout()` or `.with_http().with_timeout()`.
  Before:
```rust
let processor = BatchSpanProcessor::builder(exporter)
    .with_batch_config(
        BatchConfigBuilder::default()
            .with_max_queue_size(2048)
            .with_max_export_batch_size(512)
            .with_scheduled_delay(Duration::from_secs(5))
            .with_max_export_timeout(Duration::from_secs(30)) // Previously configurable
            .build(),
    )
    .build();
```

After:
```rust
let processor = BatchSpanProcessor::builder(exporter)
    .with_batch_config(
        BatchConfigBuilder::default()
            .with_max_queue_size(2048)
            .with_max_export_batch_size(512)
            .with_scheduled_delay(Duration::from_secs(5)) // No `max_export_timeout`
            .build(),
    )
    .build();
```

<<<<<<< HEAD
- **Breaking**
 - The public API changes in the Tracing:
   - Before:
      ```rust
        fn SpanExporter::export(&mut self, batch: Vec<SpanData>) -> BoxFuture<'static, ExportResult>;
        fn SpanExporter::shutdown(&mut self);
        fn SpanExporter::force_flush(&mut self) -> BoxFuture<'static, ExportResult>
        fn TraerProvider::shutdown(&self) -> TraceResult<()>
        fn TracerProvider::force_flush(&self) -> Vec<TraceResult<()>>
      ```
    - After:
      ```rust
        fn SpanExporter::export(&mut self, batch: Vec<SpanData>) -> BoxFuture<'static, OTelSdkResult>;
        fn SpanExporter::shutdown(&mut self) -> OTelSdkResult;
        fn SpanExporter::force_flush(&mut self) -> BoxFuture<'static, OTelSdkResult>
        fn TraerProvider::shutdown(&self) -> OTelSdkResult;
        fn TracerProvider::force_flush(&self) -> OTelSdkResult;
      ```
=======
- **Breaking** Renamed `LoggerProvider` and `Logger` to `SdkLoggerProvider` and
  `SdkLogger` respectively to avoid name collision with public API types.
  [#2612](https://github.com/open-telemetry/opentelemetry-rust/pull/2612)
>>>>>>> 0e751b4a

## 0.27.1

Released 2024-Nov-27

- **DEPRECATED**:
  - `trace::Config` methods are moving onto `TracerProvider` Builder to be consistent with other signals. See https://github.com/open-telemetry/opentelemetry-rust/pull/2303 for migration guide.
    `trace::Config` is scheduled to be removed from public API in `v0.28.0`.
    example:

    ```rust
    // old
    let tracer_provider: TracerProvider = TracerProvider::builder()
        .with_config(Config::default().with_resource(Resource::empty()))
        .build();

    // new
    let tracer_provider: TracerProvider = TracerProvider::builder()
        .with_resource(Resource::empty())
        .build();
    ```

  - `logs::LogData` struct is deprecated, and scheduled to be removed from public API in `v0.28.0`.
  - Bug fix: Empty Meter names are retained as-is instead of replacing with
    "rust.opentelemetry.io/sdk/meter"
    [#2334](https://github.com/open-telemetry/opentelemetry-rust/pull/2334)

  - Bug fix: Empty Logger names are retained as-is instead of replacing with
    "rust.opentelemetry.io/sdk/logger"
    [#2316](https://github.com/open-telemetry/opentelemetry-rust/pull/2316)

  - `Logger::provider`: This method is deprecated as of version `0.27.1`. To be removed in `0.28.0`.
  - `Logger::instrumentation_scope`: This method is deprecated as of version `0.27.1`. To be removed in `0.28.0`
     Migration Guidance:
        - These methods are intended for log appenders. Keep the clone of the provider handle, instead of depending on above methods.

  - **Bug Fix:** Validates the `with_boundaries` bucket boundaries used in
    Histograms. The boundaries provided by the user must not contain `f64::NAN`,
    `f64::INFINITY` or `f64::NEG_INFINITY` and must be sorted in strictly
    increasing order, and contain no duplicates. Instruments will not record
    measurements if the boundaries are invalid.
    [#2351](https://github.com/open-telemetry/opentelemetry-rust/pull/2351)

- Added `with_periodic_exporter` method to `MeterProviderBuilder`, allowing
  users to easily attach an exporter with a PeriodicReader for automatic metric
  export. Retained with_reader() for advanced use cases where a custom
  MetricReader configuration is needed.
  [2597](https://github.com/open-telemetry/opentelemetry-rust/pull/2597)
  Example Usage:

  ```rust
  SdkMeterProvider::builder()
      .with_periodic_exporter(exporter)
      .build();
  ```

  Using a custom PeriodicReader (advanced use case):

  let reader = PeriodicReader::builder(exporter).build();
  SdkMeterProvider::builder()
      .with_reader(reader)
      .build();

## 0.27.0

Released 2024-Nov-11

- Update `opentelemetry` dependency version to 0.27
- Update `opentelemetry-http` dependency version to 0.27

- Bump MSRV to 1.70 [#2179](https://github.com/open-telemetry/opentelemetry-rust/pull/2179)
- Implement `LogRecord::set_trace_context` for `LogRecord`. Respect any trace context set on a `LogRecord` when emitting through a `Logger`.
- Improved `LoggerProvider` shutdown handling to prevent redundant shutdown calls when `drop` is invoked. [#2195](https://github.com/open-telemetry/opentelemetry-rust/pull/2195)
- When creating new metric instruments by calling `build()`, SDK would return a no-op instrument if the validation fails (eg: Invalid metric name). [#2166](https://github.com/open-telemetry/opentelemetry-rust/pull/2166)
- **BREAKING for Metrics users**:
  - **Replaced**
    - ([#2217](https://github.com/open-telemetry/opentelemetry-rust/pull/2217)): Removed `{Delta,Cumulative}TemporalitySelector::new()` in favor of directly using `Temporality` enum to simplify the configuration of MetricsExporterBuilder with different temporalities.
  - **Renamed**
    - ([#2232](https://github.com/open-telemetry/opentelemetry-rust/pull/2232)): The `init` method used to create instruments has been renamed to `build`.
      Before:
      ```rust
      let counter = meter.u64_counter("my_counter").init();
      ```
      Now:
      ```rust
      let counter = meter.u64_counter("my_counter").build();
      ```
    - ([#2255](https://github.com/open-telemetry/opentelemetry-rust/pull/2255)): de-pluralize Metric types.
      - `PushMetricsExporter` -> `PushMetricExporter`
      - `InMemoryMetricsExporter` -> `InMemoryMetricExporter`
      - `InMemoryMetricsExporterBuilder` -> `InMemoryMetricExporterBuilder`
- **BREAKING**: [#2220](https://github.com/open-telemetry/opentelemetry-rust/pull/2220)
  - Removed `InstrumentationLibrary` re-export and its `Scope` alias, use `opentelemetry::InstrumentationLibrary` instead.
  - Unified builders across signals
    - Removed deprecated `LoggerProvider::versioned_logger`, `TracerProvider::versioned_tracer`
    - Removed `MeterProvider::versioned_meter`
    - Replaced these methods with `LoggerProvider::logger_with_scope`, `TracerProvider::logger_with_scope`, `MeterProvider::meter_with_scope`

- [#2272](https://github.com/open-telemetry/opentelemetry-rust/pull/2272)
   - Pin url version to `2.5.2`. The higher version breaks the build refer: [servo/rust-url#992.](https://github.com/servo/rust-url/issues/992)
   The `url` crate is used when `jaeger_remote_sampler` feature is enabled.

- **BREAKING**: [#2266](https://github.com/open-telemetry/opentelemetry-rust/pull/2266)
   - Moved `ExportError` trait from `opentelemetry::ExportError` to `opentelemetry_sdk::export::ExportError`
   - Moved `LogError` enum from `opentelemetry::logs::LogError` to `opentelemetry_sdk::logs::LogError`
   - Moved `LogResult` type alias from `opentelemetry::logs::LogResult` to `opentelemetry_sdk::logs::LogResult`
   - Renamed `opentelemetry::metrics::Result` type alias to `opentelemetry::metrics::MetricResult`
   - Renamed `opentelemetry::metrics::MetricsError` enum to `opentelemetry::metrics::MetricError`
   - Moved `MetricError` enum from `opentelemetry::metrics::MetricError` to `opentelemetry_sdk::metrics::MetricError`
   - Moved `MetricResult` type alias from `opentelemetry::metrics::MetricResult` to `opentelemetry_sdk::metrics::MetricResult`

  - Users calling public APIs that return these constructs (e.g, LoggerProvider::shutdown(), MeterProvider::force_flush()) should now import them from the SDK instead of the API.
  - Developers creating custom exporters should ensure they import these constructs from the SDK, not the API.
  - [2291](https://github.com/open-telemetry/opentelemetry-rust/pull/2291) Rename `logs_level_enabled flag` to `spec_unstable_logs_enabled`. Please enable this updated flag if the feature is needed. This flag will be removed once the feature is stabilized in the specifications.

- **BREAKING**: `Temporality` enum moved from `opentelemetry_sdk::metrics::data::Temporality` to `opentelemetry_sdk::metrics::Temporality`.

- **BREAKING**: `Views` are now an opt-in ONLY feature. Please include the feature `spec_unstable_metrics_views` to enable `Views`. It will be stabilized post 1.0 stable release of the SDK. [#2295](https://github.com/open-telemetry/opentelemetry-rust/issues/2295)

- Added a new `PeriodicReader` implementation (`PeriodicReaderWithOwnThread`)
  that does not rely on an async runtime, and instead creates own Thread. This
  is under feature flag "experimental_metrics_periodic_reader_no_runtime". The
  functionality maybe moved into existing PeriodReader or even removed in the
  future. As of today, this cannot be used as-is with OTLP Metric Exporter or
  any exporter that require an async runtime.

## v0.26.0
Released 2024-Sep-30

- Update `opentelemetry` dependency version to 0.26
- **BREAKING** Public API changes:
  - **Removed**: `SdkMeter` struct [#2113](https://github.com/open-telemetry/opentelemetry-rust/pull/2113). This API is only meant for internal use.
  - **Removed**: `AggregationSelector` trait and `DefaultAggregationSelector` struct [#2085](https://github.com/open-telemetry/opentelemetry-rust/pull/2085). This API was unnecessary. The feature to customize aggregation for instruments should be offered by `Views` API.

- Update `async-std` dependency version to 1.13
- *Breaking* - Remove support for `MetricProducer` which allowed metrics from
  external sources to be sent through OpenTelemetry.
  [#2105](https://github.com/open-telemetry/opentelemetry-rust/pull/2105)
- Feature: `SimpleSpanProcessor::new` is now public [#2119](https://github.com/open-telemetry/opentelemetry-rust/pull/2119)
- For Delta Temporality, exporters are not invoked unless there were new
  measurements since the last collect/export.
  [#2153](https://github.com/open-telemetry/opentelemetry-rust/pull/2153)
- `MeterProvider` modified to not invoke shutdown on `Drop`, if user has already
  called `shutdown()`.
  [#2156](https://github.com/open-telemetry/opentelemetry-rust/pull/2156)

## v0.25.0

- Update `opentelemetry` dependency version to 0.25
- Starting with this version, this crate will align with `opentelemetry` crate
  on major,minor versions.
- Perf improvements for all metric instruments (except `ExponentialHistogram`) that led to **faster metric updates** and **higher throughput** [#1740](https://github.com/open-telemetry/opentelemetry-rust/pull/1740):
  - **Zero allocations when recording measurements**: Once a measurement for a given attribute combination is reported, the SDK would not allocate additional memory for subsquent measurements reported for the same combination.
  - **Minimized thread contention**: Threads reporting measurements for the same instrument no longer contest for the same `Mutex`. The internal aggregation data structure now uses a combination of `RwLock` and atomics. Consequently, threads reporting measurements now only have to acquire a read lock.
  - **Lock-free floating point updates**: Measurements reported for `f64` based metrics no longer need to acquire a `Mutex` to update the `f64` value. They use a CAS-based loop instead.

- `opentelemetry_sdk::logs::record::LogRecord` and `opentelemetry_sdk::logs::record::TraceContext` derive from `PartialEq` to facilitate Unit Testing.
- Fixed an issue causing a panic during shutdown when using the
  `TokioCurrentThread` in BatchExportProcessor for traces and logs.
  [#1964](https://github.com/open-telemetry/opentelemetry-rust/pull/1964)
  [#1973](https://github.com/open-telemetry/opentelemetry-rust/pull/1973)
- Fix BatchExportProcessor for traces and logs to trigger first export at the
  first interval instead of doing it right away.
  [#1970](https://github.com/open-telemetry/opentelemetry-rust/pull/1970)
  [#1973](https://github.com/open-telemetry/opentelemetry-rust/pull/1973)
  - **Breaking** [#1985](https://github.com/open-telemetry/opentelemetry-rust/pull/1985)
  Hide LogRecord attributes Implementation Details from processors and exporters.
  The custom exporters and processors can't directly access the `LogData::LogRecord::attributes`, as
  these are private to opentelemetry-sdk. Instead, they would now use LogRecord::attributes_iter()
  method to access them.
- Fixed various Metric aggregation bug related to
  ObservableCounter,UpDownCounter including
  [#1517](https://github.com/open-telemetry/opentelemetry-rust/issues/1517).
  [#2004](https://github.com/open-telemetry/opentelemetry-rust/pull/2004)
- Fixed a bug related to cumulative aggregation of `Gauge` measurements.
  [#1975](https://github.com/open-telemetry/opentelemetry-rust/issues/1975).
  [#2021](https://github.com/open-telemetry/opentelemetry-rust/pull/2021)
- Provide default implementation for `event_enabled` method in `LogProcessor`
  trait that returns `true` always.
- **Breaking** [#2041](https://github.com/open-telemetry/opentelemetry-rust/pull/2041)
  and [#2057](https://github.com/open-telemetry/opentelemetry-rust/pull/2057)
  - The Exporter::export() interface is modified as below:
    Previous Signature:
    ```rust
    async fn export<'a>(&mut self, batch: Vec<Cow<'a, LogData>>) -> LogResult<()>;
    ```

    Updated Signature:
    ```rust
    async fn export(&mut self, batch: LogBatch<'_>) -> LogResult<()>;
    ```

    where
    ```rust
    pub struct LogBatch<'a> {

      data: &'a [(&'a LogRecord, &'a InstrumentationLibrary)],
    }
    ```
    This change enhances performance by reducing unnecessary heap allocations and maintains object safety, allowing for more efficient handling of log records. It also simplifies the processing required by exporters. Exporters no longer need to determine if the LogData is borrowed or owned, as they now work directly with references. As a result, exporters must explicitly create a copy of LogRecord and/or InstrumentationLibrary when needed, as the new interface only provides references to these structures.

## v0.24.1

- Add hidden method to support tracing-opentelemetry

## v0.24.0

- Add "metrics", "logs" to default features. With this, default feature list is
  "trace", "metrics" and "logs".
- Add `with_resource` on Builder for LoggerProvider, replacing the `with_config`
  method. Instead of using
  `.with_config(Config::default().with_resource(RESOURCE::default()))` users
  must now use `.with_resource(RESOURCE::default())` to configure Resource on
  logger provider.
- Removed dependency on `ordered-float`.
- Removed `XrayIdGenerator`, which was marked deprecated since 0.21.3. Use
  [`opentelemetry-aws`](https://crates.io/crates/opentelemetry-aws), version
  0.10.0 or newer.
- Performance Improvement - Counter/UpDownCounter instruments internally use
  `RwLock` instead of `Mutex` to reduce contention

- **Breaking** [1726](https://github.com/open-telemetry/opentelemetry-rust/pull/1726)
  Update `LogProcessor::emit()` method to take mutable reference to LogData. This is breaking
  change for LogProcessor developers. If the processor needs to invoke the exporter
  asynchronously, it should clone the data to ensure it can be safely processed without
  lifetime issues. Any changes made to the log data before cloning in this method will be
  reflected in the next log processor in the chain, as well as to the exporter.
- **Breaking** [1726](https://github.com/open-telemetry/opentelemetry-rust/pull/1726)
 Update `LogExporter::export()` method to accept a batch of log data, which can be either a
 reference or owned`LogData`. If the exporter needs to process the log data
 asynchronously, it should clone the log data to ensure it can be safely processed without
 lifetime issues.
- Clean up public methods in SDK.
    - [`TracerProvider::span_processors`] and [`TracerProvider::config`] was removed as it's not part of the spec.
    - Added `non_exhaustive` annotation to [`trace::Config`]. Marked [`config`] as deprecated since it's only a wrapper for `Config::default`
    - Removed [`Tracer::tracer_provder`] and [`Tracer::instrument_libraries`] as it's not part of the spec.

- **Breaking** [#1830](https://github.com/open-telemetry/opentelemetry-rust/pull/1830/files) [Traces SDK] Improves
  performance by sending Resource information to processors (and exporters) once, instead of sending with every log. If you are an author
  of Processor, Exporter, the following are *BREAKING* changes.
    - Implement `set_resource` method in your custom SpanProcessor, which invokes exporter's `set_resource`.
    - Implement `set_resource` method in your custom SpanExporter. This method should save the resource object
      in original or serialized format, to be merged with every span event during export.
    - `SpanData` doesn't have the resource attributes. The `SpanExporter::export()` method needs to merge it
      with the earlier preserved resource before export.

- **Breaking** [1836](https://github.com/open-telemetry/opentelemetry-rust/pull/1836) `SpanProcessor::shutdown` now takes an immutable reference to self. Any reference can call shutdown on the processor. After the first call to `shutdown` the processor will not process any new spans.

- **Breaking** [1850] (https://github.com/open-telemetry/opentelemetry-rust/pull/1850) `LoggerProvider::log_processors()` and `LoggerProvider::resource()` are not public methods anymore. They are only used within the `opentelemetry-sdk` crate.

- [1857](https://github.com/open-telemetry/opentelemetry-rust/pull/1857) Fixed an issue in Metrics SDK which prevented export errors from being send to global error handler. With the fix, errors occurring during export like OTLP Endpoint unresponsive shows up in stderr by default.

- [1869](https://github.com/open-telemetry/opentelemetry-rust/pull/1869) Added a `target` field to `LogRecord` structure, populated by `opentelemetry-appender-tracing` and `opentelemetry-appender-log` appenders.
```rust
async fn export<'a>(&mut self, batch: Vec<Cow<'a, LogData>>) -> LogResult<()>;
```
where `LogRecord` within `LogData` now includes:
```rust
LogData {
  LogRecord {
    event_name,
    target,  // newly added
    timestamp,
    observed_timestamp,
    trace_context,
    trace_context,
    severity_number,
    body,
    attributes
  }
  Instrumentation {
    name,
    version,
    schema_url,
    version
  }
}
```
The `LogRecord::target` field contains the actual target/component emitting the logs, while the `Instrumentation::name` contains the name of the OpenTelemetry appender.
- **Breaking** [#1674](https://github.com/open-telemetry/opentelemetry-rust/pull/1674) Update to `http` v1 types (via `opentelemetry-http` update)
- Update `opentelemetry` dependency version to 0.24
- Update `opentelemetry-http` dependency version to 0.13

## v0.23.0

- Fix SimpleSpanProcessor to be consistent with log counterpart. Also removed
  dependency on crossbeam-channel.
  [1612](https://github.com/open-telemetry/opentelemetry-rust/pull/1612/files)
- [#1422](https://github.com/open-telemetry/opentelemetry-rust/pull/1422)
  Fix metrics aggregation bug when using Views to drop attributes.
- [#1766](https://github.com/open-telemetry/opentelemetry-rust/pull/1766)
  Fix Metrics PeriodicReader to trigger first collect/export at the first interval
  instead of doing it right away.
- [#1623](https://github.com/open-telemetry/opentelemetry-rust/pull/1623) Add Drop implementation for SdkMeterProvider,
  which shuts down metricreaders, thereby allowing metrics still in memory to be flushed out.
- **Breaking** [#1624](https://github.com/open-telemetry/opentelemetry-rust/pull/1624) Remove `OsResourceDetector` and
  `ProcessResourceDetector` resource detectors, use the
  [`opentelemetry-resource-detector`](https://crates.io/crates/opentelemetry-resource-detectors) instead.
- [#1636](https://github.com/open-telemetry/opentelemetry-rust/pull/1636) [Logs SDK] Improves performance by sending
  Resource information to processors (and exporters) once, instead of sending with every log. If you are an author
  of Processor, Exporter, the following are *BREAKING* changes.
    - Implement `set_resource` method in your custom LogProcessor, which invokes exporter's `set_resource`.
    - Implement `set_resource` method in your custom LogExporter. This method should save the resource object
      in original or serialized format, to be merged with every log event during export.
    - `LogData` doesn't have the resource attributes. The `LogExporter::export()` method needs to merge it
      with the earlier preserved resource before export.
- Baggage propagation error will be reported to global error handler [#1640](https://github.com/open-telemetry/opentelemetry-rust/pull/1640)
- Improves `shutdown` behavior of `LoggerProvider` and `LogProcessor` [#1643](https://github.com/open-telemetry/opentelemetry-rust/pull/1643).
  - `shutdown` can be called by any clone of the `LoggerProvider` without the need of waiting on all `Logger` drops. Thus, `try_shutdown` has been removed.
  - `shutdown` methods in `LoggerProvider` and `LogProcessor` now takes a immutable reference
  - After `shutdown`, `LoggerProvider` will return noop `Logger`
  - After `shutdown`, `LogProcessor` will not process any new logs
- Moving LogRecord implementation to the SDK. [1702](https://github.com/open-telemetry/opentelemetry-rust/pull/1702).
    - Relocated `LogRecord` struct to SDK, as an implementation for the trait in the API.
- **Breaking** [#1729](https://github.com/open-telemetry/opentelemetry-rust/pull/1729)
  - Update the return type of `TracerProvider.span_processors()` from `&Vec<Box<dyn SpanProcessor>>` to `&[Box<dyn SpanProcessor>]`.
  - Update the return type of `LoggerProvider.log_processors()` from `&Vec<Box<dyn LogProcessor>>` to `&[Box<dyn LogProcessor>]`.
- Update `opentelemetry` dependency version to 0.23
- Update `opentelemetry-http` dependency version to 0.12
- **Breaking** [#1750](https://github.com/open-telemetry/opentelemetry-rust/pull/1729)
  - Update the return type of `LoggerProvider.shutdown()` from `Vec<LogResult<()>>` to `LogResult<()>`.

## v0.22.1

### Fixed

- [#1576](https://github.com/open-telemetry/opentelemetry-rust/pull/1576)
  Fix Span kind is always set to "internal".

## v0.22.0

### Deprecated

- XrayIdGenerator in the opentelemetry-sdk has been deprecated and moved to version 0.10.0 of the opentelemetry-aws crate.

### Added

- [#1410](https://github.com/open-telemetry/opentelemetry-rust/pull/1410) Add experimental synchronous gauge
- [#1471](https://github.com/open-telemetry/opentelemetry-rust/pull/1471) Configure batch log record processor via [`OTEL_BLRP_*`](https://github.com/open-telemetry/opentelemetry-specification/blob/main/specification/configuration/sdk-environment-variables.md#batch-logrecord-processor) environment variables and via `OtlpLogPipeline::with_batch_config`
- [#1503](https://github.com/open-telemetry/opentelemetry-rust/pull/1503) Make the documentation for In-Memory exporters visible.

- [#1526](https://github.com/open-telemetry/opentelemetry-rust/pull/1526)
Performance Improvement : Creating Spans and LogRecords are now faster, by avoiding expensive cloning of `Resource` for every Span/LogRecord.

### Changed
- **Breaking**
[#1313](https://github.com/open-telemetry/opentelemetry-rust/pull/1313)
[#1350](https://github.com/open-telemetry/opentelemetry-rust/pull/1350)
  Changes how Span links/events are stored to achieve performance gains. See
  below for details:

  *Behavior Change*: When enforcing `max_links_per_span`, `max_events_per_span`
  from `SpanLimits`, links/events are kept in the first-come order. The previous
  "eviction" based approach is no longer performed.

  *Breaking Change Affecting Exporter authors*:

  `SpanData` now stores `links` as `SpanLinks` instead of `EvictedQueue` where
  `SpanLinks` is a struct with a `Vec` of links and `dropped_count`.

  `SpanData` now stores `events` as `SpanEvents` instead of `EvictedQueue` where
  `SpanEvents` is a struct with a `Vec` of events and `dropped_count`.
- **Breaking** Remove `TextMapCompositePropagator` [#1373](https://github.com/open-telemetry/opentelemetry-rust/pull/1373). Use `TextMapCompositePropagator` in opentelemetry API.

- [#1375](https://github.com/open-telemetry/opentelemetry-rust/pull/1375/) Fix metric collections during PeriodicReader shutdown
- **Breaking** [#1480](https://github.com/open-telemetry/opentelemetry-rust/pull/1480) Remove fine grained `BatchConfig` configurations from `BatchLogProcessorBuilder` and `BatchSpanProcessorBuilder`. Use `BatchConfigBuilder` to construct a `BatchConfig` instance and pass it using `BatchLogProcessorBuilder::with_batch_config` or `BatchSpanProcessorBuilder::with_batch_config`.
- **Breaking** [#1480](https://github.com/open-telemetry/opentelemetry-rust/pull/1480) Remove mutating functions from `BatchConfig`, use `BatchConfigBuilder` to construct a `BatchConfig` instance.
- **Breaking** [#1495](https://github.com/open-telemetry/opentelemetry-rust/pull/1495) Remove Batch LogRecord&Span Processor configuration via non-standard environment variables. Use the following table to migrate from the no longer supported non-standard environment variables to the standard ones.

| No longer supported             | Standard equivalent       |
|---------------------------------|---------------------------|
| OTEL_BLRP_SCHEDULE_DELAY_MILLIS | OTEL_BLRP_SCHEDULE_DELAY  |
| OTEL_BLRP_EXPORT_TIMEOUT_MILLIS | OTEL_BLRP_EXPORT_TIMEOUT  |
| OTEL_BSP_SCHEDULE_DELAY_MILLIS  | OTEL_BSP_SCHEDULE_DELAY   |
| OTEL_BSP_EXPORT_TIMEOUT_MILLIS  | OTEL_BSP_EXPORT_TIMEOUT   |

- **Breaking** [#1455](https://github.com/open-telemetry/opentelemetry-rust/pull/1455) Make the LoggerProvider Owned
  - `Logger` now takes an Owned Logger instead of a `Weak<LoggerProviderInner>`
  - `LoggerProviderInner` is no longer `pub (crate)`
  - `Logger.provider()` now returns `&LoggerProvider` instead of an `Option<LoggerProvider>`

- [#1519](https://github.com/open-telemetry/opentelemetry-rust/pull/1519) Performance improvements
    when calling `Counter::add()` and `UpDownCounter::add()` with an empty set of attributes
    (e.g. `counter.Add(5, &[])`)

- **Breaking** Renamed `MeterProvider` and `Meter` to `SdkMeterProvider` and `SdkMeter` respectively to avoid name collision with public API types. [#1328](https://github.com/open-telemetry/opentelemetry-rust/pull/1328)

### Fixed

- [#1481](https://github.com/open-telemetry/opentelemetry-rust/pull/1481) Fix error message caused by race condition when using PeriodicReader

## v0.21.2

### Fixed

- Fix delta aggregation metric reuse. [#1434](https://github.com/open-telemetry/opentelemetry-rust/pull/1434)
- Fix `max_scale` validation of exponential histogram configuration. [#1452](https://github.com/open-telemetry/opentelemetry-rust/pull/1452)

## v0.21.1

### Fixed

- Fix metric export corruption if gauges have not received a last value. [#1363](https://github.com/open-telemetry/opentelemetry-rust/pull/1363)
- Return consistent `Meter` for a given scope from `MeterProvider`. [#1351](https://github.com/open-telemetry/opentelemetry-rust/pull/1351)

## v0.21.0

### Added

- Log warning if two instruments have the same name with different [#1266](https://github.com/open-telemetry/opentelemetry-rust/pull/1266)
  casing
- Log warning if view is created with empty criteria [#1266](https://github.com/open-telemetry/opentelemetry-rust/pull/1266)
- Add exponential histogram support [#1267](https://github.com/open-telemetry/opentelemetry-rust/pull/1267)
- Add `opentelemetry::sdk::logs::config()` for parity with `opentelemetry::sdk::trace::config()` [#1197](https://github.com/open-telemetry/opentelemetry-rust/pull/1197)

### Changed

- Bump MSRV to 1.65 [#1318](https://github.com/open-telemetry/opentelemetry-rust/pull/1318)
- Default Resource (the one used when no other Resource is explicitly provided) now includes `TelemetryResourceDetector`,
  populating "telemetry.sdk.*" attributes.
  [#1194](https://github.com/open-telemetry/opentelemetry-rust/pull/1194).
- Bump MSRV to 1.64 [#1203](https://github.com/open-telemetry/opentelemetry-rust/pull/1203)
- Add unit/doc tests for MeterProvider [#1220](https://github.com/open-telemetry/opentelemetry-rust/pull/1220)
- Changed dependency from `opentelemetry_api` to `opentelemetry` as the latter
  is now the API crate. [#1226](https://github.com/open-telemetry/opentelemetry-rust/pull/1226)
- Add in memory span exporter [#1216](https://github.com/open-telemetry/opentelemetry-rust/pull/1216)
- Add in memory log exporter [#1231](https://github.com/open-telemetry/opentelemetry-rust/pull/1231)
- Add `Sync` bound to the `SpanExporter` and `LogExporter` traits [#1240](https://github.com/open-telemetry/opentelemetry-rust/pull/1240)
- Move `MetricsProducer` config to builders to match other config [#1266](https://github.com/open-telemetry/opentelemetry-rust/pull/1266)
- Return error earlier if readers are shut down [#1266](https://github.com/open-telemetry/opentelemetry-rust/pull/1266)
- Add `/` to valid characters for instrument names [#1269](https://github.com/open-telemetry/opentelemetry-rust/pull/1269)
- Increase instrument name maximum length from 63 to 255 [#1269](https://github.com/open-telemetry/opentelemetry-rust/pull/1269)
- Updated crate documentation and examples.
  [#1256](https://github.com/open-telemetry/opentelemetry-rust/issues/1256)
- Replace regex with glob [#1301](https://github.com/open-telemetry/opentelemetry-rust/pull/1301)
- **Breaking**
  [#1293](https://github.com/open-telemetry/opentelemetry-rust/issues/1293)
  makes few breaking changes with respect to how Span attributes are stored to
  achieve performance gains. See below for details:

  *Behavior Change*:

  SDK will no longer perform de-duplication of Span attribute Keys. Please share
  [feedback
  here](https://github.com/open-telemetry/opentelemetry-rust/issues/1300), if
  you are affected.

  *Breaking Change Affecting Exporter authors*:

   `SpanData` now stores `attributes` as `Vec<KeyValue>` instead of
  `EvictedHashMap`. `SpanData` now expose `dropped_attributes_count` as a
  separate field.

  *Breaking Change Affecting Sampler authors*:

  `should_sample` changes `attributes` from `OrderMap<Key, Value>` to
  `Vec<KeyValue>`.
- **Breaking** Move type argument from `RuntimeChannel<T>` to associated types [#1314](https://github.com/open-telemetry/opentelemetry-rust/pull/1314)

### Removed

- Remove context from Metric force_flush [#1245](https://github.com/open-telemetry/opentelemetry-rust/pull/1245)
- Remove `logs::BatchMessage` and `trace::BatchMessage` types [#1314](https://github.com/open-telemetry/opentelemetry-rust/pull/1314)

### Fixed

- Fix metric instrument name validation to include `_` [#1274](https://github.com/open-telemetry/opentelemetry-rust/pull/1274)

## v0.20.0

### Added

- Implement cardinality limits for metric streams
  [#1066](https://github.com/open-telemetry/opentelemetry-rust/pull/1066).
- Propagate shutdown calls from `PeriodicReader` to metrics exporter
  [#1138](https://github.com/open-telemetry/opentelemetry-rust/pull/1138).
- Add in memory metrics exporter #1017

### Changed

- New metrics SDK #1000
- Use `Cow<'static, str>` instead of `&'static str` #1018
- Unify trace and logs runtime extensions traits. #1067

### Changed

- Fix EvictedQueue bug when capacity is set to 0
  [#1151](https://github.com/open-telemetry/opentelemetry-rust/pull/1151).

### Removed

- Samplers no longer has access to `InstrumentationLibrary` as one of parameters
  to `should_sample`.
  [#1041](https://github.com/open-telemetry/opentelemetry-rust/pull/1041).
- Synchronous instruments no longer accepts `Context` while reporting
  measurements. [#1076](https://github.com/open-telemetry/opentelemetry-rust/pull/1076).
- Don't use CARGO_BIN_NAME for service name #1150

### Fixed

- Wait for exports on the simple span processor's ForceFlush #1030

## v0.19.0

### Added

- Add instrument validation to `InstrumentBuilder` [#884](https://github.com/open-telemetry/opentelemetry-rust/pull/884).
- Add `TelemetryResourceDetector` [#899](https://github.com/open-telemetry/opentelemetry-rust/pull/899).
- Add support for instrumentation scope attributes [#1021](https://github.com/open-telemetry/opentelemetry-rust/pull/1021).

### Changed

- Update to `opentelemetry_api` v0.19.
- Update to `opentelemetry_http` v0.8.
- Bump MSRV to 1.57 [#953](https://github.com/open-telemetry/opentelemetry-rust/pull/953).
- Fix doc in `ShouldSample` trait [#951](https://github.com/open-telemetry/opentelemetry-rust/pull/951)
- Only run `ParentBased` delegate sampler when there is no parent [#948](https://github.com/open-telemetry/opentelemetry-rust/pull/948).
- Improve `SdkProvidedResourceDetector`'s doc [#964](https://github.com/open-telemetry/opentelemetry-rust/pull/964).
- Update dependencies and bump MSRV to 1.60 [#969](https://github.com/open-telemetry/opentelemetry-rust/pull/969).
- Use CARGO_BIN_NAME as default service name [#991](https://github.com/open-telemetry/opentelemetry-rust/pull/991).

### Removed

- Remove `in_memory` settings [#946](https://github.com/open-telemetry/opentelemetry-rust/pull/946).

## main

### Changed

- Update the Number in the SDK API to support min and max. #989

## v0.18.0

### Changed

- *BREAKING* `struct`s which implement `ShouldSample` a.k.a Custom Samplers must now
  implement `Clone`. This enables (#833)
- SDK split from `opentelemetry` crate<|MERGE_RESOLUTION|>--- conflicted
+++ resolved
@@ -373,7 +373,6 @@
     .build();
 ```
 
-<<<<<<< HEAD
 - **Breaking**
  - The public API changes in the Tracing:
    - Before:
@@ -392,11 +391,9 @@
         fn TraerProvider::shutdown(&self) -> OTelSdkResult;
         fn TracerProvider::force_flush(&self) -> OTelSdkResult;
       ```
-=======
 - **Breaking** Renamed `LoggerProvider` and `Logger` to `SdkLoggerProvider` and
   `SdkLogger` respectively to avoid name collision with public API types.
   [#2612](https://github.com/open-telemetry/opentelemetry-rust/pull/2612)
->>>>>>> 0e751b4a
 
 ## 0.27.1
 
