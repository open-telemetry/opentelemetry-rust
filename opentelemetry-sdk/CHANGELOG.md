# Changelog

<<<<<<< HEAD
## v0.18.0
=======
## to be released

### Changed

- *BREAKING* `struct`s which implement `ShouldSample` a.k.a Custom Samplers must now
  implement `Clone`. This enables (#833)

## v0.1.0
>>>>>>> 6c1e4876

- SDK split from `opentelemetry` crate<|MERGE_RESOLUTION|>--- conflicted
+++ resolved
@@ -1,16 +1,9 @@
 # Changelog
 
-<<<<<<< HEAD
 ## v0.18.0
-=======
-## to be released
 
 ### Changed
 
 - *BREAKING* `struct`s which implement `ShouldSample` a.k.a Custom Samplers must now
   implement `Clone`. This enables (#833)
-
-## v0.1.0
->>>>>>> 6c1e4876
-
 - SDK split from `opentelemetry` crate