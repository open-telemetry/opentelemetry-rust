# Changelog

## vNext

- *Breaking(Affects custom metric exporter authors only)* `start_time` and `time` is moved from DataPoints to aggregations (Sum, Gauge, Histogram, ExpoHistogram) see [#2377](https://github.com/open-telemetry/opentelemetry-rust/pull/2377) and [#2411](https://github.com/open-telemetry/opentelemetry-rust/pull/2411), to reduce memory.

- *Breaking* `start_time` is no longer optional for `Sum` aggregation, see [#2367](https://github.com/open-telemetry/opentelemetry-rust/pull/2367), but is still optional for `Gauge` aggregation see [#2389](https://github.com/open-telemetry/opentelemetry-rust/pull/2389).

- *Breaking*
  - SimpleLogProcessor modified to be generic over `LogExporter` to
    avoid dynamic dispatch to invoke exporter. If you were using
    `with_simple_exporter` to add `LogExporter` with SimpleLogProcessor, this is a
    transparent change.
    [#2338](https://github.com/open-telemetry/opentelemetry-rust/pull/2338)
  - `ResourceDetector.detect()` no longer supports timeout option.
  - `opentelemetry::global::shutdown_tracer_provider()` Removed from the API, should now use `tracer_provider.shutdown()` see [#2369](https://github.com/open-telemetry/opentelemetry-rust/pull/2369) for a migration example. "Tracer provider" is cheaply cloneable, so users are encouraged to set a clone of it as the global (ex: `global::set_tracer_provider(provider.clone()))`, so that instrumentations and other components can obtain tracers from `global::tracer()`. The tracer_provider must be kept around to call shutdown on it at the end of application (ex: `tracer_provider.shutdown()`)
- *Feature*: Add `ResourceBuilder` for an easy way to create new `Resource`s
- *Breaking*: Remove `Resource::{new,empty,from_detectors,new_with_defaults,from_schema_url,merge,default}` from public api. To create Resources you should only use `Resource::builder()` or `Resource::builder_empty()`. See [#2322](https://github.com/open-telemetry/opentelemetry-rust/pull/2322) for a migration guide.
  Example Usage:
  ```rust
  // old
  Resource::default().with_attributes([
      KeyValue::new("service.name", "test_service"),
      KeyValue::new("key", "value"),
  ]);

  // new
  Resource::builder()
      .with_service_name("test_service")
      .with_attribute(KeyValue::new("key", "value"))
      .build();
  ```
- *Breaking* The LogExporter::export() method no longer requires a mutable reference to self.:
  Before:
     async fn export(&mut self, _batch: LogBatch<'_>) -> LogResult<()>
  After:
     async fn export(&self, _batch: LogBatch<'_>) -> LogResult<()>
  Custom exporters will need to internally synchronize any mutable state, if applicable.

- *Breaking* Removed the following deprecated struct:
  - logs::LogData - Previously deprecated in version 0.27.1
  Migration Guidance: This structure is no longer utilized within the SDK, and users should not have dependencies on it.

- *Breaking* Removed the following deprecated methods:
  - `Logger::provider()` : Previously deprecated in version 0.27.1
  - `Logger::instrumentation_scope()` : Previously deprecated in version 0.27.1.
     Migration Guidance: 
        - These methods were intended for log appenders. Keep the clone of the provider handle, instead of depending on above methods.

- *Breaking* - `PeriodicReader` Updates

   `PeriodicReader` no longer requires an async runtime by default. Instead, it
   now creates its own background thread for execution. This change allows
   metrics to be used in environments without async runtimes.

   For users who prefer the previous behavior of relying on a specific
   `Runtime`, they can do so by enabling the feature flag
   **`experimental_metrics_periodicreader_with_async_runtime`**.

   Migration Guide:

 1. *Default Implementation, requires no async runtime* (**Recommended**) The
    new default implementation does not require a runtime argument. Replace the
    builder method accordingly:
    - *Before:* 
      ```rust
      let reader = opentelemetry_sdk::metrics::PeriodicReader::builder(exporter, runtime::Tokio).build();
      ```
    - *After:*
      ```rust
      let reader = opentelemetry_sdk::metrics::PeriodicReader::builder(exporter).build();
      ```

 2. *Async Runtime Support*
    If your application cannot spin up new threads or you prefer using async
    runtimes, enable the
    "experimental_metrics_periodicreader_with_async_runtime" feature flag and
    adjust code as below.  

    - *Before:*
      ```rust
      let reader = opentelemetry_sdk::metrics::PeriodicReader::builder(exporter, runtime::Tokio).build();
      ```

    - *After:*
      ```rust
      let reader = opentelemetry_sdk::metrics::periodic_reader_with_async_runtime::PeriodicReader::builder(exporter, runtime::Tokio).build();
      ```      

    *Requirements:*
    - Enable the feature flag:
      `experimental_metrics_periodicreader_with_async_runtime`.  
    - Continue enabling one of the async runtime feature flags: `rt-tokio`,
      `rt-tokio-current-thread`, or `rt-async-std`.
      
  - Bump msrv to 1.75.0.

- *Breaking* : [#2314](https://github.com/open-telemetry/opentelemetry-rust/pull/2314)
  - The LogRecord struct has been updated:
    - All fields are now pub(crate) instead of pub.
    - Getter methods have been introduced to access field values.
    This change impacts custom exporter and processor developers by requiring updates to code that directly accessed LogRecord fields. They must now use the provided getter methods (e.g., `log_record.event_name()` instead of `log_record.event_name`).

- Upgrade the tracing crate used for internal logging to version 0.1.40 or later. This is necessary because the internal logging macros utilize the name field as       
metadata, a feature introduced in version 0.1.40. [#2418](https://github.com/open-telemetry/opentelemetry-rust/pull/2418)

- **Breaking** [#2436](https://github.com/open-telemetry/opentelemetry-rust/pull/2436)

  `BatchLogProcessor` no longer requires an async runtime by default. Instead, a dedicated
  background thread is created to do the batch processing and exporting.

  For users who prefer the previous behavior of relying on a specific
  `Runtime`, they can do so by enabling the feature flag
  **`experimental_logs_batch_log_processor_with_async_runtime`**.

 1. *Default Implementation, requires no async runtime* (**Recommended**) The
    new default implementation does not require a runtime argument. Replace the
    builder method accordingly:
    - *Before:*
      ```rust
      let logger_provider = LoggerProvider::builder()
        .with_log_processor(BatchLogProcessor::builder(exporter, runtime::Tokio).build())
        .build();
      ```

    - *After:*
      ```rust
      let logger_provider = LoggerProvider::builder()
        .with_log_processor(BatchLogProcessor::builder(exporter).build())
        .build();
      ```

 2. *Async Runtime Support*
    If your application cannot spin up new threads or you prefer using async
    runtimes, enable the
    "experimental_logs_batch_log_processor_with_async_runtime" feature flag and
    adjust code as below.

    - *Before:*
      ```rust
      let logger_provider = LoggerProvider::builder()
        .with_log_processor(BatchLogProcessor::builder(exporter, runtime::Tokio).build())
        .build();
      ```

    - *After:*
      ```rust
      let logger_provider = LoggerProvider::builder()
        .with_log_processor(BatchLogProcessorWithAsyncRuntime::builder(exporter, runtime::Tokio).build())
        .build();
      ```

    *Requirements:*
    - Enable the feature flag:
      `experimental_logs_batch_log_processor_with_async_runtime`.  
    - Continue enabling one of the async runtime feature flags: `rt-tokio`,
      `rt-tokio-current-thread`, or `rt-async-std`.

## 0.27.1

Released 2024-Nov-27

- **DEPRECATED**:
  - `trace::Config` methods are moving onto `TracerProvider` Builder to be consistent with other signals. See https://github.com/open-telemetry/opentelemetry-rust/pull/2303 for migration guide.
    `trace::Config` is scheduled to be removed from public API in `v0.28.0`.
    example:
    ```rust
    // old
    let tracer_provider: TracerProvider = TracerProvider::builder()
        .with_config(Config::default().with_resource(Resource::empty()))
        .build();

    // new
    let tracer_provider: TracerProvider = TracerProvider::builder()
        .with_resource(Resource::empty())
        .build();
    ```
  - `logs::LogData` struct is deprecated, and scheduled to be removed from public API in `v0.28.0`.
  - Bug fix: Empty Meter names are retained as-is instead of replacing with
    "rust.opentelemetry.io/sdk/meter"
    [#2334](https://github.com/open-telemetry/opentelemetry-rust/pull/2334)

  - Bug fix: Empty Logger names are retained as-is instead of replacing with
    "rust.opentelemetry.io/sdk/logger"
    [#2316](https://github.com/open-telemetry/opentelemetry-rust/pull/2316)
  
  - `Logger::provider`: This method is deprecated as of version `0.27.1`. To be removed in `0.28.0`.
  - `Logger::instrumentation_scope`: This method is deprecated as of version `0.27.1`. To be removed in `0.28.0`
     Migration Guidance: 
        - These methods are intended for log appenders. Keep the clone of the provider handle, instead of depending on above methods.


  - **Bug Fix:** Validates the `with_boundaries` bucket boundaries used in
    Histograms. The boundaries provided by the user must not contain `f64::NAN`,
    `f64::INFINITY` or `f64::NEG_INFINITY` and must be sorted in strictly
    increasing order, and contain no duplicates. Instruments will not record
    measurements if the boundaries are invalid.
    [#2351](https://github.com/open-telemetry/opentelemetry-rust/pull/2351)

## 0.27.0

Released 2024-Nov-11

- Update `opentelemetry` dependency version to 0.27
- Update `opentelemetry-http` dependency version to 0.27

- Bump MSRV to 1.70 [#2179](https://github.com/open-telemetry/opentelemetry-rust/pull/2179)
- Implement `LogRecord::set_trace_context` for `LogRecord`. Respect any trace context set on a `LogRecord` when emitting through a `Logger`.
- Improved `LoggerProvider` shutdown handling to prevent redundant shutdown calls when `drop` is invoked. [#2195](https://github.com/open-telemetry/opentelemetry-rust/pull/2195)
- When creating new metric instruments by calling `build()`, SDK would return a no-op instrument if the validation fails (eg: Invalid metric name). [#2166](https://github.com/open-telemetry/opentelemetry-rust/pull/2166)
- **BREAKING for Metrics users**:
  - **Replaced**
    - ([#2217](https://github.com/open-telemetry/opentelemetry-rust/pull/2217)): Removed `{Delta,Cumulative}TemporalitySelector::new()` in favor of directly using `Temporality` enum to simplify the configuration of MetricsExporterBuilder with different temporalities.
  - **Renamed**
    - ([#2232](https://github.com/open-telemetry/opentelemetry-rust/pull/2232)): The `init` method used to create instruments has been renamed to `build`.  
      Before:
      ```rust
      let counter = meter.u64_counter("my_counter").init();
      ```
      Now:
      ```rust
      let counter = meter.u64_counter("my_counter").build();
      ```
    - ([#2255](https://github.com/open-telemetry/opentelemetry-rust/pull/2255)): de-pluralize Metric types.
      - `PushMetricsExporter` -> `PushMetricExporter`
      - `InMemoryMetricsExporter` -> `InMemoryMetricExporter`
      - `InMemoryMetricsExporterBuilder` -> `InMemoryMetricExporterBuilder`
- **BREAKING**: [#2220](https://github.com/open-telemetry/opentelemetry-rust/pull/2220)
  - Removed `InstrumentationLibrary` re-export and its `Scope` alias, use `opentelemetry::InstrumentationLibrary` instead.
  - Unified builders across signals
    - Removed deprecated `LoggerProvider::versioned_logger`, `TracerProvider::versioned_tracer`
    - Removed `MeterProvider::versioned_meter`
    - Replaced these methods with `LoggerProvider::logger_with_scope`, `TracerProvider::logger_with_scope`, `MeterProvider::meter_with_scope`

- [#2272](https://github.com/open-telemetry/opentelemetry-rust/pull/2272)
   - Pin url version to `2.5.2`. The higher version breaks the build refer: [servo/rust-url#992.](https://github.com/servo/rust-url/issues/992)
   The `url` crate is used when `jaeger_remote_sampler` feature is enabled.

- **BREAKING**: [#2266](https://github.com/open-telemetry/opentelemetry-rust/pull/2266)
   - Moved `ExportError` trait from `opentelemetry::ExportError` to `opentelemetry_sdk::export::ExportError`
   - Moved `LogError` enum from `opentelemetry::logs::LogError` to `opentelemetry_sdk::logs::LogError`
   - Moved `LogResult` type alias from `opentelemetry::logs::LogResult` to `opentelemetry_sdk::logs::LogResult`
   - Renamed `opentelemetry::metrics::Result` type alias to `opentelemetry::metrics::MetricResult`
   - Renamed `opentelemetry::metrics::MetricsError` enum to `opentelemetry::metrics::MetricError`
   - Moved `MetricError` enum from `opentelemetry::metrics::MetricError` to `opentelemetry_sdk::metrics::MetricError`
   - Moved `MetricResult` type alias from `opentelemetry::metrics::MetricResult` to `opentelemetry_sdk::metrics::MetricResult`

  - Users calling public APIs that return these constructs (e.g, LoggerProvider::shutdown(), MeterProvider::force_flush()) should now import them from the SDK instead of the API.
  - Developers creating custom exporters should ensure they import these constructs from the SDK, not the API.
  - [2291](https://github.com/open-telemetry/opentelemetry-rust/pull/2291) Rename `logs_level_enabled flag` to `spec_unstable_logs_enabled`. Please enable this updated flag if the feature is needed. This flag will be removed once the feature is stabilized in the specifications.

- **BREAKING**: `Temporality` enum moved from `opentelemetry_sdk::metrics::data::Temporality` to `opentelemetry_sdk::metrics::Temporality`.

- **BREAKING**: `Views` are now an opt-in ONLY feature. Please include the feature `spec_unstable_metrics_views` to enable `Views`. It will be stabilized post 1.0 stable release of the SDK. [#2295](https://github.com/open-telemetry/opentelemetry-rust/issues/2295)

- Added a new `PeriodicReader` implementation (`PeriodicReaderWithOwnThread`)
  that does not rely on an async runtime, and instead creates own Thread. This
  is under feature flag "experimental_metrics_periodic_reader_no_runtime". The
  functionality maybe moved into existing PeriodReader or even removed in the
  future. As of today, this cannot be used as-is with OTLP Metric Exporter or
  any exporter that require an async runtime.

## v0.26.0
Released 2024-Sep-30

- Update `opentelemetry` dependency version to 0.26
- **BREAKING** Public API changes:
  - **Removed**: `SdkMeter` struct [#2113](https://github.com/open-telemetry/opentelemetry-rust/pull/2113). This API is only meant for internal use.
  - **Removed**: `AggregationSelector` trait and `DefaultAggregationSelector` struct [#2085](https://github.com/open-telemetry/opentelemetry-rust/pull/2085). This API was unnecessary. The feature to customize aggregation for instruments should be offered by `Views` API.

- Update `async-std` dependency version to 1.13
- *Breaking* - Remove support for `MetricProducer` which allowed metrics from
  external sources to be sent through OpenTelemetry.
  [#2105](https://github.com/open-telemetry/opentelemetry-rust/pull/2105)
<<<<<<< HEAD
- Added Two new methods to the LogRecord struct's public API:
```rust
  update_attribute(&Key, &AnyValue) -> Option<AnyValue>
```
  - Updates the value of the first occurrence of an attribute with the specified key. 
  - If the key exists, the old value is returned. If not, the new key-value pair is added, and None is returned.
```rust
remove_attribute(&mut self, key: &Key) -> usize
```
- Removes all occurrences of attributes with the specified key and returns the count of deleted attributes.
=======
- Feature: `SimpleSpanProcessor::new` is now public [#2119](https://github.com/open-telemetry/opentelemetry-rust/pull/2119)
- For Delta Temporality, exporters are not invoked unless there were new
  measurements since the last collect/export.
  [#2153](https://github.com/open-telemetry/opentelemetry-rust/pull/2153)
- `MeterProvider` modified to not invoke shutdown on `Drop`, if user has already
  called `shutdown()`.
  [#2156](https://github.com/open-telemetry/opentelemetry-rust/pull/2156)
>>>>>>> acf16ed4

## v0.25.0

- Update `opentelemetry` dependency version to 0.25
- Starting with this version, this crate will align with `opentelemetry` crate
  on major,minor versions.
- Perf improvements for all metric instruments (except `ExponentialHistogram`) that led to **faster metric updates** and **higher throughput** [#1740](https://github.com/open-telemetry/opentelemetry-rust/pull/1740):
  - **Zero allocations when recording measurements**: Once a measurement for a given attribute combination is reported, the SDK would not allocate additional memory for subsquent measurements reported for the same combination.
  - **Minimized thread contention**: Threads reporting measurements for the same instrument no longer contest for the same `Mutex`. The internal aggregation data structure now uses a combination of `RwLock` and atomics. Consequently, threads reporting measurements now only have to acquire a read lock.
  - **Lock-free floating point updates**: Measurements reported for `f64` based metrics no longer need to acquire a `Mutex` to update the `f64` value. They use a CAS-based loop instead.

- `opentelemetry_sdk::logs::record::LogRecord` and `opentelemetry_sdk::logs::record::TraceContext` derive from `PartialEq` to facilitate Unit Testing.
- Fixed an issue causing a panic during shutdown when using the
  `TokioCurrentThread` in BatchExportProcessor for traces and logs.
  [#1964](https://github.com/open-telemetry/opentelemetry-rust/pull/1964)
  [#1973](https://github.com/open-telemetry/opentelemetry-rust/pull/1973)
- Fix BatchExportProcessor for traces and logs to trigger first export at the
  first interval instead of doing it right away.
  [#1970](https://github.com/open-telemetry/opentelemetry-rust/pull/1970)
  [#1973](https://github.com/open-telemetry/opentelemetry-rust/pull/1973)
  - **Breaking** [#1985](https://github.com/open-telemetry/opentelemetry-rust/pull/1985)
  Hide LogRecord attributes Implementation Details from processors and exporters.
  The custom exporters and processors can't directly access the `LogData::LogRecord::attributes`, as
  these are private to opentelemetry-sdk. Instead, they would now use LogRecord::attributes_iter()
  method to access them.
- Fixed various Metric aggregation bug related to
  ObservableCounter,UpDownCounter including
  [#1517](https://github.com/open-telemetry/opentelemetry-rust/issues/1517).
  [#2004](https://github.com/open-telemetry/opentelemetry-rust/pull/2004)
- Fixed a bug related to cumulative aggregation of `Gauge` measurements.
  [#1975](https://github.com/open-telemetry/opentelemetry-rust/issues/1975).
  [#2021](https://github.com/open-telemetry/opentelemetry-rust/pull/2021)
- Provide default implementation for `event_enabled` method in `LogProcessor`
  trait that returns `true` always.
- **Breaking** [#2041](https://github.com/open-telemetry/opentelemetry-rust/pull/2041)
  and [#2057](https://github.com/open-telemetry/opentelemetry-rust/pull/2057)
  - The Exporter::export() interface is modified as below:
    Previous Signature:
    ```rust
    async fn export<'a>(&mut self, batch: Vec<Cow<'a, LogData>>) -> LogResult<()>;
    ```

    Updated Signature:
    ```rust
    async fn export(&mut self, batch: LogBatch<'_>) -> LogResult<()>;
    ```

    where
    ```rust
    pub struct LogBatch<'a> {

      data: &'a [(&'a LogRecord, &'a InstrumentationLibrary)],
    }
    ```
    This change enhances performance by reducing unnecessary heap allocations and maintains object safety, allowing for more efficient handling of log records. It also simplifies the processing required by exporters. Exporters no longer need to determine if the LogData is borrowed or owned, as they now work directly with references. As a result, exporters must explicitly create a copy of LogRecord and/or InstrumentationLibrary when needed, as the new interface only provides references to these structures.

## v0.24.1

- Add hidden method to support tracing-opentelemetry

## v0.24.0

- Add "metrics", "logs" to default features. With this, default feature list is
  "trace", "metrics" and "logs".
- Add `with_resource` on Builder for LoggerProvider, replacing the `with_config`
  method. Instead of using
  `.with_config(Config::default().with_resource(RESOURCE::default()))` users
  must now use `.with_resource(RESOURCE::default())` to configure Resource on
  logger provider.
- Removed dependency on `ordered-float`.
- Removed `XrayIdGenerator`, which was marked deprecated since 0.21.3. Use
  [`opentelemetry-aws`](https://crates.io/crates/opentelemetry-aws), version
  0.10.0 or newer.
- Performance Improvement - Counter/UpDownCounter instruments internally use
  `RwLock` instead of `Mutex` to reduce contention

- **Breaking** [1726](https://github.com/open-telemetry/opentelemetry-rust/pull/1726)
  Update `LogProcessor::emit()` method to take mutable reference to LogData. This is breaking
  change for LogProcessor developers. If the processor needs to invoke the exporter
  asynchronously, it should clone the data to ensure it can be safely processed without
  lifetime issues. Any changes made to the log data before cloning in this method will be
  reflected in the next log processor in the chain, as well as to the exporter.
- **Breaking** [1726](https://github.com/open-telemetry/opentelemetry-rust/pull/1726)
 Update `LogExporter::export()` method to accept a batch of log data, which can be either a
 reference or owned`LogData`. If the exporter needs to process the log data
 asynchronously, it should clone the log data to ensure it can be safely processed without
 lifetime issues.
- Clean up public methods in SDK.
    - [`TracerProvider::span_processors`] and [`TracerProvider::config`] was removed as it's not part of the spec.
    - Added `non_exhaustive` annotation to [`trace::Config`]. Marked [`config`] as deprecated since it's only a wrapper for `Config::default`
    - Removed [`Tracer::tracer_provder`] and [`Tracer::instrument_libraries`] as it's not part of the spec.

- **Breaking** [#1830](https://github.com/open-telemetry/opentelemetry-rust/pull/1830/files) [Traces SDK] Improves
  performance by sending Resource information to processors (and exporters) once, instead of sending with every log. If you are an author
  of Processor, Exporter, the following are *BREAKING* changes.
    - Implement `set_resource` method in your custom SpanProcessor, which invokes exporter's `set_resource`.
    - Implement `set_resource` method in your custom SpanExporter. This method should save the resource object
      in original or serialized format, to be merged with every span event during export.
    - `SpanData` doesn't have the resource attributes. The `SpanExporter::export()` method needs to merge it
      with the earlier preserved resource before export.

- **Breaking** [1836](https://github.com/open-telemetry/opentelemetry-rust/pull/1836) `SpanProcessor::shutdown` now takes an immutable reference to self. Any reference can call shutdown on the processor. After the first call to `shutdown` the processor will not process any new spans.

- **Breaking** [1850] (https://github.com/open-telemetry/opentelemetry-rust/pull/1850) `LoggerProvider::log_processors()` and `LoggerProvider::resource()` are not public methods anymore. They are only used within the `opentelemetry-sdk` crate.

- [1857](https://github.com/open-telemetry/opentelemetry-rust/pull/1857) Fixed an issue in Metrics SDK which prevented export errors from being send to global error handler. With the fix, errors occurring during export like OTLP Endpoint unresponsive shows up in stderr by default.

- [1869](https://github.com/open-telemetry/opentelemetry-rust/pull/1869) Added a `target` field to `LogRecord` structure, populated by `opentelemetry-appender-tracing` and `opentelemetry-appender-log` appenders.
```rust
async fn export<'a>(&mut self, batch: Vec<Cow<'a, LogData>>) -> LogResult<()>;
```
where `LogRecord` within `LogData` now includes:
```rust
LogData {
  LogRecord {
    event_name,
    target,  // newly added
    timestamp,
    observed_timestamp,
    trace_context,
    trace_context,
    severity_number,
    body,
    attributes
  }
  Instrumentation {
    name,
    version,
    schema_url,
    version
  }
}
```
The `LogRecord::target` field contains the actual target/component emitting the logs, while the `Instrumentation::name` contains the name of the OpenTelemetry appender.
- **Breaking** [#1674](https://github.com/open-telemetry/opentelemetry-rust/pull/1674) Update to `http` v1 types (via `opentelemetry-http` update)
- Update `opentelemetry` dependency version to 0.24
- Update `opentelemetry-http` dependency version to 0.13

## v0.23.0

- Fix SimpleSpanProcessor to be consistent with log counterpart. Also removed
  dependency on crossbeam-channel.
  [1612](https://github.com/open-telemetry/opentelemetry-rust/pull/1612/files)
- [#1422](https://github.com/open-telemetry/opentelemetry-rust/pull/1422)
  Fix metrics aggregation bug when using Views to drop attributes.
- [#1766](https://github.com/open-telemetry/opentelemetry-rust/pull/1766)
  Fix Metrics PeriodicReader to trigger first collect/export at the first interval
  instead of doing it right away.
- [#1623](https://github.com/open-telemetry/opentelemetry-rust/pull/1623) Add Drop implementation for SdkMeterProvider,
  which shuts down metricreaders, thereby allowing metrics still in memory to be flushed out.
- **Breaking** [#1624](https://github.com/open-telemetry/opentelemetry-rust/pull/1624) Remove `OsResourceDetector` and
  `ProcessResourceDetector` resource detectors, use the
  [`opentelemetry-resource-detector`](https://crates.io/crates/opentelemetry-resource-detectors) instead.
- [#1636](https://github.com/open-telemetry/opentelemetry-rust/pull/1636) [Logs SDK] Improves performance by sending
  Resource information to processors (and exporters) once, instead of sending with every log. If you are an author
  of Processor, Exporter, the following are *BREAKING* changes.
    - Implement `set_resource` method in your custom LogProcessor, which invokes exporter's `set_resource`.
    - Implement `set_resource` method in your custom LogExporter. This method should save the resource object
      in original or serialized format, to be merged with every log event during export.
    - `LogData` doesn't have the resource attributes. The `LogExporter::export()` method needs to merge it
      with the earlier preserved resource before export.
- Baggage propagation error will be reported to global error handler [#1640](https://github.com/open-telemetry/opentelemetry-rust/pull/1640)
- Improves `shutdown` behavior of `LoggerProvider` and `LogProcessor` [#1643](https://github.com/open-telemetry/opentelemetry-rust/pull/1643).
  - `shutdown` can be called by any clone of the `LoggerProvider` without the need of waiting on all `Logger` drops. Thus, `try_shutdown` has been removed.
  - `shutdown` methods in `LoggerProvider` and `LogProcessor` now takes a immutable reference
  - After `shutdown`, `LoggerProvider` will return noop `Logger`
  - After `shutdown`, `LogProcessor` will not process any new logs
- Moving LogRecord implementation to the SDK. [1702](https://github.com/open-telemetry/opentelemetry-rust/pull/1702).
    - Relocated `LogRecord` struct to SDK, as an implementation for the trait in the API.
- **Breaking** [#1729](https://github.com/open-telemetry/opentelemetry-rust/pull/1729)
  - Update the return type of `TracerProvider.span_processors()` from `&Vec<Box<dyn SpanProcessor>>` to `&[Box<dyn SpanProcessor>]`.
  - Update the return type of `LoggerProvider.log_processors()` from `&Vec<Box<dyn LogProcessor>>` to `&[Box<dyn LogProcessor>]`.
- Update `opentelemetry` dependency version to 0.23
- Update `opentelemetry-http` dependency version to 0.12
- **Breaking** [#1750](https://github.com/open-telemetry/opentelemetry-rust/pull/1729)
  - Update the return type of `LoggerProvider.shutdown()` from `Vec<LogResult<()>>` to `LogResult<()>`.

## v0.22.1

### Fixed

- [#1576](https://github.com/open-telemetry/opentelemetry-rust/pull/1576)
  Fix Span kind is always set to "internal".

## v0.22.0

### Deprecated

- XrayIdGenerator in the opentelemetry-sdk has been deprecated and moved to version 0.10.0 of the opentelemetry-aws crate.

### Added

- [#1410](https://github.com/open-telemetry/opentelemetry-rust/pull/1410) Add experimental synchronous gauge
- [#1471](https://github.com/open-telemetry/opentelemetry-rust/pull/1471) Configure batch log record processor via [`OTEL_BLRP_*`](https://github.com/open-telemetry/opentelemetry-specification/blob/main/specification/configuration/sdk-environment-variables.md#batch-logrecord-processor) environment variables and via `OtlpLogPipeline::with_batch_config`
- [#1503](https://github.com/open-telemetry/opentelemetry-rust/pull/1503) Make the documentation for In-Memory exporters visible.

- [#1526](https://github.com/open-telemetry/opentelemetry-rust/pull/1526)
Performance Improvement : Creating Spans and LogRecords are now faster, by avoiding expensive cloning of `Resource` for every Span/LogRecord.

### Changed
- **Breaking**
[#1313](https://github.com/open-telemetry/opentelemetry-rust/pull/1313)
[#1350](https://github.com/open-telemetry/opentelemetry-rust/pull/1350)
  Changes how Span links/events are stored to achieve performance gains. See
  below for details:

  *Behavior Change*: When enforcing `max_links_per_span`, `max_events_per_span`
  from `SpanLimits`, links/events are kept in the first-come order. The previous
  "eviction" based approach is no longer performed.

  *Breaking Change Affecting Exporter authors*:

  `SpanData` now stores `links` as `SpanLinks` instead of `EvictedQueue` where
  `SpanLinks` is a struct with a `Vec` of links and `dropped_count`.

  `SpanData` now stores `events` as `SpanEvents` instead of `EvictedQueue` where
  `SpanEvents` is a struct with a `Vec` of events and `dropped_count`.
- **Breaking** Remove `TextMapCompositePropagator` [#1373](https://github.com/open-telemetry/opentelemetry-rust/pull/1373). Use `TextMapCompositePropagator` in opentelemetry API.

- [#1375](https://github.com/open-telemetry/opentelemetry-rust/pull/1375/) Fix metric collections during PeriodicReader shutdown
- **Breaking** [#1480](https://github.com/open-telemetry/opentelemetry-rust/pull/1480) Remove fine grained `BatchConfig` configurations from `BatchLogProcessorBuilder` and `BatchSpanProcessorBuilder`. Use `BatchConfigBuilder` to construct a `BatchConfig` instance and pass it using `BatchLogProcessorBuilder::with_batch_config` or `BatchSpanProcessorBuilder::with_batch_config`.
- **Breaking** [#1480](https://github.com/open-telemetry/opentelemetry-rust/pull/1480) Remove mutating functions from `BatchConfig`, use `BatchConfigBuilder` to construct a `BatchConfig` instance.
- **Breaking** [#1495](https://github.com/open-telemetry/opentelemetry-rust/pull/1495) Remove Batch LogRecord&Span Processor configuration via non-standard environment variables. Use the following table to migrate from the no longer supported non-standard environment variables to the standard ones.

| No longer supported             | Standard equivalent       |
|---------------------------------|---------------------------|
| OTEL_BLRP_SCHEDULE_DELAY_MILLIS | OTEL_BLRP_SCHEDULE_DELAY  |
| OTEL_BLRP_EXPORT_TIMEOUT_MILLIS | OTEL_BLRP_EXPORT_TIMEOUT  |
| OTEL_BSP_SCHEDULE_DELAY_MILLIS  | OTEL_BSP_SCHEDULE_DELAY   |
| OTEL_BSP_EXPORT_TIMEOUT_MILLIS  | OTEL_BSP_EXPORT_TIMEOUT   |

- **Breaking** [#1455](https://github.com/open-telemetry/opentelemetry-rust/pull/1455) Make the LoggerProvider Owned
  - `Logger` now takes an Owned Logger instead of a `Weak<LoggerProviderInner>`
  - `LoggerProviderInner` is no longer `pub (crate)`
  - `Logger.provider()` now returns `&LoggerProvider` instead of an `Option<LoggerProvider>`

- [#1519](https://github.com/open-telemetry/opentelemetry-rust/pull/1519) Performance improvements
    when calling `Counter::add()` and `UpDownCounter::add()` with an empty set of attributes
    (e.g. `counter.Add(5, &[])`)

- **Breaking** Renamed `MeterProvider` and `Meter` to `SdkMeterProvider` and `SdkMeter` respectively to avoid name collision with public API types. [#1328](https://github.com/open-telemetry/opentelemetry-rust/pull/1328)

### Fixed

- [#1481](https://github.com/open-telemetry/opentelemetry-rust/pull/1481) Fix error message caused by race condition when using PeriodicReader

## v0.21.2

### Fixed

- Fix delta aggregation metric reuse. [#1434](https://github.com/open-telemetry/opentelemetry-rust/pull/1434)
- Fix `max_scale` validation of exponential histogram configuration. [#1452](https://github.com/open-telemetry/opentelemetry-rust/pull/1452)

## v0.21.1

### Fixed

- Fix metric export corruption if gauges have not received a last value. [#1363](https://github.com/open-telemetry/opentelemetry-rust/pull/1363)
- Return consistent `Meter` for a given scope from `MeterProvider`. [#1351](https://github.com/open-telemetry/opentelemetry-rust/pull/1351)

## v0.21.0

### Added

- Log warning if two instruments have the same name with different [#1266](https://github.com/open-telemetry/opentelemetry-rust/pull/1266)
  casing
- Log warning if view is created with empty criteria [#1266](https://github.com/open-telemetry/opentelemetry-rust/pull/1266)
- Add exponential histogram support [#1267](https://github.com/open-telemetry/opentelemetry-rust/pull/1267)
- Add `opentelemetry::sdk::logs::config()` for parity with `opentelemetry::sdk::trace::config()` [#1197](https://github.com/open-telemetry/opentelemetry-rust/pull/1197)

### Changed

- Bump MSRV to 1.65 [#1318](https://github.com/open-telemetry/opentelemetry-rust/pull/1318)
- Default Resource (the one used when no other Resource is explicitly provided) now includes `TelemetryResourceDetector`,
  populating "telemetry.sdk.*" attributes.
  [#1194](https://github.com/open-telemetry/opentelemetry-rust/pull/1194).
- Bump MSRV to 1.64 [#1203](https://github.com/open-telemetry/opentelemetry-rust/pull/1203)
- Add unit/doc tests for MeterProvider [#1220](https://github.com/open-telemetry/opentelemetry-rust/pull/1220)
- Changed dependency from `opentelemetry_api` to `opentelemetry` as the latter
  is now the API crate. [#1226](https://github.com/open-telemetry/opentelemetry-rust/pull/1226)
- Add in memory span exporter [#1216](https://github.com/open-telemetry/opentelemetry-rust/pull/1216)
- Add in memory log exporter [#1231](https://github.com/open-telemetry/opentelemetry-rust/pull/1231)
- Add `Sync` bound to the `SpanExporter` and `LogExporter` traits [#1240](https://github.com/open-telemetry/opentelemetry-rust/pull/1240)
- Move `MetricsProducer` config to builders to match other config [#1266](https://github.com/open-telemetry/opentelemetry-rust/pull/1266)
- Return error earlier if readers are shut down [#1266](https://github.com/open-telemetry/opentelemetry-rust/pull/1266)
- Add `/` to valid characters for instrument names [#1269](https://github.com/open-telemetry/opentelemetry-rust/pull/1269)
- Increase instrument name maximum length from 63 to 255 [#1269](https://github.com/open-telemetry/opentelemetry-rust/pull/1269)
- Updated crate documentation and examples.
  [#1256](https://github.com/open-telemetry/opentelemetry-rust/issues/1256)
- Replace regex with glob [#1301](https://github.com/open-telemetry/opentelemetry-rust/pull/1301)
- **Breaking**
  [#1293](https://github.com/open-telemetry/opentelemetry-rust/issues/1293)
  makes few breaking changes with respect to how Span attributes are stored to
  achieve performance gains. See below for details:

  *Behavior Change*:

  SDK will no longer perform de-duplication of Span attribute Keys. Please share
  [feedback
  here](https://github.com/open-telemetry/opentelemetry-rust/issues/1300), if
  you are affected.

  *Breaking Change Affecting Exporter authors*:

   `SpanData` now stores `attributes` as `Vec<KeyValue>` instead of
  `EvictedHashMap`. `SpanData` now expose `dropped_attributes_count` as a
  separate field.

  *Breaking Change Affecting Sampler authors*:

  `should_sample` changes `attributes` from `OrderMap<Key, Value>` to
  `Vec<KeyValue>`.
- **Breaking** Move type argument from `RuntimeChannel<T>` to associated types [#1314](https://github.com/open-telemetry/opentelemetry-rust/pull/1314)

### Removed

- Remove context from Metric force_flush [#1245](https://github.com/open-telemetry/opentelemetry-rust/pull/1245)
- Remove `logs::BatchMessage` and `trace::BatchMessage` types [#1314](https://github.com/open-telemetry/opentelemetry-rust/pull/1314)

### Fixed

- Fix metric instrument name validation to include `_` [#1274](https://github.com/open-telemetry/opentelemetry-rust/pull/1274)

## v0.20.0

### Added

- Implement cardinality limits for metric streams
  [#1066](https://github.com/open-telemetry/opentelemetry-rust/pull/1066).
- Propagate shutdown calls from `PeriodicReader` to metrics exporter
  [#1138](https://github.com/open-telemetry/opentelemetry-rust/pull/1138).
- Add in memory metrics exporter #1017

### Changed

- New metrics SDK #1000
- Use `Cow<'static, str>` instead of `&'static str` #1018
- Unify trace and logs runtime extensions traits. #1067

### Changed

- Fix EvictedQueue bug when capacity is set to 0
  [#1151](https://github.com/open-telemetry/opentelemetry-rust/pull/1151).

### Removed

- Samplers no longer has access to `InstrumentationLibrary` as one of parameters
  to `should_sample`.
  [#1041](https://github.com/open-telemetry/opentelemetry-rust/pull/1041).
- Synchronous instruments no longer accepts `Context` while reporting
  measurements. [#1076](https://github.com/open-telemetry/opentelemetry-rust/pull/1076).
- Don't use CARGO_BIN_NAME for service name #1150

### Fixed

- Wait for exports on the simple span processor's ForceFlush #1030

## v0.19.0

### Added

- Add instrument validation to `InstrumentBuilder` [#884](https://github.com/open-telemetry/opentelemetry-rust/pull/884).
- Add `TelemetryResourceDetector` [#899](https://github.com/open-telemetry/opentelemetry-rust/pull/899).
- Add support for instrumentation scope attributes [#1021](https://github.com/open-telemetry/opentelemetry-rust/pull/1021).

### Changed

- Update to `opentelemetry_api` v0.19.
- Update to `opentelemetry_http` v0.8.
- Bump MSRV to 1.57 [#953](https://github.com/open-telemetry/opentelemetry-rust/pull/953).
- Fix doc in `ShouldSample` trait [#951](https://github.com/open-telemetry/opentelemetry-rust/pull/951)
- Only run `ParentBased` delegate sampler when there is no parent [#948](https://github.com/open-telemetry/opentelemetry-rust/pull/948).
- Improve `SdkProvidedResourceDetector`'s doc [#964](https://github.com/open-telemetry/opentelemetry-rust/pull/964).
- Update dependencies and bump MSRV to 1.60 [#969](https://github.com/open-telemetry/opentelemetry-rust/pull/969).
- Use CARGO_BIN_NAME as default service name [#991](https://github.com/open-telemetry/opentelemetry-rust/pull/991).

### Removed

- Remove `in_memory` settings [#946](https://github.com/open-telemetry/opentelemetry-rust/pull/946).

## main

### Changed

- Update the Number in the SDK API to support min and max. #989

## v0.18.0

### Changed

- *BREAKING* `struct`s which implement `ShouldSample` a.k.a Custom Samplers must now
  implement `Clone`. This enables (#833)
- SDK split from `opentelemetry` crate<|MERGE_RESOLUTION|>--- conflicted
+++ resolved
@@ -155,7 +155,17 @@
       `experimental_logs_batch_log_processor_with_async_runtime`.  
     - Continue enabling one of the async runtime feature flags: `rt-tokio`,
       `rt-tokio-current-thread`, or `rt-async-std`.
-
+      
+- Added Two new methods to the LogRecord struct's public API:
+```rust
+  update_attribute(&Key, &AnyValue) -> Option<AnyValue>
+```
+  - Updates the value of the first occurrence of an attribute with the specified key. 
+  - If the key exists, the old value is returned. If not, the new key-value pair is added, and None is returned.
+```rust
+remove_attribute(&mut self, key: &Key) -> usize
+```
+- Removes all occurrences of attributes with the specified key and returns the count of deleted attributes.
 ## 0.27.1
 
 Released 2024-Nov-27
@@ -272,18 +282,7 @@
 - *Breaking* - Remove support for `MetricProducer` which allowed metrics from
   external sources to be sent through OpenTelemetry.
   [#2105](https://github.com/open-telemetry/opentelemetry-rust/pull/2105)
-<<<<<<< HEAD
-- Added Two new methods to the LogRecord struct's public API:
-```rust
-  update_attribute(&Key, &AnyValue) -> Option<AnyValue>
-```
-  - Updates the value of the first occurrence of an attribute with the specified key. 
-  - If the key exists, the old value is returned. If not, the new key-value pair is added, and None is returned.
-```rust
-remove_attribute(&mut self, key: &Key) -> usize
-```
-- Removes all occurrences of attributes with the specified key and returns the count of deleted attributes.
-=======
+
 - Feature: `SimpleSpanProcessor::new` is now public [#2119](https://github.com/open-telemetry/opentelemetry-rust/pull/2119)
 - For Delta Temporality, exporters are not invoked unless there were new
   measurements since the last collect/export.
@@ -291,7 +290,6 @@
 - `MeterProvider` modified to not invoke shutdown on `Drop`, if user has already
   called `shutdown()`.
   [#2156](https://github.com/open-telemetry/opentelemetry-rust/pull/2156)
->>>>>>> acf16ed4
 
 ## v0.25.0
 
