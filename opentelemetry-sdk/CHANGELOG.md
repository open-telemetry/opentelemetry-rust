--- conflicted
+++ resolved
@@ -4,15 +4,12 @@
 
 - Add "metrics", "logs" to default features. With this, default feature list is
   "trace", "metrics" and "logs".
-<<<<<<< HEAD
 - Add `with_resource` on Builder for LoggerProvider, replacing the `with_config`
   method. Instead of using
   `.with_config(Config::default().with_resource(RESOURCE::default()))` users
   must now use `.with_resource(RESOURCE::default())` to configure Resource on
   logger provider.
-=======
 - Removed dependency on `ordered-float`.
->>>>>>> 35f9a60d
 
 ## v0.23.0
 
