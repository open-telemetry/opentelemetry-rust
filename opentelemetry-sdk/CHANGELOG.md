# Changelog

## vNext

- **Feature**: Added context based telemetry suppression. [#2868](https://github.com/open-telemetry/opentelemetry-rust/pull/2868)
  - `SdkLogger`, `SdkTracer` modified to respect telemetry suppression based on
`Context`. In other words, if the current context has telemetry suppression
enabled, then logs/spans will be ignored.
  - The flag is typically set by OTel
components to prevent telemetry from itself being fed back into OTel.
  - `BatchLogProcessor`, `BatchSpanProcessor`, and `PeriodicReader` modified to set
the suppression flag in their dedicated thread, so that telemetry generated from
those threads will not be fed back into OTel.
  - Similarly, `SimpleLogProcessor`
also modified to suppress telemetry before invoking exporters.

- **Feature**: Implemented and enabled cardinality capping for Metrics by
  default. [#2901](https://github.com/open-telemetry/opentelemetry-rust/pull/2901)
  - The default cardinality limit is 2000 and can be customized using Views.  
  - This feature was previously removed in version 0.28 due to the lack of
    configurability but has now been reintroduced with the ability to configure
    the limit.  
  - There is ability to configure cardinality limits via Instrument
    advisory. [#2903](https://github.com/open-telemetry/opentelemetry-rust/pull/2903)
  - Fixed the overflow attribute to correctly use the boolean value `true`
    instead of the string `"true"`.
    [#2878](https://github.com/open-telemetry/opentelemetry-rust/issues/2878)
<<<<<<< HEAD
- *Breaking* change for custom `MetricReader` authors.
  The `shutdown_with_timeout` method is added to `MetricReader` trait.
  `collect` method on `MetricReader` modified to return `OTelSdkResult`.
- *Breaking* The `shutdown_with_timeout` method is added to LogExporter trait. This is breaking change for custom `LogExporter` authors.
- [#2905](https://github.com/open-telemetry/opentelemetry-rust/pull/2905)
=======
>>>>>>> 10cf02c4
- *Breaking* `MetricError`, `MetricResult` no longer public (except when
  `spec_unstable_metrics_views` feature flag is enabled). `OTelSdkResult` should
  be used instead, wherever applicable. [#2906](https://github.com/open-telemetry/opentelemetry-rust/pull/2906)
- *Breaking* change, affecting custom `MetricReader` authors:
  - The
  `shutdown_with_timeout` method is added to `MetricReader` trait.
  - `collect`
  method on `MetricReader` modified to return `OTelSdkResult`.
  [#2905](https://github.com/open-telemetry/opentelemetry-rust/pull/2905)
  - `MetricReader`
  trait, `ManualReader` struct, `Pipeline` struct, `InstrumentKind` enum moved
  behind feature flag "experimental_metrics_custom_reader".
  [#2928](https://github.com/open-telemetry/opentelemetry-rust/pull/2928)

- *Breaking* `Aggregation` enum moved behind feature flag
  "spec_unstable_metrics_views". This was only required when using Views.
  [#2928](https://github.com/open-telemetry/opentelemetry-rust/pull/2928)

## 0.29.0

Released 2025-Mar-21

- Update `opentelemetry` dependency to 0.29.
- Update `opentelemetry-http` dependency to 0.29.
- **Breaking**: The `Runtime` trait has been simplified and refined. See the [#2641](https://github.com/open-telemetry/opentelemetry-rust/pull/2641)
  for the changes.
- Removed `async-std` support for `Runtime`, as [`async-std` crate is deprecated](https://crates.io/crates/async-std).
- Calls to `MeterProviderBuilder::with_resource`, `TracerProviderBuilder::with_resource`,
  `LoggerProviderBuilder::with_resource` are now additive ([#2677](https://github.com/open-telemetry/opentelemetry-rust/pull/2677)).
- Moved `ExportError` trait from `opentelemetry::trace::ExportError` to `opentelemetry_sdk::export::ExportError`
- Moved `TraceError` enum from `opentelemetry::trace::TraceError` to `opentelemetry_sdk::trace::TraceError`
- Moved `TraceResult` type alias from `opentelemetry::trace::TraceResult` to `opentelemetry_sdk::trace::TraceResult`
- **Breaking**: Make `force_flush()` in `PushMetricExporter` synchronous
- **Breaking**: Updated the `SpanExporter` trait method signature:

```rust
  fn export(&mut self, batch: Vec<SpanData>) -> BoxFuture<'static, OTelSdkResult>;
```

  to

```rust
  fn export(
    &mut self,
    batch: Vec<SpanData>,
) -> impl std::future::Future<Output = OTelSdkResult> + Send;
```

  This affects anyone who writes custom exporters, as custom implementations of SpanExporter
  should now define export as an `async fn`:

```rust
  impl trace::SpanExporter for CustomExporter {
    async fn export(&mut self, batch: Vec<trace::SpanData>) -> OTelSdkResult {
        // Implementation here
    }
}
```

- **Breaking** The SpanExporter::export() method no longer requires a mutable reference to self.
  Before:

  ```rust
    async fn export(&mut self, batch: Vec<SpanData>) -> OTelSdkResult
  ```

  After:
  
  ```rust
    async fn export(&self, batch: Vec<SpanData>) -> OTelSdkResult
  ```

  Custom exporters will need to internally synchronize any mutable state, if applicable.

- **Breaking** The `shutdown_with_timeout` method is added to MetricExporter trait. This is breaking change for custom `MetricExporter` authors.
- Bug Fix: `BatchLogProcessor` now correctly calls `shutdown` on the exporter
  when its `shutdown` is invoked.

- Reduced some info level logs to debug
- **Breaking** for custom LogProcessor/Exporter authors: Changed `name`
  parameter from `&str` to `Option<&str>` in `event_enabled` method on the
  `LogProcessor` and `LogExporter` traits. `SdkLogger` no longer passes its
  `scope` name but instead passes the incoming `name` when invoking
  `event_enabled` on processors.
- **Breaking** for custom LogExporter authors: `shutdown()` method in
 `LogExporter` trait no longer requires a mutable ref to `self`. If the exporter
 needs to mutate state, it should rely on interior mutability.
 [2764](https://github.com/open-telemetry/opentelemetry-rust/pull/2764)
- *Breaking (Affects custom Exporter/Processor authors only)* Removed
 `opentelelemetry_sdk::logs::error::{LogError, LogResult}`. These were not
 intended to be public. If you are authoring custom processor/exporters, use
 `opentelemetry_sdk::error::OTelSdkError` and
 `opentelemetry_sdk::error::OTelSdkResult`.
  [2790](https://github.com/open-telemetry/opentelemetry-rust/pull/2790)
- **Breaking** for custom `LogProcessor` authors: Changed `set_resource`
  to require mutable ref.
  `fn set_resource(&mut self, _resource: &Resource) {}`
- **Breaking**: InMemoryExporter's return type change.
  - `TraceResult<Vec<SpanData>>` to `Result<Vec<SpanData>, InMemoryExporterError>`
  - `MetricResult<Vec<ResourceMetrics>>` to `Result<Vec<ResourceMetrics>, InMemoryExporterError>`
  - `LogResult<Vec<LogDataWithResource>>` to `Result<Vec<LogDataWithResource>, InMemoryExporterError>`

## 0.28.0

Released 2025-Feb-10

Note: Due to the large amount of making changes, check [migration guide to
0.28](../docs/migration_0.28.md) for a summary that can help majority users to
quickly migrate. The changelog below is the full list of changes.

- Update `opentelemetry` dependency to 0.28.
- Update `opentelemetry-http` dependency to 0.28.
- Bump msrv to 1.75.0.
- *Bug fix*: For cumulative temporality, ObservableGauge no longer export
  MetricPoints unless measurements were newly reported (in Observable callbacks)
  since last export. This bug fixes ensures ObservableGauge behaves as per OTel
  Spec. The bug is *not* addressed for other Observable instruments
  [#2213](https://github.com/open-telemetry/opentelemetry-rust/issues/2213)
- Upgrade the tracing crate used for internal logging to version 0.1.40 or
later. This is necessary because the internal logging macros utilize the name
field as metadata, a feature introduced in version 0.1.40.
[#2418](https://github.com/open-telemetry/opentelemetry-rust/pull/2418)
- *Feature*: Introduced a new feature flag,
  `experimental_metrics_disable_name_validation`, which disables entire
  Instrument Name Validation. This is an experimental feature to unblock use
  cases requiring currently disallowed characters (eg: Windows Perf Counters).
  Use caution when enabling this feature as this breaks guarantees about metric
  name.
- Bug fix: Empty Tracer names are retained as-is instead of replacing with
  "rust.opentelemetry.io/sdk/tracer"
  [#2486](https://github.com/open-telemetry/opentelemetry-rust/pull/2486)
- Update `EnvResourceDetector` to allow resource attribute values containing
  equal signs (`"="`).
  [#2120](https://github.com/open-telemetry/opentelemetry-rust/pull/2120)
- `ResourceDetector.detect()` no longer supports timeout option.
- *Breaking* Resource.get() modified to require reference to Key instead of
  owned. Replace `get(Key::from_static_str("key"))` with
  `get(&Key::from_static_str("key"))`
- *Feature*: Add `ResourceBuilder` for an easy way to create new `Resource`s
- *Breaking*: Remove
- `Resource::{new,empty,from_detectors,new_with_defaults,from_schema_url,merge,default}`.
   To create Resources you should only use `Resource::builder()` or `Resource::builder_empty()`. See
   [#2322](https://github.com/open-telemetry/opentelemetry-rust/pull/2322) for a migration guide.

  Example Usage:

  ```rust
  // old
  Resource::default().with_attributes([
      KeyValue::new("service.name", "test_service"),
      KeyValue::new("key", "value"),
  ]);

  // new
  Resource::builder()
      .with_service_name("test_service")
      .with_attribute(KeyValue::new("key", "value"))
      .build();
  ```

- *Breaking* :
  [#2314](https://github.com/open-telemetry/opentelemetry-rust/pull/2314)
  - The LogRecord struct has been updated:
    - All fields are now pub(crate) instead of pub.
    - Getter methods have been introduced to access field values. This change
    impacts custom exporter and processor developers by requiring updates to
    code that directly accessed LogRecord fields. They must now use the provided
    getter methods (e.g., `log_record.event_name()` instead of
    `log_record.event_name`).
- *Breaking (Affects custom metric exporter authors only)* `start_time` and
  `time` is moved from DataPoints to aggregations (Sum, Gauge, Histogram,
  ExpoHistogram) see
  [#2377](https://github.com/open-telemetry/opentelemetry-rust/pull/2377) and
  [#2411](https://github.com/open-telemetry/opentelemetry-rust/pull/2411), to
  reduce memory.
- *Breaking* `start_time` is no longer optional for `Sum` aggregation, see
  [#2367](https://github.com/open-telemetry/opentelemetry-rust/pull/2367), but
  is still optional for `Gauge` aggregation see
  [#2389](https://github.com/open-telemetry/opentelemetry-rust/pull/2389).
- SimpleLogProcessor modified to be generic over `LogExporter` to avoid
  dynamic dispatch to invoke exporter. If you were using
  `with_simple_exporter` to add `LogExporter` with SimpleLogProcessor, this is
  a transparent change.
  [#2338](https://github.com/open-telemetry/opentelemetry-rust/pull/2338)
- *Breaking* `opentelemetry::global::shutdown_tracer_provider()` removed from the API,
  should now use `tracer_provider.shutdown()` see
  [#2369](https://github.com/open-telemetry/opentelemetry-rust/pull/2369) for
  a migration example. "Tracer provider" is cheaply clonable, so users are
  encouraged to set a clone of it as the global (ex:
  `global::set_tracer_provider(provider.clone()))`, so that instrumentations
  and other components can obtain tracers from `global::tracer()`. The
  tracer_provider must be kept around to call shutdown on it at the end of
  application (ex: `tracer_provider.shutdown()`)

- *Breaking* The LogExporter::export() method no longer requires a mutable
  reference to self.: Before: `async fn export(&mut self, _batch: LogBatch<'_>)
     -> LogResult<()>` After: `async fn export(&self, _batch: LogBatch<'_>) ->
  LogResult<()>` Custom exporters will need to internally synchronize any
     mutable state, if applicable.

- *Breaking* Removed the following deprecated struct:
  - logs::LogData - Previously deprecated in version 0.27.1 Migration Guidance:
  This structure is no longer utilized within the SDK, and users should not have
  dependencies on it.

- *Breaking* Removed the following deprecated methods:
  - `Logger::provider()` : Previously deprecated in version 0.27.1
  - `Logger::instrumentation_scope()` : Previously deprecated in version 0.27.1.
     Migration Guidance: - These methods were intended for log appender authors.
        Keep the clone of the provider handle, instead of depending on above
        methods.
- Rename `opentelemetry_sdk::logs::Builder` to
  `opentelemetry_sdk::logs::LoggerProviderBuilder`.
- Rename `opentelemetry_sdk::trace::Builder` to
  `opentelemetry_sdk::trace::SdkTracerProviderBuilder`.
- Redesigned PeriodicReader, BatchSpanProcessor, BatchLogProcessor to no longer
  require an async runtime. They create its own background thread instead. When
  pairing with OTLP, `grpc-tonic` or `reqwest-blocking-client` are the only
  supported features (`hyper`, `reqwest` are not supported) These are now
  enabled by default and can be migrated to by removing the extra `rt:Runtime`
  argument as shown below.
  - `PeriodicReader::builder(exporter,runtime::Tokio).build();` to
    `PeriodicReader::builder(exporter).build();`
  - `.with_batch_exporter(exporter, runtime::Tokio)` to
    `.with_batch_exporter(exporter)`

  The new implementation has following limitations:
  - Does not work if your application cannot spawn new Thread.
  - Does not support `hyper`, `reqwest` HTTP Clients
  - Does not support multiple concurrent exports (`with_max_concurrent_exports`
     is not supported). This existed only for traces.

  If this applies to you, you can get the old behavior back by following steps
  below:
  - Enable one or more of the feature flag from below
   `experimental_metrics_periodicreader_with_async_runtime`
   `experimental_logs_batch_log_processor_with_async_runtime`
   `experimental_trace_batch_span_processor_with_async_runtime`
  - Use updated namespace; i.e
  `periodic_reader_with_async_runtime::PeriodicReader`,
  `log_processor_with_async_runtime::BatchLogProcessor` and
  `span_processor_with_async_runtime::BatchSpanProcessor`
  - Continue using existing features flags `rt-tokio`,
      `rt-tokio-current-thread`, or `rt-async-std`.

  As part of the above redesign of PeriodicReader and BatchProcessors, these
  components no longer enforce timeout themselves and instead relies on
  Exporters to enforce own timeouts. In other words, the following are no longer
  supported.
  - `with_max_export_timeout`, `with_timeout` methods on `BatchConfigBuilder`,
    `PeriodicReaderBuilder`
  - `OTEL_BLRP_EXPORT_TIMEOUT`, `OTEL_BSP_EXPORT_TIMEOUT`

  Users are advised to configure timeout on the Exporters itself. For example,
  in the OTLP exporter, the export timeout can be configured using:
  - Environment variables
    - `OTEL_EXPORTER_OTLP_TIMEOUT`
    - `OTEL_EXPORTER_OTLP_LOGS_TIMEOUT`, `OTEL_EXPORTER_OTLP_TRACES_TIMEOUT`,
      `OTEL_EXPORTER_OTLP_METRICS_TIMEOUT`
  - The opentelemetry_otlp API, via `.with_tonic().with_timeout()` or
    `.with_http().with_timeout()`.

- *Breaking* Introduced `experimental_async_runtime` feature for
  runtime-specific traits.
  - Runtime-specific features (`rt-tokio`, `rt-tokio-current-thread`, and
  `rt-async-std`) now depend on the `experimental_async_runtime` feature.
  - For most users, no action is required. Enabling runtime features such as
  `rt-tokio`, `rt-tokio-current-thread`, or `rt-async-std` will automatically
  enable the `experimental_async_runtime` feature.
  - If you're implementing a custom runtime, you must explicitly enable the
  experimental_async_runtime` feature in your Cargo.toml and implement the
  required `Runtime` traits.

- Removed Metrics Cardinality Limit feature. This was originally introduced in
[#1066](https://github.com/open-telemetry/opentelemetry-rust/pull/1066) with a
hardcoded limit of 2000 and no ability to change it. This feature will be
re-introduced in a future date, along with the ability to change the cardinality
limit.

- *Breaking* Removed unused `opentelemetry_sdk::Error` enum.
- *Breaking* (Affects custom Exporter authors only) Moved `ExportError` trait
  from `opentelemetry::export::ExportError` to `opentelemetry_sdk::ExportError`
- *Breaking (Affects custom SpanExporter, SpanProcessor authors only)*: Rename
  namespaces for Span exporter structs/traits before:
  `opentelemetry_sdk::export::spans::{ExportResult, SpanData, SpanExporter};`
  now: `opentelemetry_sdk::trace::{ExportResult, SpanData, SpanExporter};`

- *Breaking (Affects custom LogExporter, LogProcessor authors only)*: Rename
  namespaces for Log exporter structs/traits. before:
  `opentelemetry_sdk::export::logs::{ExportResult, LogBatch, LogExporter};` now:
  `opentelemetry_sdk::logs::{ExportResult, LogBatch, LogExporter};`

- *Breaking* `opentelemetry_sdk::LogRecord::default()` method is removed. The
  only way to create log record outside opentelemetry_sdk crate is using
  `Logger::create_log_record()` method.

- *Breaking*: Rename namespaces for InMemoryExporters. (The module is still
  under "testing" feature flag)
  before:

  ```rust
  opentelemetry_sdk::testing::logs::{InMemoryLogExporter,
  InMemoryLogExporterBuilder};
  opentelemetry_sdk::testing::trace::{InMemorySpanExporter,
  InMemorySpanExporterBuilder};
  opentelemetry_sdk::testing::metrics::{InMemoryMetricExporter,
  InMemoryMetricExporterBuilder};
  ```

  now:

  ```rust
  opentelemetry_sdk::logs::{InMemoryLogExporter, InMemoryLogExporterBuilder};
  opentelemetry_sdk::trace::{InMemorySpanExporter,
  InMemorySpanExporterBuilder};
  opentelemetry_sdk::metrics::{InMemoryMetricExporter,
  InMemoryMetricExporterBuilder};
  ```

- *Breaking* Renamed `LoggerProvider`, `Logger` and `LogRecord` to
  `SdkLoggerProvider`,`SdkLogger` and `SdkLogRecord` respectively to avoid name
  collision with public API types.
  [#2612](https://github.com/open-telemetry/opentelemetry-rust/pull/2612)

- *Breaking* Renamed `TracerProvider` and `Tracer` to `SdkTracerProvider` and
  `SdkTracer` to avoid name collision with public API types. `Tracer` is still
  type-aliased to `SdkTracer` to keep back-compat with tracing-opentelemetry.
  [#2614](https://github.com/open-telemetry/opentelemetry-rust/pull/2614)

- *Breaking* Providers, Exporters, Processors, and Readers are modified to use a
  unified Result type for `export()`, `force_flush()`, and `shutdown()` methods.
  All these methods now use `OTelSdkResult` as their return type. Following PRs
  show the exact changes:
  [2613](https://github.com/open-telemetry/opentelemetry-rust/pull/2613)
    [2625](https://github.com/open-telemetry/opentelemetry-rust/pull/2625)
    [2604](https://github.com/open-telemetry/opentelemetry-rust/pull/2604)
    [2606](https://github.com/open-telemetry/opentelemetry-rust/pull/2606)
    [2573](https://github.com/open-telemetry/opentelemetry-rust/pull/2573)

## 0.27.1

Released 2024-Nov-27

- **DEPRECATED**:
  - `trace::Config` methods are moving onto `TracerProvider` Builder to be consistent with other signals. See <https://github.com/open-telemetry/opentelemetry-rust/pull/2303> for migration guide.
    `trace::Config` is scheduled to be removed from public API in `v0.28.0`.
    example:

    ```rust
    // old
    let tracer_provider: TracerProvider = TracerProvider::builder()
        .with_config(Config::default().with_resource(Resource::empty()))
        .build();

    // new
    let tracer_provider: TracerProvider = TracerProvider::builder()
        .with_resource(Resource::empty())
        .build();
    ```

  - `logs::LogData` struct is deprecated, and scheduled to be removed from public API in `v0.28.0`.
  - Bug fix: Empty Meter names are retained as-is instead of replacing with
    "rust.opentelemetry.io/sdk/meter"
    [#2334](https://github.com/open-telemetry/opentelemetry-rust/pull/2334)

  - Bug fix: Empty Logger names are retained as-is instead of replacing with
    "rust.opentelemetry.io/sdk/logger"
    [#2316](https://github.com/open-telemetry/opentelemetry-rust/pull/2316)

  - `Logger::provider`: This method is deprecated as of version `0.27.1`. To be removed in `0.28.0`.
  - `Logger::instrumentation_scope`: This method is deprecated as of version `0.27.1`. To be removed in `0.28.0`
     Migration Guidance:
        - These methods are intended for log appenders. Keep the clone of the provider handle, instead of depending on above methods.

  - **Bug Fix:** Validates the `with_boundaries` bucket boundaries used in
    Histograms. The boundaries provided by the user must not contain `f64::NAN`,
    `f64::INFINITY` or `f64::NEG_INFINITY` and must be sorted in strictly
    increasing order, and contain no duplicates. Instruments will not record
    measurements if the boundaries are invalid.
    [#2351](https://github.com/open-telemetry/opentelemetry-rust/pull/2351)

- Added `with_periodic_exporter` method to `MeterProviderBuilder`, allowing
  users to easily attach an exporter with a PeriodicReader for automatic metric
  export. Retained with_reader() for advanced use cases where a custom
  MetricReader configuration is needed.
  [2597](https://github.com/open-telemetry/opentelemetry-rust/pull/2597)
  Example Usage:

  ```rust
  SdkMeterProvider::builder()
      .with_periodic_exporter(exporter)
      .build();
  ```

  Using a custom PeriodicReader (advanced use case):

  let reader = PeriodicReader::builder(exporter).build();
  SdkMeterProvider::builder()
      .with_reader(reader)
      .build();

## 0.27.0

Released 2024-Nov-11

- Update `opentelemetry` dependency version to 0.27
- Update `opentelemetry-http` dependency version to 0.27

- Bump MSRV to 1.70 [#2179](https://github.com/open-telemetry/opentelemetry-rust/pull/2179)
- Implement `LogRecord::set_trace_context` for `LogRecord`. Respect any trace context set on a `LogRecord` when emitting through a `Logger`.
- Improved `LoggerProvider` shutdown handling to prevent redundant shutdown calls when `drop` is invoked. [#2195](https://github.com/open-telemetry/opentelemetry-rust/pull/2195)
- When creating new metric instruments by calling `build()`, SDK would return a no-op instrument if the validation fails (eg: Invalid metric name). [#2166](https://github.com/open-telemetry/opentelemetry-rust/pull/2166)
- **BREAKING for Metrics users**:
  - **Replaced**
    - ([#2217](https://github.com/open-telemetry/opentelemetry-rust/pull/2217)): Removed `{Delta,Cumulative}TemporalitySelector::new()` in favor of directly using `Temporality` enum to simplify the configuration of MetricsExporterBuilder with different temporalities.
  - **Renamed**
    - ([#2232](https://github.com/open-telemetry/opentelemetry-rust/pull/2232)): The `init` method used to create instruments has been renamed to `build`.
      Before:

      ```rust
      let counter = meter.u64_counter("my_counter").init();
      ```

      Now:

      ```rust
      let counter = meter.u64_counter("my_counter").build();
      ```

    - ([#2255](https://github.com/open-telemetry/opentelemetry-rust/pull/2255)): de-pluralize Metric types.
      - `PushMetricsExporter` -> `PushMetricExporter`
      - `InMemoryMetricsExporter` -> `InMemoryMetricExporter`
      - `InMemoryMetricsExporterBuilder` -> `InMemoryMetricExporterBuilder`
- **BREAKING**: [#2220](https://github.com/open-telemetry/opentelemetry-rust/pull/2220)
  - Removed `InstrumentationLibrary` re-export and its `Scope` alias, use `opentelemetry::InstrumentationLibrary` instead.
  - Unified builders across signals
    - Removed deprecated `LoggerProvider::versioned_logger`, `TracerProvider::versioned_tracer`
    - Removed `MeterProvider::versioned_meter`
    - Replaced these methods with `LoggerProvider::logger_with_scope`, `TracerProvider::logger_with_scope`, `MeterProvider::meter_with_scope`

- [#2272](https://github.com/open-telemetry/opentelemetry-rust/pull/2272)
  - Pin url version to `2.5.2`. The higher version breaks the build refer: [servo/rust-url#992.](https://github.com/servo/rust-url/issues/992)
   The `url` crate is used when `jaeger_remote_sampler` feature is enabled.

- **BREAKING**: [#2266](https://github.com/open-telemetry/opentelemetry-rust/pull/2266)
  - Moved `ExportError` trait from `opentelemetry::ExportError` to `opentelemetry_sdk::export::ExportError`
  - Moved `LogError` enum from `opentelemetry::logs::LogError` to `opentelemetry_sdk::logs::LogError`
  - Moved `LogResult` type alias from `opentelemetry::logs::LogResult` to `opentelemetry_sdk::logs::LogResult`
  - Renamed `opentelemetry::metrics::Result` type alias to `opentelemetry::metrics::MetricResult`
  - Renamed `opentelemetry::metrics::MetricsError` enum to `opentelemetry::metrics::MetricError`
  - Moved `MetricError` enum from `opentelemetry::metrics::MetricError` to `opentelemetry_sdk::metrics::MetricError`
  - Moved `MetricResult` type alias from `opentelemetry::metrics::MetricResult` to `opentelemetry_sdk::metrics::MetricResult`

  - Users calling public APIs that return these constructs (e.g, LoggerProvider::shutdown(), MeterProvider::force_flush()) should now import them from the SDK instead of the API.
  - Developers creating custom exporters should ensure they import these constructs from the SDK, not the API.
  - [2291](https://github.com/open-telemetry/opentelemetry-rust/pull/2291) Rename `logs_level_enabled flag` to `spec_unstable_logs_enabled`. Please enable this updated flag if the feature is needed. This flag will be removed once the feature is stabilized in the specifications.

- **BREAKING**: `Temporality` enum moved from `opentelemetry_sdk::metrics::data::Temporality` to `opentelemetry_sdk::metrics::Temporality`.

- **BREAKING**: `Views` are now an opt-in ONLY feature. Please include the feature `spec_unstable_metrics_views` to enable `Views`. It will be stabilized post 1.0 stable release of the SDK. [#2295](https://github.com/open-telemetry/opentelemetry-rust/issues/2295)

- Added a new `PeriodicReader` implementation (`PeriodicReaderWithOwnThread`)
  that does not rely on an async runtime, and instead creates own Thread. This
  is under feature flag "experimental_metrics_periodic_reader_no_runtime". The
  functionality maybe moved into existing PeriodReader or even removed in the
  future. As of today, this cannot be used as-is with OTLP Metric Exporter or
  any exporter that require an async runtime.

## v0.26.0

Released 2024-Sep-30

- Update `opentelemetry` dependency version to 0.26
- **BREAKING** Public API changes:
  - **Removed**: `SdkMeter` struct [#2113](https://github.com/open-telemetry/opentelemetry-rust/pull/2113). This API is only meant for internal use.
  - **Removed**: `AggregationSelector` trait and `DefaultAggregationSelector` struct [#2085](https://github.com/open-telemetry/opentelemetry-rust/pull/2085). This API was unnecessary. The feature to customize aggregation for instruments should be offered by `Views` API.

- Update `async-std` dependency version to 1.13
- *Breaking* - Remove support for `MetricProducer` which allowed metrics from
  external sources to be sent through OpenTelemetry.
  [#2105](https://github.com/open-telemetry/opentelemetry-rust/pull/2105)
- Feature: `SimpleSpanProcessor::new` is now public [#2119](https://github.com/open-telemetry/opentelemetry-rust/pull/2119)
- For Delta Temporality, exporters are not invoked unless there were new
  measurements since the last collect/export.
  [#2153](https://github.com/open-telemetry/opentelemetry-rust/pull/2153)
- `MeterProvider` modified to not invoke shutdown on `Drop`, if user has already
  called `shutdown()`.
  [#2156](https://github.com/open-telemetry/opentelemetry-rust/pull/2156)

## v0.25.0

- Update `opentelemetry` dependency version to 0.25
- Starting with this version, this crate will align with `opentelemetry` crate
  on major,minor versions.
- Perf improvements for all metric instruments (except `ExponentialHistogram`) that led to **faster metric updates** and **higher throughput** [#1740](https://github.com/open-telemetry/opentelemetry-rust/pull/1740):
  - **Zero allocations when recording measurements**: Once a measurement for a given attribute combination is reported, the SDK would not allocate additional memory for subsequent measurements reported for the same combination.
  - **Minimized thread contention**: Threads reporting measurements for the same instrument no longer contest for the same `Mutex`. The internal aggregation data structure now uses a combination of `RwLock` and atomics. Consequently, threads reporting measurements now only have to acquire a read lock.
  - **Lock-free floating point updates**: Measurements reported for `f64` based metrics no longer need to acquire a `Mutex` to update the `f64` value. They use a CAS-based loop instead.

- `opentelemetry_sdk::logs::record::LogRecord` and `opentelemetry_sdk::logs::record::TraceContext` derive from `PartialEq` to facilitate Unit Testing.
- Fixed an issue causing a panic during shutdown when using the
  `TokioCurrentThread` in BatchExportProcessor for traces and logs.
  [#1964](https://github.com/open-telemetry/opentelemetry-rust/pull/1964)
  [#1973](https://github.com/open-telemetry/opentelemetry-rust/pull/1973)
- Fix BatchExportProcessor for traces and logs to trigger first export at the
  first interval instead of doing it right away.
  [#1970](https://github.com/open-telemetry/opentelemetry-rust/pull/1970)
  [#1973](https://github.com/open-telemetry/opentelemetry-rust/pull/1973)
  - *Breaking* [#1985](https://github.com/open-telemetry/opentelemetry-rust/pull/1985)
  Hide LogRecord attributes Implementation Details from processors and exporters.
  The custom exporters and processors can't directly access the `LogData::LogRecord::attributes`, as
  these are private to opentelemetry-sdk. Instead, they would now use LogRecord::attributes_iter()
  method to access them.
- Fixed various Metric aggregation bug related to
  ObservableCounter,UpDownCounter including
  [#1517](https://github.com/open-telemetry/opentelemetry-rust/issues/1517).
  [#2004](https://github.com/open-telemetry/opentelemetry-rust/pull/2004)
- Fixed a bug related to cumulative aggregation of `Gauge` measurements.
  [#1975](https://github.com/open-telemetry/opentelemetry-rust/issues/1975).
  [#2021](https://github.com/open-telemetry/opentelemetry-rust/pull/2021)
- Provide default implementation for `event_enabled` method in `LogProcessor`
  trait that returns `true` always.
- *Breaking* [#2041](https://github.com/open-telemetry/opentelemetry-rust/pull/2041)
  and [#2057](https://github.com/open-telemetry/opentelemetry-rust/pull/2057)
  - The Exporter::export() interface is modified as below:
    Previous Signature:

    ```rust
    async fn export<'a>(&mut self, batch: Vec<Cow<'a, LogData>>) -> LogResult<()>;
    ```

    Updated Signature:

    ```rust
    async fn export(&mut self, batch: LogBatch<'_>) -> LogResult<()>;
    ```

    where

    ```rust
    pub struct LogBatch<'a> {

      data: &'a [(&'a LogRecord, &'a InstrumentationLibrary)],
    }
    ```

    This change enhances performance by reducing unnecessary heap allocations and maintains object safety, allowing for more efficient handling of log records. It also simplifies the processing required by exporters. Exporters no longer need to determine if the LogData is borrowed or owned, as they now work directly with references. As a result, exporters must explicitly create a copy of LogRecord and/or InstrumentationLibrary when needed, as the new interface only provides references to these structures.

## v0.24.1

- Add hidden method to support tracing-opentelemetry

## v0.24.0

- Add "metrics", "logs" to default features. With this, default feature list is
  "trace", "metrics" and "logs".
- Add `with_resource` on Builder for LoggerProvider, replacing the `with_config`
  method. Instead of using
  `.with_config(Config::default().with_resource(RESOURCE::default()))` users
  must now use `.with_resource(RESOURCE::default())` to configure Resource on
  logger provider.
- Removed dependency on `ordered-float`.
- Removed `XrayIdGenerator`, which was marked deprecated since 0.21.3. Use
  [`opentelemetry-aws`](https://crates.io/crates/opentelemetry-aws), version
  0.10.0 or newer.
- Performance Improvement - Counter/UpDownCounter instruments internally use
  `RwLock` instead of `Mutex` to reduce contention

- *Breaking* [1726](https://github.com/open-telemetry/opentelemetry-rust/pull/1726)
  Update `LogProcessor::emit()` method to take mutable reference to LogData. This is breaking
  change for LogProcessor developers. If the processor needs to invoke the exporter
  asynchronously, it should clone the data to ensure it can be safely processed without
  lifetime issues. Any changes made to the log data before cloning in this method will be
  reflected in the next log processor in the chain, as well as to the exporter.
- *Breaking* [1726](https://github.com/open-telemetry/opentelemetry-rust/pull/1726)
 Update `LogExporter::export()` method to accept a batch of log data, which can be either a
 reference or owned`LogData`. If the exporter needs to process the log data
 asynchronously, it should clone the log data to ensure it can be safely processed without
 lifetime issues.
- Clean up public methods in SDK.
  - [`TracerProvider::span_processors`] and [`TracerProvider::config`] was removed as it's not part of the spec.
  - Added `non_exhaustive` annotation to [`trace::Config`]. Marked [`config`] as deprecated since it's only a wrapper for `Config::default`
  - Removed [`Tracer::tracer_provider`] and [`Tracer::instrument_libraries`] as it's not part of the spec.

- *Breaking* [#1830](https://github.com/open-telemetry/opentelemetry-rust/pull/1830/files) [Traces SDK] Improves
  performance by sending Resource information to processors (and exporters) once, instead of sending with every log. If you are an author
  of Processor, Exporter, the following are *BREAKING* changes.
  - Implement `set_resource` method in your custom SpanProcessor, which invokes exporter's `set_resource`.
  - Implement `set_resource` method in your custom SpanExporter. This method should save the resource object
      in original or serialized format, to be merged with every span event during export.
  - `SpanData` doesn't have the resource attributes. The `SpanExporter::export()` method needs to merge it
      with the earlier preserved resource before export.

- *Breaking* [1836](https://github.com/open-telemetry/opentelemetry-rust/pull/1836) `SpanProcessor::shutdown` now takes an immutable reference to self. Any reference can call shutdown on the processor. After the first call to `shutdown` the processor will not process any new spans.

- *Breaking* [1850] (<https://github.com/open-telemetry/opentelemetry-rust/pull/1850>) `LoggerProvider::log_processors()` and `LoggerProvider::resource()` are not public methods anymore. They are only used within the `opentelemetry-sdk` crate.

- [1857](https://github.com/open-telemetry/opentelemetry-rust/pull/1857) Fixed an issue in Metrics SDK which prevented export errors from being send to global error handler. With the fix, errors occurring during export like OTLP Endpoint unresponsive shows up in stderr by default.

- [1869](https://github.com/open-telemetry/opentelemetry-rust/pull/1869) Added a `target` field to `LogRecord` structure, populated by `opentelemetry-appender-tracing` and `opentelemetry-appender-log` appenders.

```rust
async fn export<'a>(&mut self, batch: Vec<Cow<'a, LogData>>) -> LogResult<()>;
```

where `LogRecord` within `LogData` now includes:

```rust
LogData {
  LogRecord {
    event_name,
    target,  // newly added
    timestamp,
    observed_timestamp,
    trace_context,
    trace_context,
    severity_number,
    body,
    attributes
  }
  Instrumentation {
    name,
    version,
    schema_url,
    version
  }
}
```

The `LogRecord::target` field contains the actual target/component emitting the logs, while the `Instrumentation::name` contains the name of the OpenTelemetry appender.

- *Breaking* [#1674](https://github.com/open-telemetry/opentelemetry-rust/pull/1674) Update to `http` v1 types (via `opentelemetry-http` update)
- Update `opentelemetry` dependency version to 0.24
- Update `opentelemetry-http` dependency version to 0.13

## v0.23.0

- Fix SimpleSpanProcessor to be consistent with log counterpart. Also removed
  dependency on crossbeam-channel.
  [1612](https://github.com/open-telemetry/opentelemetry-rust/pull/1612/files)
- [#1422](https://github.com/open-telemetry/opentelemetry-rust/pull/1422)
  Fix metrics aggregation bug when using Views to drop attributes.
- [#1766](https://github.com/open-telemetry/opentelemetry-rust/pull/1766)
  Fix Metrics PeriodicReader to trigger first collect/export at the first interval
  instead of doing it right away.
- [#1623](https://github.com/open-telemetry/opentelemetry-rust/pull/1623) Add Drop implementation for SdkMeterProvider,
  which shuts down `MetricReader`s, thereby allowing metrics still in memory to be flushed out.
- *Breaking* [#1624](https://github.com/open-telemetry/opentelemetry-rust/pull/1624) Remove `OsResourceDetector` and
  `ProcessResourceDetector` resource detectors, use the
  [`opentelemetry-resource-detector`](https://crates.io/crates/opentelemetry-resource-detectors) instead.
- [#1636](https://github.com/open-telemetry/opentelemetry-rust/pull/1636) [Logs SDK] Improves performance by sending
  Resource information to processors (and exporters) once, instead of sending with every log. If you are an author
  of Processor, Exporter, the following are *BREAKING* changes.
  - Implement `set_resource` method in your custom LogProcessor, which invokes exporter's `set_resource`.
  - Implement `set_resource` method in your custom LogExporter. This method should save the resource object
      in original or serialized format, to be merged with every log event during export.
  - `LogData` doesn't have the resource attributes. The `LogExporter::export()` method needs to merge it
      with the earlier preserved resource before export.
- Baggage propagation error will be reported to global error handler [#1640](https://github.com/open-telemetry/opentelemetry-rust/pull/1640)
- Improves `shutdown` behavior of `LoggerProvider` and `LogProcessor` [#1643](https://github.com/open-telemetry/opentelemetry-rust/pull/1643).
  - `shutdown` can be called by any clone of the `LoggerProvider` without the need of waiting on all `Logger` drops. Thus, `try_shutdown` has been removed.
  - `shutdown` methods in `LoggerProvider` and `LogProcessor` now takes a immutable reference
  - After `shutdown`, `LoggerProvider` will return noop `Logger`
  - After `shutdown`, `LogProcessor` will not process any new logs
- Moving LogRecord implementation to the SDK. [1702](https://github.com/open-telemetry/opentelemetry-rust/pull/1702).
  - Relocated `LogRecord` struct to SDK, as an implementation for the trait in the API.
- *Breaking* [#1729](https://github.com/open-telemetry/opentelemetry-rust/pull/1729)
  - Update the return type of `TracerProvider.span_processors()` from `&Vec<Box<dyn SpanProcessor>>` to `&[Box<dyn SpanProcessor>]`.
  - Update the return type of `LoggerProvider.log_processors()` from `&Vec<Box<dyn LogProcessor>>` to `&[Box<dyn LogProcessor>]`.
- Update `opentelemetry` dependency version to 0.23
- Update `opentelemetry-http` dependency version to 0.12
- *Breaking* [#1750](https://github.com/open-telemetry/opentelemetry-rust/pull/1729)
  - Update the return type of `LoggerProvider.shutdown()` from `Vec<LogResult<()>>` to `LogResult<()>`.

## v0.22.1

### Fixed

- [#1576](https://github.com/open-telemetry/opentelemetry-rust/pull/1576)
  Fix Span kind is always set to "internal".

## v0.22.0

### Deprecated

- XrayIdGenerator in the opentelemetry-sdk has been deprecated and moved to version 0.10.0 of the opentelemetry-aws crate.

### Added

- [#1410](https://github.com/open-telemetry/opentelemetry-rust/pull/1410) Add experimental synchronous gauge
- [#1471](https://github.com/open-telemetry/opentelemetry-rust/pull/1471) Configure batch log record processor via [`OTEL_BLRP_*`](https://github.com/open-telemetry/opentelemetry-specification/blob/main/specification/configuration/sdk-environment-variables.md#batch-logrecord-processor) environment variables and via `OtlpLogPipeline::with_batch_config`
- [#1503](https://github.com/open-telemetry/opentelemetry-rust/pull/1503) Make the documentation for In-Memory exporters visible.

- [#1526](https://github.com/open-telemetry/opentelemetry-rust/pull/1526)
Performance Improvement : Creating Spans and LogRecords are now faster, by avoiding expensive cloning of `Resource` for every Span/LogRecord.

### Changed

- *Breaking*
[#1313](https://github.com/open-telemetry/opentelemetry-rust/pull/1313)
[#1350](https://github.com/open-telemetry/opentelemetry-rust/pull/1350)
  Changes how Span links/events are stored to achieve performance gains. See
  below for details:

  *Behavior Change*: When enforcing `max_links_per_span`, `max_events_per_span`
  from `SpanLimits`, links/events are kept in the first-come order. The previous
  "eviction" based approach is no longer performed.

  *Breaking Change Affecting Exporter authors*:

  `SpanData` now stores `links` as `SpanLinks` instead of `EvictedQueue` where
  `SpanLinks` is a struct with a `Vec` of links and `dropped_count`.

  `SpanData` now stores `events` as `SpanEvents` instead of `EvictedQueue` where
  `SpanEvents` is a struct with a `Vec` of events and `dropped_count`.
- *Breaking* Remove `TextMapCompositePropagator` [#1373](https://github.com/open-telemetry/opentelemetry-rust/pull/1373). Use `TextMapCompositePropagator` in opentelemetry API.

- [#1375](https://github.com/open-telemetry/opentelemetry-rust/pull/1375/) Fix metric collections during PeriodicReader shutdown
- *Breaking* [#1480](https://github.com/open-telemetry/opentelemetry-rust/pull/1480) Remove fine grained `BatchConfig` configurations from `BatchLogProcessorBuilder` and `BatchSpanProcessorBuilder`. Use `BatchConfigBuilder` to construct a `BatchConfig` instance and pass it using `BatchLogProcessorBuilder::with_batch_config` or `BatchSpanProcessorBuilder::with_batch_config`.
- *Breaking* [#1480](https://github.com/open-telemetry/opentelemetry-rust/pull/1480) Remove mutating functions from `BatchConfig`, use `BatchConfigBuilder` to construct a `BatchConfig` instance.
- *Breaking* [#1495](https://github.com/open-telemetry/opentelemetry-rust/pull/1495) Remove Batch LogRecord&Span Processor configuration via non-standard environment variables. Use the following table to migrate from the no longer supported non-standard environment variables to the standard ones.

| No longer supported             | Standard equivalent       |
|---------------------------------|---------------------------|
| OTEL_BLRP_SCHEDULE_DELAY_MILLIS | OTEL_BLRP_SCHEDULE_DELAY  |
| OTEL_BLRP_EXPORT_TIMEOUT_MILLIS | OTEL_BLRP_EXPORT_TIMEOUT  |
| OTEL_BSP_SCHEDULE_DELAY_MILLIS  | OTEL_BSP_SCHEDULE_DELAY   |
| OTEL_BSP_EXPORT_TIMEOUT_MILLIS  | OTEL_BSP_EXPORT_TIMEOUT   |

- *Breaking* [#1455](https://github.com/open-telemetry/opentelemetry-rust/pull/1455) Make the LoggerProvider Owned
  - `Logger` now takes an Owned Logger instead of a `Weak<LoggerProviderInner>`
  - `LoggerProviderInner` is no longer `pub (crate)`
  - `Logger.provider()` now returns `&LoggerProvider` instead of an `Option<LoggerProvider>`

- [#1519](https://github.com/open-telemetry/opentelemetry-rust/pull/1519) Performance improvements
    when calling `Counter::add()` and `UpDownCounter::add()` with an empty set of attributes
    (e.g. `counter.Add(5, &[])`)

- *Breaking* Renamed `MeterProvider` and `Meter` to `SdkMeterProvider` and `SdkMeter` respectively to avoid name collision with public API types. [#1328](https://github.com/open-telemetry/opentelemetry-rust/pull/1328)

### Fixed

- [#1481](https://github.com/open-telemetry/opentelemetry-rust/pull/1481) Fix error message caused by race condition when using PeriodicReader

## v0.21.2

### Fixed

- Fix delta aggregation metric reuse. [#1434](https://github.com/open-telemetry/opentelemetry-rust/pull/1434)
- Fix `max_scale` validation of exponential histogram configuration. [#1452](https://github.com/open-telemetry/opentelemetry-rust/pull/1452)

## v0.21.1

### Fixed

- Fix metric export corruption if gauges have not received a last value. [#1363](https://github.com/open-telemetry/opentelemetry-rust/pull/1363)
- Return consistent `Meter` for a given scope from `MeterProvider`. [#1351](https://github.com/open-telemetry/opentelemetry-rust/pull/1351)

## v0.21.0

### Added

- Log warning if two instruments have the same name with different [#1266](https://github.com/open-telemetry/opentelemetry-rust/pull/1266)
  casing
- Log warning if view is created with empty criteria [#1266](https://github.com/open-telemetry/opentelemetry-rust/pull/1266)
- Add exponential histogram support [#1267](https://github.com/open-telemetry/opentelemetry-rust/pull/1267)
- Add `opentelemetry::sdk::logs::config()` for parity with `opentelemetry::sdk::trace::config()` [#1197](https://github.com/open-telemetry/opentelemetry-rust/pull/1197)

### Changed

- Bump MSRV to 1.65 [#1318](https://github.com/open-telemetry/opentelemetry-rust/pull/1318)
- Default Resource (the one used when no other Resource is explicitly provided) now includes `TelemetryResourceDetector`,
  populating "telemetry.sdk.*" attributes.
  [#1194](https://github.com/open-telemetry/opentelemetry-rust/pull/1194).
- Bump MSRV to 1.64 [#1203](https://github.com/open-telemetry/opentelemetry-rust/pull/1203)
- Add unit/doc tests for MeterProvider [#1220](https://github.com/open-telemetry/opentelemetry-rust/pull/1220)
- Changed dependency from `opentelemetry_api` to `opentelemetry` as the latter
  is now the API crate. [#1226](https://github.com/open-telemetry/opentelemetry-rust/pull/1226)
- Add in memory span exporter [#1216](https://github.com/open-telemetry/opentelemetry-rust/pull/1216)
- Add in memory log exporter [#1231](https://github.com/open-telemetry/opentelemetry-rust/pull/1231)
- Add `Sync` bound to the `SpanExporter` and `LogExporter` traits [#1240](https://github.com/open-telemetry/opentelemetry-rust/pull/1240)
- Move `MetricsProducer` config to builders to match other config [#1266](https://github.com/open-telemetry/opentelemetry-rust/pull/1266)
- Return error earlier if readers are shut down [#1266](https://github.com/open-telemetry/opentelemetry-rust/pull/1266)
- Add `/` to valid characters for instrument names [#1269](https://github.com/open-telemetry/opentelemetry-rust/pull/1269)
- Increase instrument name maximum length from 63 to 255 [#1269](https://github.com/open-telemetry/opentelemetry-rust/pull/1269)
- Updated crate documentation and examples.
  [#1256](https://github.com/open-telemetry/opentelemetry-rust/issues/1256)
- Replace regex with glob [#1301](https://github.com/open-telemetry/opentelemetry-rust/pull/1301)
- *Breaking*
  [#1293](https://github.com/open-telemetry/opentelemetry-rust/issues/1293)
  makes few breaking changes with respect to how Span attributes are stored to
  achieve performance gains. See below for details:

  *Behavior Change*:

  SDK will no longer perform de-duplication of Span attribute Keys. Please share
  [feedback
  here](https://github.com/open-telemetry/opentelemetry-rust/issues/1300), if
  you are affected.

  *Breaking Change Affecting Exporter authors*:

   `SpanData` now stores `attributes` as `Vec<KeyValue>` instead of
  `EvictedHashMap`. `SpanData` now expose `dropped_attributes_count` as a
  separate field.

  *Breaking Change Affecting Sampler authors*:

  `should_sample` changes `attributes` from `OrderMap<Key, Value>` to
  `Vec<KeyValue>`.
- *Breaking* Move type argument from `RuntimeChannel<T>` to associated types [#1314](https://github.com/open-telemetry/opentelemetry-rust/pull/1314)

### Removed

- Remove context from Metric force_flush [#1245](https://github.com/open-telemetry/opentelemetry-rust/pull/1245)
- Remove `logs::BatchMessage` and `trace::BatchMessage` types [#1314](https://github.com/open-telemetry/opentelemetry-rust/pull/1314)

### Fixed

- Fix metric instrument name validation to include `_` [#1274](https://github.com/open-telemetry/opentelemetry-rust/pull/1274)

## v0.20.0

### Added

- Implement cardinality limits for metric streams
  [#1066](https://github.com/open-telemetry/opentelemetry-rust/pull/1066).
- Propagate shutdown calls from `PeriodicReader` to metrics exporter
  [#1138](https://github.com/open-telemetry/opentelemetry-rust/pull/1138).
- Add in memory metrics exporter #1017

### Changed

- New metrics SDK #1000
- Use `Cow<'static, str>` instead of `&'static str` #1018
- Unify trace and logs runtime extensions traits. #1067

### Changed

- Fix EvictedQueue bug when capacity is set to 0
  [#1151](https://github.com/open-telemetry/opentelemetry-rust/pull/1151).

### Removed

- Samplers no longer has access to `InstrumentationLibrary` as one of parameters
  to `should_sample`.
  [#1041](https://github.com/open-telemetry/opentelemetry-rust/pull/1041).
- Synchronous instruments no longer accepts `Context` while reporting
  measurements. [#1076](https://github.com/open-telemetry/opentelemetry-rust/pull/1076).
- Don't use CARGO_BIN_NAME for service name #1150

### Fixed

- Wait for exports on the simple span processor's ForceFlush #1030

## v0.19.0

### Added

- Add instrument validation to `InstrumentBuilder` [#884](https://github.com/open-telemetry/opentelemetry-rust/pull/884).
- Add `TelemetryResourceDetector` [#899](https://github.com/open-telemetry/opentelemetry-rust/pull/899).
- Add support for instrumentation scope attributes [#1021](https://github.com/open-telemetry/opentelemetry-rust/pull/1021).

### Changed

- Update to `opentelemetry_api` v0.19.
- Update to `opentelemetry_http` v0.8.
- Bump MSRV to 1.57 [#953](https://github.com/open-telemetry/opentelemetry-rust/pull/953).
- Fix doc in `ShouldSample` trait [#951](https://github.com/open-telemetry/opentelemetry-rust/pull/951)
- Only run `ParentBased` delegate sampler when there is no parent [#948](https://github.com/open-telemetry/opentelemetry-rust/pull/948).
- Improve `SdkProvidedResourceDetector`'s doc [#964](https://github.com/open-telemetry/opentelemetry-rust/pull/964).
- Update dependencies and bump MSRV to 1.60 [#969](https://github.com/open-telemetry/opentelemetry-rust/pull/969).
- Use CARGO_BIN_NAME as default service name [#991](https://github.com/open-telemetry/opentelemetry-rust/pull/991).

### Removed

- Remove `in_memory` settings [#946](https://github.com/open-telemetry/opentelemetry-rust/pull/946).

## main

### Changed

- Update the Number in the SDK API to support min and max. #989

## v0.18.0

### Changed

- *BREAKING* `struct`s which implement `ShouldSample` a.k.a Custom Samplers must now
  implement `Clone`. This enables (#833)
- SDK split from `opentelemetry` crate<|MERGE_RESOLUTION|>--- conflicted
+++ resolved
@@ -25,14 +25,8 @@
   - Fixed the overflow attribute to correctly use the boolean value `true`
     instead of the string `"true"`.
     [#2878](https://github.com/open-telemetry/opentelemetry-rust/issues/2878)
-<<<<<<< HEAD
-- *Breaking* change for custom `MetricReader` authors.
-  The `shutdown_with_timeout` method is added to `MetricReader` trait.
-  `collect` method on `MetricReader` modified to return `OTelSdkResult`.
 - *Breaking* The `shutdown_with_timeout` method is added to LogExporter trait. This is breaking change for custom `LogExporter` authors.
 - [#2905](https://github.com/open-telemetry/opentelemetry-rust/pull/2905)
-=======
->>>>>>> 10cf02c4
 - *Breaking* `MetricError`, `MetricResult` no longer public (except when
   `spec_unstable_metrics_views` feature flag is enabled). `OTelSdkResult` should
   be used instead, wherever applicable. [#2906](https://github.com/open-telemetry/opentelemetry-rust/pull/2906)
