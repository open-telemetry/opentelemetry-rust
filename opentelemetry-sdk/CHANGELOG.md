--- conflicted
+++ resolved
@@ -14,12 +14,6 @@
 - For Delta Temporality, exporters are not invoked unless there were new
   measurements since the last collect/export.
   [#2153](https://github.com/open-telemetry/opentelemetry-rust/pull/2153)
-<<<<<<< HEAD
-- `MeterProvider` modified to not invoke shutdown on `Drop`, if user has already
-  called `shutdown()`.
-  [#2156](https://github.com/open-telemetry/opentelemetry-rust/pull/2156)
-=======
->>>>>>> 8bdd1899
 
 ## v0.25.0
 
