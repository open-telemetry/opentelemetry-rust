# Changelog

## vNext

### Added

- [#1410](https://github.com/open-telemetry/opentelemetry-rust/pull/1410) Add experimental synchronous gauge
- [#1471](https://github.com/open-telemetry/opentelemetry-rust/pull/1471) Configure batch log record processor via [`OTEL_BLRP_*`](https://github.com/open-telemetry/opentelemetry-specification/blob/main/specification/configuration/sdk-environment-variables.md#batch-logrecord-processor) environment variables and via `OtlpLogPipeline::with_batch_config`
- [#1503](https://github.com/open-telemetry/opentelemetry-rust/pull/1503) Make the documentation for In-Memory exporters visible.

### Changed

- **Breaking**
[#1313](https://github.com/open-telemetry/opentelemetry-rust/pull/1313)
[#1350](https://github.com/open-telemetry/opentelemetry-rust/pull/1350)
  Changes how Span links/events are stored to achieve performance gains. See
  below for details:

  *Behavior Change*: When enforcing `max_links_per_span`, `max_events_per_span`
  from `SpanLimits`, links/events are kept in the first-come order. The previous
  "eviction" based approach is no longer performed.

  *Breaking Change Affecting Exporter authors*:

  `SpanData` now stores `links` as `SpanLinks` instead of `EvictedQueue` where
  `SpanLinks` is a struct with a `Vec` of links and `dropped_count`.

  `SpanData` now stores `events` as `SpanEvents` instead of `EvictedQueue` where
  `SpanEvents` is a struct with a `Vec` of events and `dropped_count`.
- **Breaking** Remove `TextMapCompositePropagator` [#1373](https://github.com/open-telemetry/opentelemetry-rust/pull/1373). Use `TextMapCompositePropagator` in opentelemetry API.

- [#1375](https://github.com/open-telemetry/opentelemetry-rust/pull/1375/) Fix metric collections during PeriodicReader shutdown
- **Breaking** [#1480](https://github.com/open-telemetry/opentelemetry-rust/pull/1480) Remove fine grained `BatchConfig` configurations from `BatchLogProcessorBuilder` and `BatchSpanProcessorBuilder`. Use `BatchConfigBuilder` to construct a `BatchConfig` instance and pass it using `BatchLogProcessorBuilder::with_batch_config` or `BatchSpanProcessorBuilder::with_batch_config`.
- **Breaking** [#1480](https://github.com/open-telemetry/opentelemetry-rust/pull/1480) Remove mutating functions from `BatchConfig`, use `BatchConfigBuilder` to construct a `BatchConfig` instance.
- **Breaking** [#1495](https://github.com/open-telemetry/opentelemetry-rust/pull/1495) Remove Batch LogRecord&Span Processor configuration via non-standard environment variables. Use the following table to migrate from the no longer supported non-standard environment variables to the standard ones.

| No longer supported             | Standard equivalent       |
|---------------------------------|---------------------------|
| OTEL_BLRP_SCHEDULE_DELAY_MILLIS | OTEL_BLRP_SCHEDULE_DELAY  |
| OTEL_BLRP_EXPORT_TIMEOUT_MILLIS | OTEL_BLRP_EXPORT_TIMEOUT  |
| OTEL_BSP_SCHEDULE_DELAY_MILLIS  | OTEL_BSP_SCHEDULE_DELAY   |
| OTEL_BSP_EXPORT_TIMEOUT_MILLIS  | OTEL_BSP_EXPORT_TIMEOUT   |

<<<<<<< HEAD
### Fixed

- [#1481](https://github.com/open-telemetry/opentelemetry-rust/pull/1481) Fix error message caused by race condition when using PeriodicReader
=======
- **Breaking** [1455](https://github.com/open-telemetry/opentelemetry-rust/pull/1455) Make the LoggerProvider Owned
  - `Logger` now takes an Owned Logger instead of a `Weak<LoggerProviderInner>`
  - `LoggerProviderInner` is no longer `pub (crate)`
  - `Logger.provider()` now returns `&LoggerProvider` instead of an `Option<LoggerProvider>`
>>>>>>> 80da6564

## v0.21.2

### Fixed

- Fix delta aggregation metric reuse. (#1434)
- Fix `max_scale` validation of exponential histogram configuration. (#1452)

## v0.21.1

### Fixed

- Fix metric export corruption if gauges have not received a last value. (#1363)
- Return consistent `Meter` for a given scope from `MeterProvider`. (#1351)

## v0.21.0

### Added

- Log warning if two instruments have the same name with different (#1266)
  casing
- Log warning if view is created with empty criteria (#1266)
- Add exponential histogram support (#1267)
- Add `opentelemetry::sdk::logs::config()` for parity with `opentelemetry::sdk::trace::config()` (#1197)

### Changed

- Renamed `MeterProvider` and `Meter` to `SdkMeterProvider` and `SdkMeter` respectively to avoid name collision with public API types. [#1328](https://github.com/open-telemetry/opentelemetry-rust/pull/1328)
- Bump MSRV to 1.65 [#1318](https://github.com/open-telemetry/opentelemetry-rust/pull/1318)
- Default Resource (the one used when no other Resource is explicitly provided) now includes `TelemetryResourceDetector`,
  populating "telemetry.sdk.*" attributes.
  [#1066](https://github.com/open-telemetry/opentelemetry-rust/pull/1193).
- Bump MSRV to 1.64 [#1203](https://github.com/open-telemetry/opentelemetry-rust/pull/1203)
- Add unit/doc tests for MeterProvider #1220
- Changed dependency from `opentelemetry_api` to `opentelemetry` as the latter
  is now the API crate. [#1226](https://github.com/open-telemetry/opentelemetry-rust/pull/1226)
- Add in memory span exporter [#1216](https://github.com/open-telemetry/opentelemetry-rust/pull/1216)
- Add in memory log exporter [#1231](https://github.com/open-telemetry/opentelemetry-rust/pull/1231)
- Add `Sync` bound to the `SpanExporter` and `LogExporter` traits [#1240](https://github.com/open-telemetry/opentelemetry-rust/pull/1240)
- Move `MetricsProducer` config to builders to match other config (#1266)
- Return error earlier if readers are shut down (#1266)
- Add `/` to valid characters for instrument names (#1269)
- Increase instrument name maximum length from 63 to 255 (#1269)
- Updated crate documentation and examples.
  [#1256](https://github.com/open-telemetry/opentelemetry-rust/issues/1256)
- Replace regex with glob (#1301)
- **Breaking**
  [#1293](https://github.com/open-telemetry/opentelemetry-rust/issues/1293)
  makes few breaking changes with respect to how Span attributes are stored to
  achieve performance gains. See below for details:

  *Behavior Change*:

  SDK will no longer perform de-duplication of Span attribute Keys. Please share
  [feedback
  here](https://github.com/open-telemetry/opentelemetry-rust/issues/1300), if
  you are affected.

  *Breaking Change Affecting Exporter authors*:

   `SpanData` now stores `attributes` as `Vec<KeyValue>` instead of
  `EvictedHashMap`. `SpanData` now expose `dropped_attributes_count` as a
  separate field.

  *Breaking Change Affecting Sampler authors*:

  `should_sample` changes `attributes` from `OrderMap<Key, Value>` to
  `Vec<KeyValue>`.
- **Breaking** Move type argument from `RuntimeChannel<T>` to associated types [#1314](https://github.com/open-telemetry/opentelemetry-rust/pull/1314)

### Removed

- Remove context from Metric force_flush [#1245](https://github.com/open-telemetry/opentelemetry-rust/pull/1245)
- Remove `logs::BatchMessage` and `trace::BatchMessage` types [#1314](https://github.com/open-telemetry/opentelemetry-rust/pull/1314)

### Fixed

- Fix metric instrument name validation to include `_` #1030

## v0.20.0

### Added

- Implement cardinality limits for metric streams
  [#1066](https://github.com/open-telemetry/opentelemetry-rust/pull/1066).
- Propagate shutdown calls from `PeriodicReader` to metrics exporter
  [#1138](https://github.com/open-telemetry/opentelemetry-rust/pull/1138).
- Add in memory metrics exporter #1017

### Changed

- New metrics SDK #1000
- Use `Cow<'static, str>` instead of `&'static str` #1018
- Unify trace and logs runtime extensions traits. #1067

### Changed

- Fix EvictedQueue bug when capacity is set to 0
  [#1151](https://github.com/open-telemetry/opentelemetry-rust/pull/1151).

### Removed

- Samplers no longer has access to `InstrumentationLibrary` as one of parameters
  to `should_sample`.
  [#1041](https://github.com/open-telemetry/opentelemetry-rust/pull/1041).
- Synchronous instruments no longer accepts `Context` while reporting
  measurements. [#1076](https://github.com/open-telemetry/opentelemetry-rust/pull/1076).
- Don't use CARGO_BIN_NAME for service name #1150

### Fixed

- Wait for exports on the simple span processor's ForceFlush #1030

## v0.19.0

### Added

- Add instrument validation to `InstrumentBuilder` [#884](https://github.com/open-telemetry/opentelemetry-rust/pull/884).
- Add `TelemetryResourceDetector` [#899](https://github.com/open-telemetry/opentelemetry-rust/pull/899).
- Add support for instrumentation scope attributes [#1021](https://github.com/open-telemetry/opentelemetry-rust/pull/1021).

### Changed

- Update to `opentelemetry_api` v0.19.
- Update to `opentelemetry_http` v0.8.
- Bump MSRV to 1.57 [#953](https://github.com/open-telemetry/opentelemetry-rust/pull/953).
- Fix doc in `ShouldSample` trait [#951](https://github.com/open-telemetry/opentelemetry-rust/pull/951)
- Only run `ParentBased` delegate sampler when there is no parent [#948](https://github.com/open-telemetry/opentelemetry-rust/pull/948).
- Improve `SdkProvidedResourceDetector`'s doc [#964](https://github.com/open-telemetry/opentelemetry-rust/pull/964).
- Update dependencies and bump MSRV to 1.60 [#969](https://github.com/open-telemetry/opentelemetry-rust/pull/969).
- Use CARGO_BIN_NAME as default service name [#991](https://github.com/open-telemetry/opentelemetry-rust/pull/991).

### Removed

- Remove `in_memory` settings [#946](https://github.com/open-telemetry/opentelemetry-rust/pull/946).

## main

### Changed

- Update the Number in the SDK API to support min and max. #989

## v0.18.0

### Changed

- *BREAKING* `struct`s which implement `ShouldSample` a.k.a Custom Samplers must now
  implement `Clone`. This enables (#833)
- SDK split from `opentelemetry` crate<|MERGE_RESOLUTION|>--- conflicted
+++ resolved
@@ -41,16 +41,14 @@
 | OTEL_BSP_SCHEDULE_DELAY_MILLIS  | OTEL_BSP_SCHEDULE_DELAY   |
 | OTEL_BSP_EXPORT_TIMEOUT_MILLIS  | OTEL_BSP_EXPORT_TIMEOUT   |
 
-<<<<<<< HEAD
-### Fixed
-
-- [#1481](https://github.com/open-telemetry/opentelemetry-rust/pull/1481) Fix error message caused by race condition when using PeriodicReader
-=======
 - **Breaking** [1455](https://github.com/open-telemetry/opentelemetry-rust/pull/1455) Make the LoggerProvider Owned
   - `Logger` now takes an Owned Logger instead of a `Weak<LoggerProviderInner>`
   - `LoggerProviderInner` is no longer `pub (crate)`
   - `Logger.provider()` now returns `&LoggerProvider` instead of an `Option<LoggerProvider>`
->>>>>>> 80da6564
+
+### Fixed
+
+- [#1481](https://github.com/open-telemetry/opentelemetry-rust/pull/1481) Fix error message caused by race condition when using PeriodicReader
 
 ## v0.21.2
 
