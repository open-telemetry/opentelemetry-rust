# Changelog

## vNext

- **Breaking**: The `Runtime` trait has been simplified and refined. See the [#2641](https://github.com/open-telemetry/opentelemetry-rust/pull/2641)
  for the changes.
- Calls to `MeterProviderBuilder::with_resource`, `TracerProviderBuilder::with_resource`,
  `LoggerProviderBuilder::with_resource` are now additive ([#2677](https://github.com/open-telemetry/opentelemetry-rust/pull/2677)).
- Moved `ExportError` trait from `opentelemetry::trace::ExportError` to `opentelemetry_sdk::export::ExportError`
- Moved `TraceError` enum from `opentelemetry::trace::TraceError` to `opentelemetry_sdk::trace::TraceError`
- Moved `TraceResult` type alias from `opentelemetry::trace::TraceResult` to `opentelemetry_sdk::trace::TraceResult`
- **Breaking**: Make `force_flush()` in `PushMetricExporter` synchronous
- **Breaking**: Updated the `SpanExporter` trait method signature:

```rust
  fn export(&mut self, batch: Vec<SpanData>) -> BoxFuture<'static, OTelSdkResult>;
```

  to

```rust
  fn export(
    &mut self,
    batch: Vec<SpanData>,
) -> impl std::future::Future<Output = OTelSdkResult> + Send;
```

  This affects anyone who writes custom exporters, as custom implementations of SpanExporter
  should now define export as an `async fn`:

```rust
  impl trace::SpanExporter for CustomExporter {
    async fn export(&mut self, batch: Vec<trace::SpanData>) -> OTelSdkResult {
        // Implementation here
    }
}
```

- **Breaking** The SpanExporter::export() method no longer requires a mutable reference to self.
  Before:

  ```rust
    async fn export(&mut self, batch: Vec<SpanData>) -> OTelSdkResult
  ```

  After:
  
  ```rust
    async fn export(&self, batch: Vec<SpanData>) -> OTelSdkResult
  ```

  Custom exporters will need to internally synchronize any mutable state, if applicable.

- Bug Fix: `BatchLogProcessor` now correctly calls `shutdown` on the exporter
  when its `shutdown` is invoked.

- Reduced some info level logs to debug
- **Breaking** for custom LogProcessor/Exporter authors: Changed `name`
  parameter from `&str` to `Option<&str>` in `event_enabled` method on the
  `LogProcessor` and `LogExporter` traits. `SdkLogger` no longer passes its
  `scope` name but instead passes the incoming `name` when invoking
  `event_enabled` on processors.
- **Breaking** for custom LogExporter authors: `shutdown()` method in
 `LogExporter` trait no longer requires a mutable ref to `self`. If the exporter
 needs to mutate state, it should rely on interior mutability.
 [2764](https://github.com/open-telemetry/opentelemetry-rust/pull/2764)

## 0.28.0

Released 2025-Feb-10

Note: Due to the large amount of making changes, check [migration guide to
0.28](../docs/migration_0.28.md) for a summary that can help majority users to
quickly migrate. The changelog below is the full list of changes.

- Update `opentelemetry` dependency to 0.28.
- Update `opentelemetry-http` dependency to 0.28.
- Bump msrv to 1.75.0.
- *Bug fix*: For cumulative temporality, ObservableGauge no longer export
  MetricPoints unless measurements were newly reported (in Observable callbacks)
  since last export. This bug fixes ensures ObservableGauge behaves as per OTel
  Spec. The bug is *not* addressed for other Observable instruments
  [#2213](https://github.com/open-telemetry/opentelemetry-rust/issues/2213)
- Upgrade the tracing crate used for internal logging to version 0.1.40 or
later. This is necessary because the internal logging macros utilize the name
field as metadata, a feature introduced in version 0.1.40.
[#2418](https://github.com/open-telemetry/opentelemetry-rust/pull/2418)
- *Feature*: Introduced a new feature flag,
  `experimental_metrics_disable_name_validation`, which disables entire
  Instrument Name Validation. This is an experimental feature to unblock use
  cases requiring currently disallowed characters (eg: Windows Perf Counters).
  Use caution when enabling this feature as this breaks guarantees about metric
  name.
- Bug fix: Empty Tracer names are retained as-is instead of replacing with
  "rust.opentelemetry.io/sdk/tracer"
  [#2486](https://github.com/open-telemetry/opentelemetry-rust/pull/2486)
- Update `EnvResourceDetector` to allow resource attribute values containing
  equal signs (`"="`).
  [#2120](https://github.com/open-telemetry/opentelemetry-rust/pull/2120)
- `ResourceDetector.detect()` no longer supports timeout option.
- *Breaking* Resource.get() modified to require reference to Key instead of
  owned. Replace `get(Key::from_static_str("key"))` with
  `get(&Key::from_static_str("key"))`
- *Feature*: Add `ResourceBuilder` for an easy way to create new `Resource`s
- *Breaking*: Remove
- `Resource::{new,empty,from_detectors,new_with_defaults,from_schema_url,merge,default}`.
   To create Resources you should only use `Resource::builder()` or `Resource::builder_empty()`. See
   [#2322](https://github.com/open-telemetry/opentelemetry-rust/pull/2322) for a migration guide.

  Example Usage:

  ```rust
  // old
  Resource::default().with_attributes([
      KeyValue::new("service.name", "test_service"),
      KeyValue::new("key", "value"),
  ]);

  // new
  Resource::builder()
      .with_service_name("test_service")
      .with_attribute(KeyValue::new("key", "value"))
      .build();
  ```

- *Breaking* :
  [#2314](https://github.com/open-telemetry/opentelemetry-rust/pull/2314)
  - The LogRecord struct has been updated:
    - All fields are now pub(crate) instead of pub.
    - Getter methods have been introduced to access field values. This change
    impacts custom exporter and processor developers by requiring updates to
    code that directly accessed LogRecord fields. They must now use the provided
    getter methods (e.g., `log_record.event_name()` instead of
    `log_record.event_name`).
- *Breaking (Affects custom metric exporter authors only)* `start_time` and
  `time` is moved from DataPoints to aggregations (Sum, Gauge, Histogram,
  ExpoHistogram) see
  [#2377](https://github.com/open-telemetry/opentelemetry-rust/pull/2377) and
  [#2411](https://github.com/open-telemetry/opentelemetry-rust/pull/2411), to
  reduce memory.
- *Breaking* `start_time` is no longer optional for `Sum` aggregation, see
  [#2367](https://github.com/open-telemetry/opentelemetry-rust/pull/2367), but
  is still optional for `Gauge` aggregation see
  [#2389](https://github.com/open-telemetry/opentelemetry-rust/pull/2389).
- SimpleLogProcessor modified to be generic over `LogExporter` to avoid
  dynamic dispatch to invoke exporter. If you were using
  `with_simple_exporter` to add `LogExporter` with SimpleLogProcessor, this is
  a transparent change.
  [#2338](https://github.com/open-telemetry/opentelemetry-rust/pull/2338)
- *Breaking* `opentelemetry::global::shutdown_tracer_provider()` removed from the API,
  should now use `tracer_provider.shutdown()` see
  [#2369](https://github.com/open-telemetry/opentelemetry-rust/pull/2369) for
  a migration example. "Tracer provider" is cheaply clonable, so users are
  encouraged to set a clone of it as the global (ex:
  `global::set_tracer_provider(provider.clone()))`, so that instrumentations
  and other components can obtain tracers from `global::tracer()`. The
  tracer_provider must be kept around to call shutdown on it at the end of
  application (ex: `tracer_provider.shutdown()`)

- *Breaking* The LogExporter::export() method no longer requires a mutable
  reference to self.: Before: `async fn export(&mut self, _batch: LogBatch<'_>)
     -> LogResult<()>` After: `async fn export(&self, _batch: LogBatch<'_>) ->
  LogResult<()>` Custom exporters will need to internally synchronize any
     mutable state, if applicable.

- *Breaking* Removed the following deprecated struct:
  - logs::LogData - Previously deprecated in version 0.27.1 Migration Guidance:
  This structure is no longer utilized within the SDK, and users should not have
  dependencies on it.

- *Breaking* Removed the following deprecated methods:
  - `Logger::provider()` : Previously deprecated in version 0.27.1
  - `Logger::instrumentation_scope()` : Previously deprecated in version 0.27.1.
     Migration Guidance: - These methods were intended for log appender authors.
        Keep the clone of the provider handle, instead of depending on above
        methods.
- Rename `opentelemetry_sdk::logs::Builder` to
  `opentelemetry_sdk::logs::LoggerProviderBuilder`.
- Rename `opentelemetry_sdk::trace::Builder` to
  `opentelemetry_sdk::trace::SdkTracerProviderBuilder`.
- Redesigned PeriodicReader, BatchSpanProcessor, BatchLogProcessor to no longer
  require an async runtime. They create its own background thread instead. When
  pairing with OTLP, `grpc-tonic` or `reqwest-blocking-client` are the only
  supported features (`hyper`, `reqwest` are not supported) These are now
  enabled by default and can be migrated to by removing the extra `rt:Runtime`
  argument as shown below.
  - `PeriodicReader::builder(exporter,runtime::Tokio).build();` to
    `PeriodicReader::builder(exporter).build();`
  - `.with_batch_exporter(exporter, runtime::Tokio)` to
    `.with_batch_exporter(exporter)`

  The new implementation has following limitations:
  - Does not work if your application cannot spawn new Thread.
  - Does not support `hyper`, `reqwest` HTTP Clients
  - Does not support multiple concurrent exports (`with_max_concurrent_exports`
     is not supported). This existed only for traces.

  If this applies to you, you can get the old behavior back by following steps
  below:
  - Enable one or more of the feature flag from below
   `experimental_metrics_periodicreader_with_async_runtime`
   `experimental_logs_batch_log_processor_with_async_runtime`
   `experimental_trace_batch_span_processor_with_async_runtime`
  - Use updated namespace; i.e
  `periodic_reader_with_async_runtime::PeriodicReader`,
  `log_processor_with_async_runtime::BatchLogProcessor` and
  `span_processor_with_async_runtime::BatchSpanProcessor`
  - Continue using existing features flags `rt-tokio`,
      `rt-tokio-current-thread`, or `rt-async-std`.

  As part of the above redesign of PeriodicReader and BatchProcessors, these
  components no longer enforce timeout themselves and instead relies on
  Exporters to enforce own timeouts. In other words, the following are no longer
  supported.
  - `with_max_export_timeout`, `with_timeout` methods on `BatchConfigBuilder`,
    `PeriodicReaderBuilder`
  - `OTEL_BLRP_EXPORT_TIMEOUT`, `OTEL_BSP_EXPORT_TIMEOUT`

  Users are advised to configure timeout on the Exporters itself. For example,
  in the OTLP exporter, the export timeout can be configured using:
  - Environment variables
    - `OTEL_EXPORTER_OTLP_TIMEOUT`
    - `OTEL_EXPORTER_OTLP_LOGS_TIMEOUT`, `OTEL_EXPORTER_OTLP_TRACES_TIMEOUT`,
      `OTEL_EXPORTER_OTLP_METRICS_TIMEOUT`
  - The opentelemetry_otlp API, via `.with_tonic().with_timeout()` or
    `.with_http().with_timeout()`.

- *Breaking* Introduced `experimental_async_runtime` feature for
  runtime-specific traits.
  - Runtime-specific features (`rt-tokio`, `rt-tokio-current-thread`, and
  `rt-async-std`) now depend on the `experimental_async_runtime` feature.
  - For most users, no action is required. Enabling runtime features such as
  `rt-tokio`, `rt-tokio-current-thread`, or `rt-async-std` will automatically
  enable the `experimental_async_runtime` feature.
  - If you're implementing a custom runtime, you must explicitly enable the
  experimental_async_runtime` feature in your Cargo.toml and implement the
  required `Runtime` traits.

- Removed Metrics Cardinality Limit feature. This was originally introduced in
[#1066](https://github.com/open-telemetry/opentelemetry-rust/pull/1066) with a
hardcoded limit of 2000 and no ability to change it. This feature will be
re-introduced in a future date, along with the ability to change the cardinality
limit.

- *Breaking* Removed unused `opentelemetry_sdk::Error` enum.
- *Breaking* (Affects custom Exporter authors only) Moved `ExportError` trait
  from `opentelemetry::export::ExportError` to `opentelemetry_sdk::ExportError`
- *Breaking (Affects custom SpanExporter, SpanProcessor authors only)*: Rename
  namespaces for Span exporter structs/traits before:
  `opentelemetry_sdk::export::spans::{ExportResult, SpanData, SpanExporter};`
  now: `opentelemetry_sdk::trace::{ExportResult, SpanData, SpanExporter};`

- *Breaking (Affects custom LogExporter, LogProcessor authors only)*: Rename
  namespaces for Log exporter structs/traits. before:
  `opentelemetry_sdk::export::logs::{ExportResult, LogBatch, LogExporter};` now:
  `opentelemetry_sdk::logs::{ExportResult, LogBatch, LogExporter};`

- *Breaking* `opentelemetry_sdk::LogRecord::default()` method is removed. The
  only way to create log record outside opentelemetry_sdk crate is using
  `Logger::create_log_record()` method.

- *Breaking*: Rename namespaces for InMemoryExporters. (The module is still
  under "testing" feature flag)
  before:

  ```rust
  opentelemetry_sdk::testing::logs::{InMemoryLogExporter,
  InMemoryLogExporterBuilder};
  opentelemetry_sdk::testing::trace::{InMemorySpanExporter,
  InMemorySpanExporterBuilder};
  opentelemetry_sdk::testing::metrics::{InMemoryMetricExporter,
  InMemoryMetricExporterBuilder};
  ```

  now:

  ```rust
  opentelemetry_sdk::logs::{InMemoryLogExporter, InMemoryLogExporterBuilder};
  opentelemetry_sdk::trace::{InMemorySpanExporter,
  InMemorySpanExporterBuilder};
  opentelemetry_sdk::metrics::{InMemoryMetricExporter,
  InMemoryMetricExporterBuilder};
  ```

<<<<<<< HEAD
    - *After:*
      ```rust
      let logger_provider = LoggerProvider::builder()
        .with_log_processor(BatchLogProcessorWithAsyncRuntime::builder(exporter, runtime::Tokio).build())
        .build();
      ```

    *Requirements:*
    - Enable the feature flag:
      `experimental_logs_batch_log_processor_with_async_runtime`.  
    - Continue enabling one of the async runtime feature flags: `rt-tokio`,
      `rt-tokio-current-thread`, or `rt-async-std`.
      
- Added Two new methods to the LogRecord struct's public API:
```rust
  update_attribute(&Key, &AnyValue) -> Option<AnyValue>
```
  - Updates the value of the first occurrence of an attribute with the specified key. 
  - If the key exists, the old value is returned. If not, the new key-value pair is added, and None is returned.
```rust
remove_attribute(&mut self, key: &Key) -> usize
```
- Removes all occurrences of attributes with the specified key and returns the count of deleted attributes.
=======
- *Breaking* Renamed `LoggerProvider`, `Logger` and `LogRecord` to
  `SdkLoggerProvider`,`SdkLogger` and `SdkLogRecord` respectively to avoid name
  collision with public API types.
  [#2612](https://github.com/open-telemetry/opentelemetry-rust/pull/2612)

- *Breaking* Renamed `TracerProvider` and `Tracer` to `SdkTracerProvider` and
  `SdkTracer` to avoid name collision with public API types. `Tracer` is still
  type-aliased to `SdkTracer` to keep back-compat with tracing-opentelemetry.
  [#2614](https://github.com/open-telemetry/opentelemetry-rust/pull/2614)

- *Breaking* Providers, Exporters, Processors, and Readers are modified to use a
  unified Result type for `export()`, `force_flush()`, and `shutdown()` methods.
  All these methods now use `OTelSdkResult` as their return type. Following PRs
  show the exact changes:
  [2613](https://github.com/open-telemetry/opentelemetry-rust/pull/2613)
    [2625](https://github.com/open-telemetry/opentelemetry-rust/pull/2625)
    [2604](https://github.com/open-telemetry/opentelemetry-rust/pull/2604)
    [2606](https://github.com/open-telemetry/opentelemetry-rust/pull/2606)
    [2573](https://github.com/open-telemetry/opentelemetry-rust/pull/2573)

>>>>>>> 68c91338
## 0.27.1

Released 2024-Nov-27

- **DEPRECATED**:
  - `trace::Config` methods are moving onto `TracerProvider` Builder to be consistent with other signals. See <https://github.com/open-telemetry/opentelemetry-rust/pull/2303> for migration guide.
    `trace::Config` is scheduled to be removed from public API in `v0.28.0`.
    example:

    ```rust
    // old
    let tracer_provider: TracerProvider = TracerProvider::builder()
        .with_config(Config::default().with_resource(Resource::empty()))
        .build();

    // new
    let tracer_provider: TracerProvider = TracerProvider::builder()
        .with_resource(Resource::empty())
        .build();
    ```

  - `logs::LogData` struct is deprecated, and scheduled to be removed from public API in `v0.28.0`.
  - Bug fix: Empty Meter names are retained as-is instead of replacing with
    "rust.opentelemetry.io/sdk/meter"
    [#2334](https://github.com/open-telemetry/opentelemetry-rust/pull/2334)

  - Bug fix: Empty Logger names are retained as-is instead of replacing with
    "rust.opentelemetry.io/sdk/logger"
    [#2316](https://github.com/open-telemetry/opentelemetry-rust/pull/2316)

  - `Logger::provider`: This method is deprecated as of version `0.27.1`. To be removed in `0.28.0`.
  - `Logger::instrumentation_scope`: This method is deprecated as of version `0.27.1`. To be removed in `0.28.0`
     Migration Guidance:
        - These methods are intended for log appenders. Keep the clone of the provider handle, instead of depending on above methods.

  - **Bug Fix:** Validates the `with_boundaries` bucket boundaries used in
    Histograms. The boundaries provided by the user must not contain `f64::NAN`,
    `f64::INFINITY` or `f64::NEG_INFINITY` and must be sorted in strictly
    increasing order, and contain no duplicates. Instruments will not record
    measurements if the boundaries are invalid.
    [#2351](https://github.com/open-telemetry/opentelemetry-rust/pull/2351)

- Added `with_periodic_exporter` method to `MeterProviderBuilder`, allowing
  users to easily attach an exporter with a PeriodicReader for automatic metric
  export. Retained with_reader() for advanced use cases where a custom
  MetricReader configuration is needed.
  [2597](https://github.com/open-telemetry/opentelemetry-rust/pull/2597)
  Example Usage:

  ```rust
  SdkMeterProvider::builder()
      .with_periodic_exporter(exporter)
      .build();
  ```

  Using a custom PeriodicReader (advanced use case):

  let reader = PeriodicReader::builder(exporter).build();
  SdkMeterProvider::builder()
      .with_reader(reader)
      .build();

## 0.27.0

Released 2024-Nov-11

- Update `opentelemetry` dependency version to 0.27
- Update `opentelemetry-http` dependency version to 0.27

- Bump MSRV to 1.70 [#2179](https://github.com/open-telemetry/opentelemetry-rust/pull/2179)
- Implement `LogRecord::set_trace_context` for `LogRecord`. Respect any trace context set on a `LogRecord` when emitting through a `Logger`.
- Improved `LoggerProvider` shutdown handling to prevent redundant shutdown calls when `drop` is invoked. [#2195](https://github.com/open-telemetry/opentelemetry-rust/pull/2195)
- When creating new metric instruments by calling `build()`, SDK would return a no-op instrument if the validation fails (eg: Invalid metric name). [#2166](https://github.com/open-telemetry/opentelemetry-rust/pull/2166)
- **BREAKING for Metrics users**:
  - **Replaced**
    - ([#2217](https://github.com/open-telemetry/opentelemetry-rust/pull/2217)): Removed `{Delta,Cumulative}TemporalitySelector::new()` in favor of directly using `Temporality` enum to simplify the configuration of MetricsExporterBuilder with different temporalities.
  - **Renamed**
    - ([#2232](https://github.com/open-telemetry/opentelemetry-rust/pull/2232)): The `init` method used to create instruments has been renamed to `build`.
      Before:

      ```rust
      let counter = meter.u64_counter("my_counter").init();
      ```

      Now:

      ```rust
      let counter = meter.u64_counter("my_counter").build();
      ```

    - ([#2255](https://github.com/open-telemetry/opentelemetry-rust/pull/2255)): de-pluralize Metric types.
      - `PushMetricsExporter` -> `PushMetricExporter`
      - `InMemoryMetricsExporter` -> `InMemoryMetricExporter`
      - `InMemoryMetricsExporterBuilder` -> `InMemoryMetricExporterBuilder`
- **BREAKING**: [#2220](https://github.com/open-telemetry/opentelemetry-rust/pull/2220)
  - Removed `InstrumentationLibrary` re-export and its `Scope` alias, use `opentelemetry::InstrumentationLibrary` instead.
  - Unified builders across signals
    - Removed deprecated `LoggerProvider::versioned_logger`, `TracerProvider::versioned_tracer`
    - Removed `MeterProvider::versioned_meter`
    - Replaced these methods with `LoggerProvider::logger_with_scope`, `TracerProvider::logger_with_scope`, `MeterProvider::meter_with_scope`

- [#2272](https://github.com/open-telemetry/opentelemetry-rust/pull/2272)
  - Pin url version to `2.5.2`. The higher version breaks the build refer: [servo/rust-url#992.](https://github.com/servo/rust-url/issues/992)
   The `url` crate is used when `jaeger_remote_sampler` feature is enabled.

- **BREAKING**: [#2266](https://github.com/open-telemetry/opentelemetry-rust/pull/2266)
  - Moved `ExportError` trait from `opentelemetry::ExportError` to `opentelemetry_sdk::export::ExportError`
  - Moved `LogError` enum from `opentelemetry::logs::LogError` to `opentelemetry_sdk::logs::LogError`
  - Moved `LogResult` type alias from `opentelemetry::logs::LogResult` to `opentelemetry_sdk::logs::LogResult`
  - Renamed `opentelemetry::metrics::Result` type alias to `opentelemetry::metrics::MetricResult`
  - Renamed `opentelemetry::metrics::MetricsError` enum to `opentelemetry::metrics::MetricError`
  - Moved `MetricError` enum from `opentelemetry::metrics::MetricError` to `opentelemetry_sdk::metrics::MetricError`
  - Moved `MetricResult` type alias from `opentelemetry::metrics::MetricResult` to `opentelemetry_sdk::metrics::MetricResult`

  - Users calling public APIs that return these constructs (e.g, LoggerProvider::shutdown(), MeterProvider::force_flush()) should now import them from the SDK instead of the API.
  - Developers creating custom exporters should ensure they import these constructs from the SDK, not the API.
  - [2291](https://github.com/open-telemetry/opentelemetry-rust/pull/2291) Rename `logs_level_enabled flag` to `spec_unstable_logs_enabled`. Please enable this updated flag if the feature is needed. This flag will be removed once the feature is stabilized in the specifications.

- **BREAKING**: `Temporality` enum moved from `opentelemetry_sdk::metrics::data::Temporality` to `opentelemetry_sdk::metrics::Temporality`.

- **BREAKING**: `Views` are now an opt-in ONLY feature. Please include the feature `spec_unstable_metrics_views` to enable `Views`. It will be stabilized post 1.0 stable release of the SDK. [#2295](https://github.com/open-telemetry/opentelemetry-rust/issues/2295)

- Added a new `PeriodicReader` implementation (`PeriodicReaderWithOwnThread`)
  that does not rely on an async runtime, and instead creates own Thread. This
  is under feature flag "experimental_metrics_periodic_reader_no_runtime". The
  functionality maybe moved into existing PeriodReader or even removed in the
  future. As of today, this cannot be used as-is with OTLP Metric Exporter or
  any exporter that require an async runtime.

## v0.26.0

Released 2024-Sep-30

- Update `opentelemetry` dependency version to 0.26
- **BREAKING** Public API changes:
  - **Removed**: `SdkMeter` struct [#2113](https://github.com/open-telemetry/opentelemetry-rust/pull/2113). This API is only meant for internal use.
  - **Removed**: `AggregationSelector` trait and `DefaultAggregationSelector` struct [#2085](https://github.com/open-telemetry/opentelemetry-rust/pull/2085). This API was unnecessary. The feature to customize aggregation for instruments should be offered by `Views` API.

- Update `async-std` dependency version to 1.13
- *Breaking* - Remove support for `MetricProducer` which allowed metrics from
  external sources to be sent through OpenTelemetry.
  [#2105](https://github.com/open-telemetry/opentelemetry-rust/pull/2105)

- Feature: `SimpleSpanProcessor::new` is now public [#2119](https://github.com/open-telemetry/opentelemetry-rust/pull/2119)
- For Delta Temporality, exporters are not invoked unless there were new
  measurements since the last collect/export.
  [#2153](https://github.com/open-telemetry/opentelemetry-rust/pull/2153)
- `MeterProvider` modified to not invoke shutdown on `Drop`, if user has already
  called `shutdown()`.
  [#2156](https://github.com/open-telemetry/opentelemetry-rust/pull/2156)

## v0.25.0

- Update `opentelemetry` dependency version to 0.25
- Starting with this version, this crate will align with `opentelemetry` crate
  on major,minor versions.
- Perf improvements for all metric instruments (except `ExponentialHistogram`) that led to **faster metric updates** and **higher throughput** [#1740](https://github.com/open-telemetry/opentelemetry-rust/pull/1740):
  - **Zero allocations when recording measurements**: Once a measurement for a given attribute combination is reported, the SDK would not allocate additional memory for subsequent measurements reported for the same combination.
  - **Minimized thread contention**: Threads reporting measurements for the same instrument no longer contest for the same `Mutex`. The internal aggregation data structure now uses a combination of `RwLock` and atomics. Consequently, threads reporting measurements now only have to acquire a read lock.
  - **Lock-free floating point updates**: Measurements reported for `f64` based metrics no longer need to acquire a `Mutex` to update the `f64` value. They use a CAS-based loop instead.

- `opentelemetry_sdk::logs::record::LogRecord` and `opentelemetry_sdk::logs::record::TraceContext` derive from `PartialEq` to facilitate Unit Testing.
- Fixed an issue causing a panic during shutdown when using the
  `TokioCurrentThread` in BatchExportProcessor for traces and logs.
  [#1964](https://github.com/open-telemetry/opentelemetry-rust/pull/1964)
  [#1973](https://github.com/open-telemetry/opentelemetry-rust/pull/1973)
- Fix BatchExportProcessor for traces and logs to trigger first export at the
  first interval instead of doing it right away.
  [#1970](https://github.com/open-telemetry/opentelemetry-rust/pull/1970)
  [#1973](https://github.com/open-telemetry/opentelemetry-rust/pull/1973)
  - *Breaking* [#1985](https://github.com/open-telemetry/opentelemetry-rust/pull/1985)
  Hide LogRecord attributes Implementation Details from processors and exporters.
  The custom exporters and processors can't directly access the `LogData::LogRecord::attributes`, as
  these are private to opentelemetry-sdk. Instead, they would now use LogRecord::attributes_iter()
  method to access them.
- Fixed various Metric aggregation bug related to
  ObservableCounter,UpDownCounter including
  [#1517](https://github.com/open-telemetry/opentelemetry-rust/issues/1517).
  [#2004](https://github.com/open-telemetry/opentelemetry-rust/pull/2004)
- Fixed a bug related to cumulative aggregation of `Gauge` measurements.
  [#1975](https://github.com/open-telemetry/opentelemetry-rust/issues/1975).
  [#2021](https://github.com/open-telemetry/opentelemetry-rust/pull/2021)
- Provide default implementation for `event_enabled` method in `LogProcessor`
  trait that returns `true` always.
- *Breaking* [#2041](https://github.com/open-telemetry/opentelemetry-rust/pull/2041)
  and [#2057](https://github.com/open-telemetry/opentelemetry-rust/pull/2057)
  - The Exporter::export() interface is modified as below:
    Previous Signature:

    ```rust
    async fn export<'a>(&mut self, batch: Vec<Cow<'a, LogData>>) -> LogResult<()>;
    ```

    Updated Signature:

    ```rust
    async fn export(&mut self, batch: LogBatch<'_>) -> LogResult<()>;
    ```

    where

    ```rust
    pub struct LogBatch<'a> {

      data: &'a [(&'a LogRecord, &'a InstrumentationLibrary)],
    }
    ```

    This change enhances performance by reducing unnecessary heap allocations and maintains object safety, allowing for more efficient handling of log records. It also simplifies the processing required by exporters. Exporters no longer need to determine if the LogData is borrowed or owned, as they now work directly with references. As a result, exporters must explicitly create a copy of LogRecord and/or InstrumentationLibrary when needed, as the new interface only provides references to these structures.

## v0.24.1

- Add hidden method to support tracing-opentelemetry

## v0.24.0

- Add "metrics", "logs" to default features. With this, default feature list is
  "trace", "metrics" and "logs".
- Add `with_resource` on Builder for LoggerProvider, replacing the `with_config`
  method. Instead of using
  `.with_config(Config::default().with_resource(RESOURCE::default()))` users
  must now use `.with_resource(RESOURCE::default())` to configure Resource on
  logger provider.
- Removed dependency on `ordered-float`.
- Removed `XrayIdGenerator`, which was marked deprecated since 0.21.3. Use
  [`opentelemetry-aws`](https://crates.io/crates/opentelemetry-aws), version
  0.10.0 or newer.
- Performance Improvement - Counter/UpDownCounter instruments internally use
  `RwLock` instead of `Mutex` to reduce contention

- *Breaking* [1726](https://github.com/open-telemetry/opentelemetry-rust/pull/1726)
  Update `LogProcessor::emit()` method to take mutable reference to LogData. This is breaking
  change for LogProcessor developers. If the processor needs to invoke the exporter
  asynchronously, it should clone the data to ensure it can be safely processed without
  lifetime issues. Any changes made to the log data before cloning in this method will be
  reflected in the next log processor in the chain, as well as to the exporter.
- *Breaking* [1726](https://github.com/open-telemetry/opentelemetry-rust/pull/1726)
 Update `LogExporter::export()` method to accept a batch of log data, which can be either a
 reference or owned`LogData`. If the exporter needs to process the log data
 asynchronously, it should clone the log data to ensure it can be safely processed without
 lifetime issues.
- Clean up public methods in SDK.
  - [`TracerProvider::span_processors`] and [`TracerProvider::config`] was removed as it's not part of the spec.
  - Added `non_exhaustive` annotation to [`trace::Config`]. Marked [`config`] as deprecated since it's only a wrapper for `Config::default`
  - Removed [`Tracer::tracer_provider`] and [`Tracer::instrument_libraries`] as it's not part of the spec.

- *Breaking* [#1830](https://github.com/open-telemetry/opentelemetry-rust/pull/1830/files) [Traces SDK] Improves
  performance by sending Resource information to processors (and exporters) once, instead of sending with every log. If you are an author
  of Processor, Exporter, the following are *BREAKING* changes.
  - Implement `set_resource` method in your custom SpanProcessor, which invokes exporter's `set_resource`.
  - Implement `set_resource` method in your custom SpanExporter. This method should save the resource object
      in original or serialized format, to be merged with every span event during export.
  - `SpanData` doesn't have the resource attributes. The `SpanExporter::export()` method needs to merge it
      with the earlier preserved resource before export.

- *Breaking* [1836](https://github.com/open-telemetry/opentelemetry-rust/pull/1836) `SpanProcessor::shutdown` now takes an immutable reference to self. Any reference can call shutdown on the processor. After the first call to `shutdown` the processor will not process any new spans.

- *Breaking* [1850] (<https://github.com/open-telemetry/opentelemetry-rust/pull/1850>) `LoggerProvider::log_processors()` and `LoggerProvider::resource()` are not public methods anymore. They are only used within the `opentelemetry-sdk` crate.

- [1857](https://github.com/open-telemetry/opentelemetry-rust/pull/1857) Fixed an issue in Metrics SDK which prevented export errors from being send to global error handler. With the fix, errors occurring during export like OTLP Endpoint unresponsive shows up in stderr by default.

- [1869](https://github.com/open-telemetry/opentelemetry-rust/pull/1869) Added a `target` field to `LogRecord` structure, populated by `opentelemetry-appender-tracing` and `opentelemetry-appender-log` appenders.

```rust
async fn export<'a>(&mut self, batch: Vec<Cow<'a, LogData>>) -> LogResult<()>;
```

where `LogRecord` within `LogData` now includes:

```rust
LogData {
  LogRecord {
    event_name,
    target,  // newly added
    timestamp,
    observed_timestamp,
    trace_context,
    trace_context,
    severity_number,
    body,
    attributes
  }
  Instrumentation {
    name,
    version,
    schema_url,
    version
  }
}
```

The `LogRecord::target` field contains the actual target/component emitting the logs, while the `Instrumentation::name` contains the name of the OpenTelemetry appender.

- *Breaking* [#1674](https://github.com/open-telemetry/opentelemetry-rust/pull/1674) Update to `http` v1 types (via `opentelemetry-http` update)
- Update `opentelemetry` dependency version to 0.24
- Update `opentelemetry-http` dependency version to 0.13

## v0.23.0

- Fix SimpleSpanProcessor to be consistent with log counterpart. Also removed
  dependency on crossbeam-channel.
  [1612](https://github.com/open-telemetry/opentelemetry-rust/pull/1612/files)
- [#1422](https://github.com/open-telemetry/opentelemetry-rust/pull/1422)
  Fix metrics aggregation bug when using Views to drop attributes.
- [#1766](https://github.com/open-telemetry/opentelemetry-rust/pull/1766)
  Fix Metrics PeriodicReader to trigger first collect/export at the first interval
  instead of doing it right away.
- [#1623](https://github.com/open-telemetry/opentelemetry-rust/pull/1623) Add Drop implementation for SdkMeterProvider,
  which shuts down `MetricReader`s, thereby allowing metrics still in memory to be flushed out.
- *Breaking* [#1624](https://github.com/open-telemetry/opentelemetry-rust/pull/1624) Remove `OsResourceDetector` and
  `ProcessResourceDetector` resource detectors, use the
  [`opentelemetry-resource-detector`](https://crates.io/crates/opentelemetry-resource-detectors) instead.
- [#1636](https://github.com/open-telemetry/opentelemetry-rust/pull/1636) [Logs SDK] Improves performance by sending
  Resource information to processors (and exporters) once, instead of sending with every log. If you are an author
  of Processor, Exporter, the following are *BREAKING* changes.
  - Implement `set_resource` method in your custom LogProcessor, which invokes exporter's `set_resource`.
  - Implement `set_resource` method in your custom LogExporter. This method should save the resource object
      in original or serialized format, to be merged with every log event during export.
  - `LogData` doesn't have the resource attributes. The `LogExporter::export()` method needs to merge it
      with the earlier preserved resource before export.
- Baggage propagation error will be reported to global error handler [#1640](https://github.com/open-telemetry/opentelemetry-rust/pull/1640)
- Improves `shutdown` behavior of `LoggerProvider` and `LogProcessor` [#1643](https://github.com/open-telemetry/opentelemetry-rust/pull/1643).
  - `shutdown` can be called by any clone of the `LoggerProvider` without the need of waiting on all `Logger` drops. Thus, `try_shutdown` has been removed.
  - `shutdown` methods in `LoggerProvider` and `LogProcessor` now takes a immutable reference
  - After `shutdown`, `LoggerProvider` will return noop `Logger`
  - After `shutdown`, `LogProcessor` will not process any new logs
- Moving LogRecord implementation to the SDK. [1702](https://github.com/open-telemetry/opentelemetry-rust/pull/1702).
  - Relocated `LogRecord` struct to SDK, as an implementation for the trait in the API.
- *Breaking* [#1729](https://github.com/open-telemetry/opentelemetry-rust/pull/1729)
  - Update the return type of `TracerProvider.span_processors()` from `&Vec<Box<dyn SpanProcessor>>` to `&[Box<dyn SpanProcessor>]`.
  - Update the return type of `LoggerProvider.log_processors()` from `&Vec<Box<dyn LogProcessor>>` to `&[Box<dyn LogProcessor>]`.
- Update `opentelemetry` dependency version to 0.23
- Update `opentelemetry-http` dependency version to 0.12
- *Breaking* [#1750](https://github.com/open-telemetry/opentelemetry-rust/pull/1729)
  - Update the return type of `LoggerProvider.shutdown()` from `Vec<LogResult<()>>` to `LogResult<()>`.

## v0.22.1

### Fixed

- [#1576](https://github.com/open-telemetry/opentelemetry-rust/pull/1576)
  Fix Span kind is always set to "internal".

## v0.22.0

### Deprecated

- XrayIdGenerator in the opentelemetry-sdk has been deprecated and moved to version 0.10.0 of the opentelemetry-aws crate.

### Added

- [#1410](https://github.com/open-telemetry/opentelemetry-rust/pull/1410) Add experimental synchronous gauge
- [#1471](https://github.com/open-telemetry/opentelemetry-rust/pull/1471) Configure batch log record processor via [`OTEL_BLRP_*`](https://github.com/open-telemetry/opentelemetry-specification/blob/main/specification/configuration/sdk-environment-variables.md#batch-logrecord-processor) environment variables and via `OtlpLogPipeline::with_batch_config`
- [#1503](https://github.com/open-telemetry/opentelemetry-rust/pull/1503) Make the documentation for In-Memory exporters visible.

- [#1526](https://github.com/open-telemetry/opentelemetry-rust/pull/1526)
Performance Improvement : Creating Spans and LogRecords are now faster, by avoiding expensive cloning of `Resource` for every Span/LogRecord.

### Changed

- *Breaking*
[#1313](https://github.com/open-telemetry/opentelemetry-rust/pull/1313)
[#1350](https://github.com/open-telemetry/opentelemetry-rust/pull/1350)
  Changes how Span links/events are stored to achieve performance gains. See
  below for details:

  *Behavior Change*: When enforcing `max_links_per_span`, `max_events_per_span`
  from `SpanLimits`, links/events are kept in the first-come order. The previous
  "eviction" based approach is no longer performed.

  *Breaking Change Affecting Exporter authors*:

  `SpanData` now stores `links` as `SpanLinks` instead of `EvictedQueue` where
  `SpanLinks` is a struct with a `Vec` of links and `dropped_count`.

  `SpanData` now stores `events` as `SpanEvents` instead of `EvictedQueue` where
  `SpanEvents` is a struct with a `Vec` of events and `dropped_count`.
- *Breaking* Remove `TextMapCompositePropagator` [#1373](https://github.com/open-telemetry/opentelemetry-rust/pull/1373). Use `TextMapCompositePropagator` in opentelemetry API.

- [#1375](https://github.com/open-telemetry/opentelemetry-rust/pull/1375/) Fix metric collections during PeriodicReader shutdown
- *Breaking* [#1480](https://github.com/open-telemetry/opentelemetry-rust/pull/1480) Remove fine grained `BatchConfig` configurations from `BatchLogProcessorBuilder` and `BatchSpanProcessorBuilder`. Use `BatchConfigBuilder` to construct a `BatchConfig` instance and pass it using `BatchLogProcessorBuilder::with_batch_config` or `BatchSpanProcessorBuilder::with_batch_config`.
- *Breaking* [#1480](https://github.com/open-telemetry/opentelemetry-rust/pull/1480) Remove mutating functions from `BatchConfig`, use `BatchConfigBuilder` to construct a `BatchConfig` instance.
- *Breaking* [#1495](https://github.com/open-telemetry/opentelemetry-rust/pull/1495) Remove Batch LogRecord&Span Processor configuration via non-standard environment variables. Use the following table to migrate from the no longer supported non-standard environment variables to the standard ones.

| No longer supported             | Standard equivalent       |
|---------------------------------|---------------------------|
| OTEL_BLRP_SCHEDULE_DELAY_MILLIS | OTEL_BLRP_SCHEDULE_DELAY  |
| OTEL_BLRP_EXPORT_TIMEOUT_MILLIS | OTEL_BLRP_EXPORT_TIMEOUT  |
| OTEL_BSP_SCHEDULE_DELAY_MILLIS  | OTEL_BSP_SCHEDULE_DELAY   |
| OTEL_BSP_EXPORT_TIMEOUT_MILLIS  | OTEL_BSP_EXPORT_TIMEOUT   |

- *Breaking* [#1455](https://github.com/open-telemetry/opentelemetry-rust/pull/1455) Make the LoggerProvider Owned
  - `Logger` now takes an Owned Logger instead of a `Weak<LoggerProviderInner>`
  - `LoggerProviderInner` is no longer `pub (crate)`
  - `Logger.provider()` now returns `&LoggerProvider` instead of an `Option<LoggerProvider>`

- [#1519](https://github.com/open-telemetry/opentelemetry-rust/pull/1519) Performance improvements
    when calling `Counter::add()` and `UpDownCounter::add()` with an empty set of attributes
    (e.g. `counter.Add(5, &[])`)

- *Breaking* Renamed `MeterProvider` and `Meter` to `SdkMeterProvider` and `SdkMeter` respectively to avoid name collision with public API types. [#1328](https://github.com/open-telemetry/opentelemetry-rust/pull/1328)

### Fixed

- [#1481](https://github.com/open-telemetry/opentelemetry-rust/pull/1481) Fix error message caused by race condition when using PeriodicReader

## v0.21.2

### Fixed

- Fix delta aggregation metric reuse. [#1434](https://github.com/open-telemetry/opentelemetry-rust/pull/1434)
- Fix `max_scale` validation of exponential histogram configuration. [#1452](https://github.com/open-telemetry/opentelemetry-rust/pull/1452)

## v0.21.1

### Fixed

- Fix metric export corruption if gauges have not received a last value. [#1363](https://github.com/open-telemetry/opentelemetry-rust/pull/1363)
- Return consistent `Meter` for a given scope from `MeterProvider`. [#1351](https://github.com/open-telemetry/opentelemetry-rust/pull/1351)

## v0.21.0

### Added

- Log warning if two instruments have the same name with different [#1266](https://github.com/open-telemetry/opentelemetry-rust/pull/1266)
  casing
- Log warning if view is created with empty criteria [#1266](https://github.com/open-telemetry/opentelemetry-rust/pull/1266)
- Add exponential histogram support [#1267](https://github.com/open-telemetry/opentelemetry-rust/pull/1267)
- Add `opentelemetry::sdk::logs::config()` for parity with `opentelemetry::sdk::trace::config()` [#1197](https://github.com/open-telemetry/opentelemetry-rust/pull/1197)

### Changed

- Bump MSRV to 1.65 [#1318](https://github.com/open-telemetry/opentelemetry-rust/pull/1318)
- Default Resource (the one used when no other Resource is explicitly provided) now includes `TelemetryResourceDetector`,
  populating "telemetry.sdk.*" attributes.
  [#1194](https://github.com/open-telemetry/opentelemetry-rust/pull/1194).
- Bump MSRV to 1.64 [#1203](https://github.com/open-telemetry/opentelemetry-rust/pull/1203)
- Add unit/doc tests for MeterProvider [#1220](https://github.com/open-telemetry/opentelemetry-rust/pull/1220)
- Changed dependency from `opentelemetry_api` to `opentelemetry` as the latter
  is now the API crate. [#1226](https://github.com/open-telemetry/opentelemetry-rust/pull/1226)
- Add in memory span exporter [#1216](https://github.com/open-telemetry/opentelemetry-rust/pull/1216)
- Add in memory log exporter [#1231](https://github.com/open-telemetry/opentelemetry-rust/pull/1231)
- Add `Sync` bound to the `SpanExporter` and `LogExporter` traits [#1240](https://github.com/open-telemetry/opentelemetry-rust/pull/1240)
- Move `MetricsProducer` config to builders to match other config [#1266](https://github.com/open-telemetry/opentelemetry-rust/pull/1266)
- Return error earlier if readers are shut down [#1266](https://github.com/open-telemetry/opentelemetry-rust/pull/1266)
- Add `/` to valid characters for instrument names [#1269](https://github.com/open-telemetry/opentelemetry-rust/pull/1269)
- Increase instrument name maximum length from 63 to 255 [#1269](https://github.com/open-telemetry/opentelemetry-rust/pull/1269)
- Updated crate documentation and examples.
  [#1256](https://github.com/open-telemetry/opentelemetry-rust/issues/1256)
- Replace regex with glob [#1301](https://github.com/open-telemetry/opentelemetry-rust/pull/1301)
- *Breaking*
  [#1293](https://github.com/open-telemetry/opentelemetry-rust/issues/1293)
  makes few breaking changes with respect to how Span attributes are stored to
  achieve performance gains. See below for details:

  *Behavior Change*:

  SDK will no longer perform de-duplication of Span attribute Keys. Please share
  [feedback
  here](https://github.com/open-telemetry/opentelemetry-rust/issues/1300), if
  you are affected.

  *Breaking Change Affecting Exporter authors*:

   `SpanData` now stores `attributes` as `Vec<KeyValue>` instead of
  `EvictedHashMap`. `SpanData` now expose `dropped_attributes_count` as a
  separate field.

  *Breaking Change Affecting Sampler authors*:

  `should_sample` changes `attributes` from `OrderMap<Key, Value>` to
  `Vec<KeyValue>`.
- *Breaking* Move type argument from `RuntimeChannel<T>` to associated types [#1314](https://github.com/open-telemetry/opentelemetry-rust/pull/1314)

### Removed

- Remove context from Metric force_flush [#1245](https://github.com/open-telemetry/opentelemetry-rust/pull/1245)
- Remove `logs::BatchMessage` and `trace::BatchMessage` types [#1314](https://github.com/open-telemetry/opentelemetry-rust/pull/1314)

### Fixed

- Fix metric instrument name validation to include `_` [#1274](https://github.com/open-telemetry/opentelemetry-rust/pull/1274)

## v0.20.0

### Added

- Implement cardinality limits for metric streams
  [#1066](https://github.com/open-telemetry/opentelemetry-rust/pull/1066).
- Propagate shutdown calls from `PeriodicReader` to metrics exporter
  [#1138](https://github.com/open-telemetry/opentelemetry-rust/pull/1138).
- Add in memory metrics exporter #1017

### Changed

- New metrics SDK #1000
- Use `Cow<'static, str>` instead of `&'static str` #1018
- Unify trace and logs runtime extensions traits. #1067

### Changed

- Fix EvictedQueue bug when capacity is set to 0
  [#1151](https://github.com/open-telemetry/opentelemetry-rust/pull/1151).

### Removed

- Samplers no longer has access to `InstrumentationLibrary` as one of parameters
  to `should_sample`.
  [#1041](https://github.com/open-telemetry/opentelemetry-rust/pull/1041).
- Synchronous instruments no longer accepts `Context` while reporting
  measurements. [#1076](https://github.com/open-telemetry/opentelemetry-rust/pull/1076).
- Don't use CARGO_BIN_NAME for service name #1150

### Fixed

- Wait for exports on the simple span processor's ForceFlush #1030

## v0.19.0

### Added

- Add instrument validation to `InstrumentBuilder` [#884](https://github.com/open-telemetry/opentelemetry-rust/pull/884).
- Add `TelemetryResourceDetector` [#899](https://github.com/open-telemetry/opentelemetry-rust/pull/899).
- Add support for instrumentation scope attributes [#1021](https://github.com/open-telemetry/opentelemetry-rust/pull/1021).

### Changed

- Update to `opentelemetry_api` v0.19.
- Update to `opentelemetry_http` v0.8.
- Bump MSRV to 1.57 [#953](https://github.com/open-telemetry/opentelemetry-rust/pull/953).
- Fix doc in `ShouldSample` trait [#951](https://github.com/open-telemetry/opentelemetry-rust/pull/951)
- Only run `ParentBased` delegate sampler when there is no parent [#948](https://github.com/open-telemetry/opentelemetry-rust/pull/948).
- Improve `SdkProvidedResourceDetector`'s doc [#964](https://github.com/open-telemetry/opentelemetry-rust/pull/964).
- Update dependencies and bump MSRV to 1.60 [#969](https://github.com/open-telemetry/opentelemetry-rust/pull/969).
- Use CARGO_BIN_NAME as default service name [#991](https://github.com/open-telemetry/opentelemetry-rust/pull/991).

### Removed

- Remove `in_memory` settings [#946](https://github.com/open-telemetry/opentelemetry-rust/pull/946).

## main

### Changed

- Update the Number in the SDK API to support min and max. #989

## v0.18.0

### Changed

- *BREAKING* `struct`s which implement `ShouldSample` a.k.a Custom Samplers must now
  implement `Clone`. This enables (#833)
- SDK split from `opentelemetry` crate<|MERGE_RESOLUTION|>--- conflicted
+++ resolved
@@ -64,6 +64,16 @@
  `LogExporter` trait no longer requires a mutable ref to `self`. If the exporter
  needs to mutate state, it should rely on interior mutability.
  [2764](https://github.com/open-telemetry/opentelemetry-rust/pull/2764)
+- Added Two new methods to the LogRecord struct's public API:
+```rust
+  update_attribute(&Key, &AnyValue) -> Option<AnyValue>
+```
+  - Updates the value of the first occurrence of an attribute with the specified key. 
+  - If the key exists, the old value is returned. If not, the new key-value pair is added, and None is returned.
+```rust
+remove_attribute(&mut self, key: &Key) -> usize
+```
+- Removes all occurrences of attributes with the specified key and returns the count of deleted attributes.
 
 ## 0.28.0
 
@@ -281,32 +291,6 @@
   opentelemetry_sdk::metrics::{InMemoryMetricExporter,
   InMemoryMetricExporterBuilder};
   ```
-
-<<<<<<< HEAD
-    - *After:*
-      ```rust
-      let logger_provider = LoggerProvider::builder()
-        .with_log_processor(BatchLogProcessorWithAsyncRuntime::builder(exporter, runtime::Tokio).build())
-        .build();
-      ```
-
-    *Requirements:*
-    - Enable the feature flag:
-      `experimental_logs_batch_log_processor_with_async_runtime`.  
-    - Continue enabling one of the async runtime feature flags: `rt-tokio`,
-      `rt-tokio-current-thread`, or `rt-async-std`.
-      
-- Added Two new methods to the LogRecord struct's public API:
-```rust
-  update_attribute(&Key, &AnyValue) -> Option<AnyValue>
-```
-  - Updates the value of the first occurrence of an attribute with the specified key. 
-  - If the key exists, the old value is returned. If not, the new key-value pair is added, and None is returned.
-```rust
-remove_attribute(&mut self, key: &Key) -> usize
-```
-- Removes all occurrences of attributes with the specified key and returns the count of deleted attributes.
-=======
 - *Breaking* Renamed `LoggerProvider`, `Logger` and `LogRecord` to
   `SdkLoggerProvider`,`SdkLogger` and `SdkLogRecord` respectively to avoid name
   collision with public API types.
@@ -327,7 +311,6 @@
     [2606](https://github.com/open-telemetry/opentelemetry-rust/pull/2606)
     [2573](https://github.com/open-telemetry/opentelemetry-rust/pull/2573)
 
->>>>>>> 68c91338
 ## 0.27.1
 
 Released 2024-Nov-27
