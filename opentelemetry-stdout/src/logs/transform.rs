--- conflicted
+++ resolved
@@ -145,7 +145,6 @@
                 .severity_number
                 .map(|u| u as u32)
                 .unwrap_or_default(),
-<<<<<<< HEAD
             attributes: {
                 let mut attributes = value
                     .record
@@ -166,8 +165,7 @@
                 }
                 attributes
             },
-=======
->>>>>>> d8bb7648
+
             dropped_attributes_count: 0,
             severity_text: value.record.severity_text,
             body: value.record.body.map(|a| a.into()),
