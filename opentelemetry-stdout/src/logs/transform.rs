--- conflicted
+++ resolved
@@ -113,10 +113,6 @@
                     .attributes_iter()
                     .map(|(k, v)| KeyValue::from((k.clone(), v.clone()))) // Map each pair to a KeyValue
                     .collect::<Vec<KeyValue>>(); // Collect into a Vec<KeyValue>s
-<<<<<<< HEAD
-
-=======
->>>>>>> 17192445
                 if let Some(event_name) = &value.record.event_name {
                     attributes.push(KeyValue::from((
                         "name".into(),
