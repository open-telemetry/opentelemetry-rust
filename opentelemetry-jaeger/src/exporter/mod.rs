--- conflicted
+++ resolved
@@ -29,11 +29,7 @@
 use opentelemetry::{
     sdk,
     sdk::export::trace,
-<<<<<<< HEAD
-    trace::{Event, Link, SpanKind, Status, TracerProvider},
-=======
-    trace::{Event, Link, SpanKind, StatusCode},
->>>>>>> 07047936
+    trace::{Event, Link, SpanKind, Status},
     Key, KeyValue,
 };
 
@@ -313,14 +309,8 @@
     use super::SPAN_KIND;
     use crate::exporter::thrift::jaeger::Tag;
     use crate::exporter::{build_span_tags, OTEL_STATUS_CODE, OTEL_STATUS_DESCRIPTION};
-<<<<<<< HEAD
-    use opentelemetry::sdk::trace::{Config, EvictedHashMap};
-    use opentelemetry::sdk::Resource;
+    use opentelemetry::sdk::trace::EvictedHashMap;
     use opentelemetry::trace::{SpanKind, Status};
-=======
-    use opentelemetry::sdk::trace::EvictedHashMap;
-    use opentelemetry::trace::{SpanKind, StatusCode};
->>>>>>> 07047936
     use opentelemetry::KeyValue;
 
     fn assert_tag_contains(tags: Vec<Tag>, key: &'static str, expect_val: &'static str) {
