--- conflicted
+++ resolved
@@ -1,6 +1,5 @@
 # Changelog
 
-<<<<<<< HEAD
 ## v0.17.0
 
 ### Changed
@@ -8,6 +7,7 @@
 - Consolidate the config errors #762
 - Better configuration pipeline #748
 - Add Timeout Environment Var #729
+- add propagator initialisation with custom headers and baggage prefix #852
 - Update to opentelemetry v0.18.0
 - Update to opentelemetry-http v0.7.0
 - Update to opentelemetry-semantic-conventions v0.10.0
@@ -16,13 +16,6 @@
 
 - Fix clearing span context in Propagator #810
 - Fix reqwest client runs inside a non-tokio runtime #829
-=======
-## v0.16.1
-
-### Changed
-
-- add propagator initialisation with custom headers and baggage prefix
->>>>>>> 6c1e4876
 
 ## v0.16.0
 
