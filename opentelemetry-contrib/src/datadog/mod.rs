--- conflicted
+++ resolved
@@ -47,22 +47,6 @@
 //! [`tokio`]: https://tokio.rs
 //! [`async-std`]: https://async.rs
 //!
-//! ## Bring your own http client
-//!
-//! Users can choose appropriate http clients to align with their runtime. By default, the
-//! datadog exporter will use blocking reqwest http client. Other than that, datadog exporter
-//! also provide support for async reqwest http client surf http client.
-//!
-//! Based on the feature enabled. The default http client will be different. If user doesn't specific
-//! features or enabled `reqwest-blocking` feature. The blocking reqwest http client will be used as
-//! default client. If `reqwest` feature is enabled. The async reqwest http client will be used. If
-//! `surf` feature is enabled. The surf http client will be used.
-//!
-//! Note that async http clients may need specific runtime otherwise it will panic. User should make
-//! sure the http client is running in appropriate runime.
-//!
-//! Users can always use their own http clients by implementing `HttpClient` trait.
-//!
 //! ## Kitchen Sink Full Configuration
 //!
 //! Example showing how to override all configuration options. See the
@@ -73,34 +57,10 @@
 //! ```no_run
 //! use opentelemetry::api::{KeyValue, trace::Tracer};
 //! use opentelemetry::sdk::{trace::{self, IdGenerator, Sampler}, Resource};
-//! use opentelemetry::exporter::trace::ExportResult;
-//! use opentelemetry::sdk::trace::HttpClient;
-//! use async_trait::async_trait;
-//! use std::error::Error;
-//!
-//! // `reqwest` and `surf` are supported through features, if you prefer an
-//! // alternate http client you can add support by implementing `HttpClient` as
-//! // shown here.
-//! #[derive(Debug)]
-//! struct IsahcClient(isahc::HttpClient);
-//!
-//! #[async_trait]
-//! impl HttpClient for IsahcClient {
-//!   async fn send(&self, request: http::Request<Vec<u8>>) -> Result<ExportResult, Box<dyn Error>> {
-//!     let result = self.0.send_async(request).await?;
-//!
-//!     if result.status().is_success() {
-//!       Ok(ExportResult::Success)
-//!     } else {
-//!       Ok(ExportResult::FailedNotRetryable)
-//!     }
-//!   }
-//! }
 //!
 //! fn main() -> Result<(), Box<dyn std::error::Error>> {
 //!     let (tracer, _uninstall) = opentelemetry_contrib::datadog::new_pipeline()
 //!         .with_service_name("my_app")
-//!         .with_http_client(IsahcClient(isahc::HttpClient::new()?))
 //!         .with_version(opentelemetry_contrib::datadog::ApiVersion::Version05)
 //!         .with_agent_endpoint("http://localhost:8126")
 //!         .with_trace_config(
@@ -126,15 +86,11 @@
 pub use model::ApiVersion;
 
 use async_trait::async_trait;
-use http::{Method, Request, Uri};
-use opentelemetry::exporter::trace::HttpClient;
 use opentelemetry::{api::trace::TracerProvider, exporter::trace, global, sdk};
+use reqwest::header::CONTENT_TYPE;
+use reqwest::Url;
 use std::error::Error;
-<<<<<<< HEAD
-use std::io;
 use std::sync::Arc;
-=======
->>>>>>> 9ff9ea10
 
 /// Default Datadog collector endpoint
 const DEFAULT_AGENT_ENDPOINT: &str = "http://127.0.0.1:8126";
@@ -145,21 +101,19 @@
 /// Datadog span exporter
 #[derive(Debug)]
 pub struct DatadogExporter {
-    client: Box<dyn HttpClient>,
-    request_url: Uri,
+    client: reqwest::Client,
+    request_url: Url,
     service_name: String,
     version: ApiVersion,
 }
 
 impl DatadogExporter {
-    fn new(
-        service_name: String,
-        request_url: Uri,
-        version: ApiVersion,
-        client: Box<dyn HttpClient>,
-    ) -> Self {
+    fn new(service_name: String, agent_endpoint: Url, version: ApiVersion) -> Self {
+        let mut request_url = agent_endpoint;
+        request_url.set_path(version.path());
+
         DatadogExporter {
-            client,
+            client: reqwest::Client::new(),
             request_url,
             service_name,
             version,
@@ -179,7 +133,6 @@
     agent_endpoint: String,
     trace_config: Option<sdk::trace::Config>,
     version: ApiVersion,
-    client: Option<Box<dyn HttpClient>>,
 }
 
 impl Default for DatadogPipelineBuilder {
@@ -189,26 +142,6 @@
             agent_endpoint: DEFAULT_AGENT_ENDPOINT.to_string(),
             trace_config: None,
             version: ApiVersion::Version05,
-            #[cfg(feature = "reqwest-blocking")]
-            client: Some(Box::new(reqwest::blocking::Client::new())),
-            #[cfg(all(
-                not(feature = "reqwest-blocking"),
-                not(feature = "surf"),
-                feature = "reqwest"
-            ))]
-            client: Some(Box::new(reqwest::Client::new())),
-            #[cfg(all(
-                not(feature = "reqwest"),
-                not(feature = "reqwest-blocking"),
-                feature = "surf"
-            ))]
-            client: Some(Box::new(surf::Client::new())),
-            #[cfg(all(
-                not(feature = "reqwest"),
-                not(feature = "reqwest-blocking"),
-                not(feature = "surf"),
-            ))]
-            client: None,
         }
     }
 }
@@ -216,33 +149,21 @@
 impl DatadogPipelineBuilder {
     /// Create `ExporterConfig` struct from current `ExporterConfigBuilder`
     pub fn install(mut self) -> Result<(sdk::trace::Tracer, Uninstall), Box<dyn Error>> {
-        if let Some(client) = self.client {
-            let endpoint = self.agent_endpoint + self.version.path();
-            let exporter = DatadogExporter::new(
-                self.service_name.clone(),
-                endpoint.parse()?,
-                self.version,
-                client,
-            );
-
-            let mut provider_builder =
-                sdk::trace::TracerProvider::builder().with_exporter(exporter);
-            if let Some(config) = self.trace_config.take() {
-                provider_builder = provider_builder.with_config(config);
-            }
-            let provider = provider_builder.build();
-            let tracer =
-                provider.get_tracer("opentelemetry-datadog", Some(env!("CARGO_PKG_VERSION")));
-            let provider_guard = global::set_tracer_provider(provider);
-
-            Ok((tracer, Uninstall(provider_guard)))
-        } else {
-            Err(Box::new(io::Error::new(
-                io::ErrorKind::Other,
-                "http client must be set, users can enable datadog-reqwest or datadog-surf feature\
-                 to use http client implementation within create",
-            )))
-        }
+        let exporter = DatadogExporter::new(
+            self.service_name.clone(),
+            self.agent_endpoint.parse()?,
+            self.version,
+        );
+
+        let mut provider_builder = sdk::trace::TracerProvider::builder().with_exporter(exporter);
+        if let Some(config) = self.trace_config.take() {
+            provider_builder = provider_builder.with_config(config);
+        }
+        let provider = provider_builder.build();
+        let tracer = provider.get_tracer("opentelemetry-datadog", Some(env!("CARGO_PKG_VERSION")));
+        let provider_guard = global::set_tracer_provider(provider);
+
+        Ok((tracer, Uninstall(provider_guard)))
     }
 
     /// Assign the service name under which to group traces
@@ -251,12 +172,6 @@
         self
     }
 
-    /// Assign the underlying http client used.
-    pub fn with_http_client<T: HttpClient + 'static>(mut self, client: T) -> Self {
-        self.client = Some(Box::new(client));
-        self
-    }
-
     /// Assign the Datadog collector endpoint
     pub fn with_agent_endpoint<T: Into<String>>(mut self, endpoint: T) -> Self {
         self.agent_endpoint = endpoint.into();
@@ -279,26 +194,24 @@
 #[async_trait]
 impl trace::SpanExporter for DatadogExporter {
     /// Export spans to datadog-agent
-    async fn export(&self, batch: Vec<trace::SpanData>) -> trace::ExportResult {
+    async fn export(&self, batch: &[Arc<trace::SpanData>]) -> trace::ExportResult {
         let data = match self.version.encode(&self.service_name, batch) {
             Ok(data) => data,
             Err(_) => return trace::ExportResult::FailedNotRetryable,
         };
 
-        let req = match Request::builder()
-            .method(Method::POST)
-            .uri(self.request_url.clone())
-            .header("content-type", self.version.content_type())
+        let resp = self
+            .client
+            .post(self.request_url.clone())
+            .header(CONTENT_TYPE, self.version.content_type())
             .body(data)
-        {
-            Ok(req) => req,
-            _ => return trace::ExportResult::FailedNotRetryable,
-        };
-
-        self.client
-            .send(req)
-            .await
-            .unwrap_or(trace::ExportResult::FailedNotRetryable)
+            .send()
+            .await;
+
+        match resp {
+            Ok(response) if response.status().is_success() => trace::ExportResult::Success,
+            _ => trace::ExportResult::FailedRetryable,
+        }
     }
 }
 
