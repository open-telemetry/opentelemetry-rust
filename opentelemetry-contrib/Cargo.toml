[package]
name = "opentelemetry-contrib"
version = "0.1.0"
authors = ["OpenTelemetry Authors <cncf-opentelemetry-contributors@lists.cncf.io>"]
description = "Rust contrib repo for OpenTelemetry"
homepage = "https://github.com/open-telemetry/opentelemetry-rust/tree/master/opentelemetry-contrib"
repository = "https://github.com/open-telemetry/opentelemetry-rust/tree/master/opentelemetry-contrib"
readme = "README.md"
categories = [
    "development-tools::debugging",
    "development-tools::profiling",
]
keywords = ["opentelemetry", "tracing"]
license = "Apache-2.0"
edition = "2018"

# See more keys and their definitions at https://doc.rust-lang.org/cargo/reference/manifest.html

[features]
default = []
datadog = ["indexmap", "rmp", "async-trait"]
reqwest-blocking-client = ["reqwest/blocking", "opentelemetry/reqwest"]
reqwest-client = ["opentelemetry/reqwest"]
surf-client = ["opentelemetry/surf"]

[dependencies]
async-trait = { version = "0.1", optional = true }
indexmap = { version = "1.6.0", optional = true }
<<<<<<< HEAD
opentelemetry = { version = "0.9.0", path = ".." }
reqwest = { version = "0.10", optional = true }
=======
opentelemetry = { version = "0.8.0", path = "..", features = ["trace", "http"] }
>>>>>>> 934e76a3
rmp = { version = "0.8", optional = true }
lazy_static = "1.4"
reqwest = { version = "0.10", optional = true }
surf = { version = "2.0", optional = true }
http = "0.2"

[dev-dependencies]
base64 = "0.12.3"
isahc = "0.9"<|MERGE_RESOLUTION|>--- conflicted
+++ resolved
@@ -26,12 +26,7 @@
 [dependencies]
 async-trait = { version = "0.1", optional = true }
 indexmap = { version = "1.6.0", optional = true }
-<<<<<<< HEAD
-opentelemetry = { version = "0.9.0", path = ".." }
-reqwest = { version = "0.10", optional = true }
-=======
-opentelemetry = { version = "0.8.0", path = "..", features = ["trace", "http"] }
->>>>>>> 934e76a3
+opentelemetry = { version = "0.9.0", path = "..", features = ["trace", "http"] }
 rmp = { version = "0.8", optional = true }
 lazy_static = "1.4"
 reqwest = { version = "0.10", optional = true }
