[package]
name = "opentelemetry-zpages"
version = "0.2.0"
description = "ZPages implementation for OpenTelemetry"
homepage = "https://github.com/open-telemetry/opentelemetry-rust/tree/master/opentelemetry-zpages"
repository = "https://github.com/open-telemetry/opentelemetry-rust/tree/master/opentelemetry-zpages"
readme = "README.md"
categories = [
    "development-tools::debugging",
    "development-tools::profiling",
    "asynchronous",
]
keywords = ["opentelemetry", "zipkin", "tracing", "async"]
license = "Apache-2.0"
edition = "2018"

[package.metadata.docs.rs]
all-features = true
rustdoc-args = ["--cfg", "docsrs"]

[dependencies]
<<<<<<< HEAD
opentelemetry = { version = "0.16", path = "../opentelemetry", default-features = false, features = ["trace"] }
opentelemetry-proto = { path = "../opentelemetry-proto", features = ["with-serde", "zpages", "gen-protoc"], default-features = false }
=======
opentelemetry = { version = "0.17", path = "../opentelemetry", default-features = false, features = ["trace"] }
>>>>>>> d719eaed
async-channel = "1.6"
futures-channel = "0.3"
futures-util = { version = "0.3", default-features = false, features = ["std"] }
lazy_static = "1.4.0"
serde = "1.0"
serde_json = "1.0"

[dev-dependencies]
tokio = { version = "1.0", features = ["full"] }
opentelemetry = { path = "../opentelemetry", default-features = false, features = ["trace", "testing"] }<|MERGE_RESOLUTION|>--- conflicted
+++ resolved
@@ -19,12 +19,8 @@
 rustdoc-args = ["--cfg", "docsrs"]
 
 [dependencies]
-<<<<<<< HEAD
-opentelemetry = { version = "0.16", path = "../opentelemetry", default-features = false, features = ["trace"] }
+opentelemetry = { version = "0.17", path = "../opentelemetry", default-features = false, features = ["trace"] }
 opentelemetry-proto = { path = "../opentelemetry-proto", features = ["with-serde", "zpages", "gen-protoc"], default-features = false }
-=======
-opentelemetry = { version = "0.17", path = "../opentelemetry", default-features = false, features = ["trace"] }
->>>>>>> d719eaed
 async-channel = "1.6"
 futures-channel = "0.3"
 futures-util = { version = "0.3", default-features = false, features = ["std"] }
