[package]
name = "opentelemetry-user-events-metrics"
version = "0.1.0"
description = "OpenTelemetry metrics exporter to user events"
homepage = "https://github.com/open-telemetry/opentelemetry-rust/tree/main/opentelemetry-user-events-metrics"
repository = "https://github.com/open-telemetry/opentelemetry-rust/tree/main/opentelemetry-user-events-metrics"
readme = "README.md"
keywords = ["opentelemetry", "metrics", "user-events"]
license = "Apache-2.0"
edition = "2021"
rust-version = "1.60"

[dependencies]
<<<<<<< HEAD
opentelemetry_api = { version = "0.19", path = "../opentelemetry-api", features = ["metrics"] }
opentelemetry_sdk = { version = "0.19", path = "../opentelemetry-sdk", features = ["metrics", "rt-tokio"] }
eventheader = { version = "= 0.3.1" }
opentelemetry-proto = { version = "0.2", path = "../opentelemetry-proto", features = ["gen-tonic", "metrics"] }
=======
opentelemetry_api = { version = "0.20", path = "../opentelemetry-api", features = ["metrics"] }
opentelemetry_sdk = { version = "0.20", path = "../opentelemetry-sdk", features = ["metrics", "rt-tokio"] }
opentelemetry-proto = { version = "0.3", path = "../opentelemetry-proto", features = ["gen-tonic", "metrics"] }
eventheader = { version = "= 0.3.2" }
>>>>>>> 1d4db158
async-trait = "0.1"
prost = "0.11"

[dev-dependencies]
tokio = { version = "1.0", features = ["full"] }
structopt = "0.3"

[[example]]
name = "basic"
path = "examples/basic.rs"<|MERGE_RESOLUTION|>--- conflicted
+++ resolved
@@ -11,17 +11,10 @@
 rust-version = "1.60"
 
 [dependencies]
-<<<<<<< HEAD
-opentelemetry_api = { version = "0.19", path = "../opentelemetry-api", features = ["metrics"] }
-opentelemetry_sdk = { version = "0.19", path = "../opentelemetry-sdk", features = ["metrics", "rt-tokio"] }
-eventheader = { version = "= 0.3.1" }
-opentelemetry-proto = { version = "0.2", path = "../opentelemetry-proto", features = ["gen-tonic", "metrics"] }
-=======
 opentelemetry_api = { version = "0.20", path = "../opentelemetry-api", features = ["metrics"] }
 opentelemetry_sdk = { version = "0.20", path = "../opentelemetry-sdk", features = ["metrics", "rt-tokio"] }
 opentelemetry-proto = { version = "0.3", path = "../opentelemetry-proto", features = ["gen-tonic", "metrics"] }
 eventheader = { version = "= 0.3.2" }
->>>>>>> 1d4db158
 async-trait = "0.1"
 prost = "0.11"
 
