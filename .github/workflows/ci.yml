name: CI
env:
  CI: true
permissions:
  contents: read
on:
  pull_request:
  push:
    branches:
    - main
    paths-ignore:
    - '**.md'
concurrency:
  group: ${{ github.workflow }}-${{ github.ref }}
  cancel-in-progress: true
jobs:
  test:
    strategy:
      matrix:
        # test both stable and beta versions of Rust on ubuntu-latest
        os: [ubuntu-latest]
        rust: [stable, beta]
        # test only stable version of Rust on Windows and MacOS
        include:
          - rust: stable
            os: windows-latest
          - rust: stable
            os: macos-latest
          - rust: stable
            os: ubuntu-22.04-arm
    runs-on: ${{ matrix.os }}
    continue-on-error: ${{ matrix.rust == 'beta' }}
    steps:
    - name: Harden the runner (Audit all outbound calls)
      uses: step-security/harden-runner@c6295a65d1254861815972266d5933fd6e532bdf # v2.11.1
      with:
        egress-policy: audit

    - name: Free disk space
      if: ${{ matrix.os == 'ubuntu-latest'}}
      run: |
        df -h
        sudo rm -rf /usr/local/lib/android
        sudo rm -rf /usr/share/dotnet
        df -h
    - uses: actions/checkout@11bd71901bbe5b1630ceea73d27597364c9af683 # v4.2.2
      with:
        submodules: true
    - uses: dtolnay/rust-toolchain@56f84321dbccf38fb67ce29ab63e4754056677e0
      with:
        toolchain: ${{ matrix.rust }}
        components: rustfmt
    - name: "Set rustup profile"
      run: rustup set profile minimal
    - uses: arduino/setup-protoc@c65c819552d16ad3c9b72d9dfd5ba5237b9c906b # v3.0.0
      with:
          repo-token: ${{ secrets.GITHUB_TOKEN }}
    - name: Test
      run: bash ./scripts/test.sh
  lint:
    runs-on: ubuntu-latest
    steps:
    - name: Harden the runner (Audit all outbound calls)
      uses: step-security/harden-runner@c6295a65d1254861815972266d5933fd6e532bdf # v2.11.1
      with:
        egress-policy: audit

    - uses: actions/checkout@11bd71901bbe5b1630ceea73d27597364c9af683 # v4.2.2
      with:
        submodules: true
    - uses: dtolnay/rust-toolchain@fcf085fcb4b4b8f63f96906cd713eb52181b5ea4
      with:
        toolchain: stable
        components: rustfmt, clippy
    - uses: taiki-e/install-action@d4635f2de61c8b8104d59cd4aede2060638378cc # v2.49.45
      with:
          tool: cargo-hack
    - uses: arduino/setup-protoc@c65c819552d16ad3c9b72d9dfd5ba5237b9c906b # v3.0.0
      with:
          repo-token: ${{ secrets.GITHUB_TOKEN }}
    - name: Format
      run: cargo fmt --all -- --check
    - name: Lint
      run: bash ./scripts/lint.sh
  external-types:
    strategy:
      matrix:
        example: [opentelemetry, opentelemetry-sdk, opentelemetry-otlp, opentelemetry-zipkin]
    runs-on: ubuntu-latest # TODO: Check if this could be covered for Windows. The step used currently fails on Windows.
    steps:
      - name: Harden the runner (Audit all outbound calls)
        uses: step-security/harden-runner@c6295a65d1254861815972266d5933fd6e532bdf # v2.11.1
        with:
          egress-policy: audit

      - uses: actions/checkout@11bd71901bbe5b1630ceea73d27597364c9af683 # v4.2.2
      - uses: dtolnay/rust-toolchain@a02741459ec5e501b9843ed30b535ca0a0376ae4
        with:
          toolchain: nightly-2024-06-30
          components: rustfmt
      - name: external-type-check
        run: |
          cargo install cargo-check-external-types@0.1.13
          cd ${{ matrix.example }}
          cargo check-external-types --config allowed-external-types.toml
  msrv:
    strategy:
      matrix:
        os: [windows-latest, ubuntu-latest]
        rust: [1.75.0]
    runs-on: ${{ matrix.os }}
    continue-on-error: true
    steps:
      - name: Harden the runner (Audit all outbound calls)
        uses: step-security/harden-runner@c6295a65d1254861815972266d5933fd6e532bdf # v2.11.1
        with:
          egress-policy: audit

      - uses: actions/checkout@11bd71901bbe5b1630ceea73d27597364c9af683 # v4.2.2
        with:
          submodules: true
      - name: Set up Rust ${{ matrix.rust }}
        uses: dtolnay/rust-toolchain@56f84321dbccf38fb67ce29ab63e4754056677e0
        with:
          toolchain: ${{ matrix.rust }}
      - name: Patch dependencies versions
        run: bash ./scripts/patch_dependencies.sh
      - name: Check MSRV for all crates
        run: bash ./scripts/msrv.sh ${{ matrix.rust }}
  cargo-deny:
    runs-on: ubuntu-latest # This uses the step `EmbarkStudios/cargo-deny-action@v1` which is only supported on Linux
    continue-on-error: true # Prevent sudden announcement of a new advisory from failing ci
    steps:
      - name: Harden the runner (Audit all outbound calls)
        uses: step-security/harden-runner@c6295a65d1254861815972266d5933fd6e532bdf # v2.11.1
        with:
          egress-policy: audit

      - uses: actions/checkout@11bd71901bbe5b1630ceea73d27597364c9af683 # v4.2.2

      - name: Check advisories
        uses: EmbarkStudios/cargo-deny-action@34899fc7ba81ca6268d5947a7a16b4649013fea1 # v2.0.11
        with:
          command: check advisories

<<<<<<< HEAD
      - name: Check licenses
        uses: EmbarkStudios/cargo-deny-action@34899fc7ba81ca6268d5947a7a16b4649013fea1 # v2.0.11
        with:
          command: check licenses
=======
      - name: Check bans
        uses: EmbarkStudios/cargo-deny-action@34899fc7ba81ca6268d5947a7a16b4649013fea1 # v2.0.11
        with:
          command: check bans
      
      - name: Check sources
        uses: EmbarkStudios/cargo-deny-action@34899fc7ba81ca6268d5947a7a16b4649013fea1 # v2.0.11
        with:
          command: check sources
>>>>>>> d8d57d83
  docs:
    continue-on-error: true
    runs-on: ubuntu-latest
    steps:
      - name: Harden the runner (Audit all outbound calls)
        uses: step-security/harden-runner@c6295a65d1254861815972266d5933fd6e532bdf # v2.11.1
        with:
          egress-policy: audit

      - uses: actions/checkout@11bd71901bbe5b1630ceea73d27597364c9af683 # v4.2.2
      - uses: dtolnay/rust-toolchain@fcf085fcb4b4b8f63f96906cd713eb52181b5ea4
        with:
          toolchain: stable
          components: rustfmt
      - uses: arduino/setup-protoc@c65c819552d16ad3c9b72d9dfd5ba5237b9c906b # v3.0.0
        with:
            repo-token: ${{ secrets.GITHUB_TOKEN }}
      - name: doc
        run: cargo doc --no-deps --all-features
        env:
          CARGO_INCREMENTAL: '0'
          RUSTDOCFLAGS: -Dwarnings
  coverage:
    continue-on-error: true
    runs-on: ubuntu-latest
    if: ${{ ! contains(github.event.pull_request.labels.*.name, 'dependencies') }}
    steps:
      - name: Harden the runner (Audit all outbound calls)
        uses: step-security/harden-runner@c6295a65d1254861815972266d5933fd6e532bdf # v2.11.1
        with:
          egress-policy: audit

      - uses: actions/checkout@11bd71901bbe5b1630ceea73d27597364c9af683 # v4.2.2
        with:
          submodules: true
      - uses: dtolnay/rust-toolchain@fcf085fcb4b4b8f63f96906cd713eb52181b5ea4
        with:
          toolchain: stable
          components: rustfmt,llvm-tools-preview
      - uses: arduino/setup-protoc@c65c819552d16ad3c9b72d9dfd5ba5237b9c906b # v3.0.0
        with:
            repo-token: ${{ secrets.GITHUB_TOKEN }}
      - name: cargo install cargo-llvm-cov
        uses: taiki-e/install-action@5075451c95db43b063f20f0c8fef04c04d5bf0ba # cargo-llvm-cov
      - name: cargo generate-lockfile
        if: hashFiles('Cargo.lock') == ''
        run: cargo generate-lockfile
      - name: cargo llvm-cov
        run: cargo llvm-cov --locked --all-features --workspace --lcov --lib --output-path lcov.info
      - name: Upload to codecov.io
        uses: codecov/codecov-action@b9fd7d16f6d7d1b5d2bec1a2887e65ceed900238 # v4.6.0
        env:
          CODECOV_TOKEN: ${{ secrets.CODECOV_TOKEN }}
        with:
          fail_ci_if_error: true
  cargo-machete:
    continue-on-error: true
    runs-on: ubuntu-latest
    steps:
      - name: Harden the runner (Audit all outbound calls)
        uses: step-security/harden-runner@c6295a65d1254861815972266d5933fd6e532bdf # v2.11.1
        with:
          egress-policy: audit

      - uses: actions/checkout@11bd71901bbe5b1630ceea73d27597364c9af683 # v4.2.2
        with:
          submodules: true
      - uses: dtolnay/rust-toolchain@56f84321dbccf38fb67ce29ab63e4754056677e0
        with:
          toolchain: stable
      - uses: taiki-e/install-action@d4635f2de61c8b8104d59cd4aede2060638378cc # v2.49.45
        with:
          tool: cargo-machete
      - name: cargo machete
        run: cargo machete<|MERGE_RESOLUTION|>--- conflicted
+++ resolved
@@ -143,12 +143,11 @@
         with:
           command: check advisories
 
-<<<<<<< HEAD
       - name: Check licenses
         uses: EmbarkStudios/cargo-deny-action@34899fc7ba81ca6268d5947a7a16b4649013fea1 # v2.0.11
         with:
           command: check licenses
-=======
+
       - name: Check bans
         uses: EmbarkStudios/cargo-deny-action@34899fc7ba81ca6268d5947a7a16b4649013fea1 # v2.0.11
         with:
@@ -158,7 +157,7 @@
         uses: EmbarkStudios/cargo-deny-action@34899fc7ba81ca6268d5947a7a16b4649013fea1 # v2.0.11
         with:
           command: check sources
->>>>>>> d8d57d83
+
   docs:
     continue-on-error: true
     runs-on: ubuntu-latest
