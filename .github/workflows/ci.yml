--- conflicted
+++ resolved
@@ -52,11 +52,7 @@
         override: true
     - name: Run tests
       run: cargo --version &&
-<<<<<<< HEAD
-        cargo test --verbose --manifest-path=opentelemetry/Cargo.toml --features trace,metrics,serialize,tokio-support,serde,http,reqwest,testing &&
-=======
-        cargo test --verbose --manifest-path=opentelemetry/Cargo.toml --features trace,metrics,serialize,tokio,serde,testing &&
->>>>>>> a56337c1
+        cargo test --verbose --manifest-path=opentelemetry/Cargo.toml --features trace,metrics,serialize,tokio-support,tokio,serde,testing &&
         cargo test --manifest-path=opentelemetry-jaeger/Cargo.toml &&
         cargo test --manifest-path=opentelemetry-zipkin/Cargo.toml
   meta:
