--- conflicted
+++ resolved
@@ -213,7 +213,6 @@
           CODECOV_TOKEN: ${{ secrets.CODECOV_TOKEN }}
         with:
           fail_ci_if_error: true
-<<<<<<< HEAD
   build-examples:
     runs-on: ubuntu-latest
     steps:
@@ -232,7 +231,6 @@
               cargo build
             fi
           done
-=======
   cargo-machete:
     continue-on-error: true
     runs-on: ubuntu-latest
@@ -252,5 +250,4 @@
         with:
           tool: cargo-machete
       - name: cargo machete
-        run: cargo machete
->>>>>>> fa692d8c
+        run: cargo machete