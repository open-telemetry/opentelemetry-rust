name: Semver compliance
env:
  CI: true
permissions: read-all
on:
  pull_request:
    types: [ labeled, synchronize, opened, reopened ]
jobs:
  semver-compliance: # This job uses the latest published crate as baseline for comparison.
    runs-on: ubuntu-latest
    timeout-minutes: 10
    if: ${{ github.event.label.name == 'semver-check' || contains(github.event.pull_request.labels.*.name, 'semver-check') }}
    steps:
<<<<<<< HEAD
      - name: Harden the runner (Audit all outbound calls)
        uses: step-security/harden-runner@v2
        with:
          egress-policy: audit

      - uses: actions/checkout@v4
=======
      - uses: actions/checkout@11bd71901bbe5b1630ceea73d27597364c9af683 # v4.2.2
>>>>>>> f99f20a8
        with:
          submodules: true
      - name: Install stable
        uses: dtolnay/rust-toolchain@fcf085fcb4b4b8f63f96906cd713eb52181b5ea4
        with:
          toolchain: stable
          components: rustfmt
      - name: cargo-semver-checks
        uses: obi1kenobi/cargo-semver-checks-action@7272cc2caa468d3e009a2b0a9cc366839348237b # v2.6<|MERGE_RESOLUTION|>--- conflicted
+++ resolved
@@ -11,16 +11,12 @@
     timeout-minutes: 10
     if: ${{ github.event.label.name == 'semver-check' || contains(github.event.pull_request.labels.*.name, 'semver-check') }}
     steps:
-<<<<<<< HEAD
       - name: Harden the runner (Audit all outbound calls)
         uses: step-security/harden-runner@v2
         with:
           egress-policy: audit
 
-      - uses: actions/checkout@v4
-=======
       - uses: actions/checkout@11bd71901bbe5b1630ceea73d27597364c9af683 # v4.2.2
->>>>>>> f99f20a8
         with:
           submodules: true
       - name: Install stable
