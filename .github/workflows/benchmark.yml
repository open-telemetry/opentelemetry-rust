--- conflicted
+++ resolved
@@ -34,16 +34,12 @@
       # For pushes to main, compare against the previous commit
       BRANCH_NAME: ${{ github.event_name == 'pull_request' && github.base_ref || github.event.before }}
     steps:
-<<<<<<< HEAD
       - name: Harden the runner (Audit all outbound calls)
         uses: step-security/harden-runner@v2
         with:
           egress-policy: audit
 
-      - uses: actions/checkout@v4
-=======
       - uses: actions/checkout@11bd71901bbe5b1630ceea73d27597364c9af683 # v4.2.2
->>>>>>> f99f20a8
         with:
           fetch-depth: 10  # Fetch current commit and its parent
       - uses: arduino/setup-protoc@c65c819552d16ad3c9b72d9dfd5ba5237b9c906b # v3.0.0
