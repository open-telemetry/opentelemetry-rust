--- conflicted
+++ resolved
@@ -12,13 +12,8 @@
 
 [dependencies]
 eventheader = "0.3.2"
-<<<<<<< HEAD
 eventheader_dynamic = "0.3.3"
-opentelemetry_api = { version = "0.20", path = "../opentelemetry-api", features = ["logs"] }
-=======
-eventheader_dynamic = "0.3.2"
-opentelemetry = { version = "0.21", path = "../opentelemetry", features = ["logs"] }
->>>>>>> 1688ec68
+opentelemetry_api = { version = "0.21", path = "../opentelemetry", features = ["logs"] }
 opentelemetry_sdk = { version = "0.20", path = "../opentelemetry-sdk", features = ["logs"] }
 async-std = { version="1.6" }
 async-trait = { version="0.1" }
