--- conflicted
+++ resolved
@@ -19,11 +19,8 @@
     "opentelemetry-semantic-conventions",
     "opentelemetry-stackdriver",
     "opentelemetry-stdout",
-<<<<<<< HEAD
+    "opentelemetry-user-events-logs",
     "opentelemetry-user-events-metrics",
-=======
-    "opentelemetry-user-events-logs",
->>>>>>> fa37b99e
     "opentelemetry-zipkin",
     "opentelemetry-zpages",
     "opentelemetry-otlp/examples/basic-otlp",
