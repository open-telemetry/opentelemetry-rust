[package]
name = "stress"
version = "0.1.0"
edition = "2021"
publish = false

[[bin]] # Bin to run the metrics stress tests
name = "metrics"
path = "src/metrics.rs"
doc = false

[[bin]] # Bin to run the logs stress tests
name = "logs"
path = "src/logs.rs"
doc = false

[[bin]] # Bin to run the traces stress tests
name = "traces"
path = "src/traces.rs"
doc = false

[[bin]] # Bin to run the stress tests to show the cost of random number generation
name = "random"
path = "src/random.rs"
doc = false

[dependencies]
ctrlc = "3.2.5"
lazy_static = "1.4.0"
num_cpus = "1.15.0"
<<<<<<< HEAD
opentelemetry = { path = "../opentelemetry", features = ["metrics", "logs", "trace"] }
opentelemetry_sdk = { path = "../opentelemetry-sdk", features = ["metrics", "logs", "trace", "use_hashbrown"] }
=======
opentelemetry = { path = "../opentelemetry", features = ["metrics", "logs", "trace", "logs_level_enabled"] }
opentelemetry_sdk = { path = "../opentelemetry-sdk", features = ["metrics", "logs", "trace", "logs_level_enabled"] }
>>>>>>> 6952f290
opentelemetry-appender-tracing = { path = "../opentelemetry-appender-tracing"}
rand = { version = "0.8.4", features = ["small_rng"] }
tracing = { workspace = true, features = ["std"]}
tracing-core = { workspace = true }
tracing-subscriber = { workspace = true, features = ["registry", "std"] }
num-format = "0.4.4"<|MERGE_RESOLUTION|>--- conflicted
+++ resolved
@@ -28,13 +28,8 @@
 ctrlc = "3.2.5"
 lazy_static = "1.4.0"
 num_cpus = "1.15.0"
-<<<<<<< HEAD
-opentelemetry = { path = "../opentelemetry", features = ["metrics", "logs", "trace"] }
-opentelemetry_sdk = { path = "../opentelemetry-sdk", features = ["metrics", "logs", "trace", "use_hashbrown"] }
-=======
 opentelemetry = { path = "../opentelemetry", features = ["metrics", "logs", "trace", "logs_level_enabled"] }
-opentelemetry_sdk = { path = "../opentelemetry-sdk", features = ["metrics", "logs", "trace", "logs_level_enabled"] }
->>>>>>> 6952f290
+opentelemetry_sdk = { path = "../opentelemetry-sdk", features = ["metrics", "logs", "trace", "use_hashbrown", "logs_level_enabled"] }
 opentelemetry-appender-tracing = { path = "../opentelemetry-appender-tracing"}
 rand = { version = "0.8.4", features = ["small_rng"] }
 tracing = { workspace = true, features = ["std"]}
