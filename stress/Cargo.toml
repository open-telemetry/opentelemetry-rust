--- conflicted
+++ resolved
@@ -51,12 +51,7 @@
 tracing-subscriber = { workspace = true, features = ["registry", "std"] }
 num-format = "0.4.4"
 sysinfo = { version = "0.32", optional = true }
-<<<<<<< HEAD
-libc = "=0.2.164" # https://github.com/GuillaumeGomez/sysinfo/issues/1392
-=======
 libc = "0.2"
-async-trait = "0.1.51"
->>>>>>> ce550e36
 futures-executor = { workspace = true }
 
 [features]
