--- conflicted
+++ resolved
@@ -12,15 +12,12 @@
 use opentelemetry::InstrumentationScope;
 use opentelemetry_appender_tracing::layer;
 use opentelemetry_sdk::export::logs::{LogBatch, LogExporter};
-<<<<<<< HEAD
-use opentelemetry_sdk::logs::{LogProcessor, LogResult, LoggerProvider};
+use opentelemetry_sdk::logs::{LogProcessor, LogRecord, LogResult, LoggerProvider};
 use std::{
     os::unix::process,
     sync::{Arc, Mutex},
 };
-=======
-use opentelemetry_sdk::logs::{LogProcessor, LogRecord, LogResult, LoggerProvider};
->>>>>>> 01561465
+
 use tracing::error;
 use tracing_subscriber::prelude::*;
 
@@ -50,36 +47,6 @@
 }
 
 #[derive(Debug)]
-<<<<<<< HEAD
-pub struct NoOpLogProcessor {
-    exporter: Arc<Mutex<SimpleExporter>>,
-}
-
-impl NoOpLogProcessor {
-    pub fn new(exporter: SimpleExporter) -> Self {
-        Self {
-            exporter: Arc::new(Mutex::new(exporter)),
-        }
-    }
-}
-
-impl LogProcessor for NoOpLogProcessor {
-    fn emit(&self, record: &mut opentelemetry_sdk::logs::LogRecord, scope: &InstrumentationScope) {
-        let log_tuple = &[(record as &opentelemetry_sdk::logs::LogRecord, scope)];
-        let log_batch = LogBatch::new(log_tuple);
-
-        // Access the exporter using the Mutex
-        if let Ok(mut exporter) = self.exporter.lock() {
-            match futures_executor::block_on(exporter.export(&log_batch)) {
-                Err(err) => {
-                    eprintln!("Error: Export failed in NoOpLogProcessor. Error: {:?}", err);
-                }
-                _ => {}
-            }
-        } else {
-            eprintln!("Error: Failed to acquire lock on exporter.");
-        }
-=======
 pub struct MockLogProcessor {
     exporter: MockLogExporter,
 }
@@ -88,7 +55,6 @@
     fn emit(&self, record: &mut opentelemetry_sdk::logs::LogRecord, scope: &InstrumentationScope) {
         let log_tuple = &[(record as &LogRecord, scope)];
         let _ = futures_executor::block_on(self.exporter.export(LogBatch::new(log_tuple)));
->>>>>>> 01561465
     }
 
     fn force_flush(&self) -> LogResult<()> {
@@ -105,13 +71,9 @@
     let processor = NoOpLogProcessor::new(exporter);
     // LoggerProvider with a no-op processor.
     let provider: LoggerProvider = LoggerProvider::builder()
-<<<<<<< HEAD
-        .with_log_processor(processor)
-=======
         .with_log_processor(MockLogProcessor {
             exporter: MockLogExporter {},
         })
->>>>>>> 01561465
         .build();
 
     // Use the OpenTelemetryTracingBridge to test the throughput of the appender-tracing.
