--- conflicted
+++ resolved
@@ -19,17 +19,13 @@
 };
 use opentelemetry_semantic_conventions::trace;
 use opentelemetry_stdout::{LogExporter, SpanExporter};
-<<<<<<< HEAD
+use std::time::Duration;
 use std::{
     collections::HashMap,
     convert::Infallible,
     net::SocketAddr,
     sync::{Mutex, OnceLock},
 };
-=======
-use std::time::Duration;
-use std::{convert::Infallible, net::SocketAddr, sync::OnceLock};
->>>>>>> 8882c31c
 use tokio::net::TcpListener;
 use tracing::info;
 use tracing_subscriber::{layer::SubscriberExt, util::SubscriberInitExt};
@@ -125,7 +121,7 @@
         Ok(())
     }
 
-    fn shutdown(&self) -> OTelSdkResult {
+    fn shutdown_with_timeout(&self, _timeout: Duration) -> crate::OTelSdkResult {
         Ok(())
     }
 
@@ -193,9 +189,10 @@
         Ok(())
     }
 
-    fn shutdown(&self) -> OTelSdkResult {
-        Ok(())
-    }
+    fn shutdown_with_timeout(&self, _timeout: Duration) -> crate::OTelSdkResult {
+        Ok(())
+    }
+
     fn on_start(&self, _span: &mut opentelemetry_sdk::trace::Span, _cx: &Context) {}
 
     fn on_ending(&self, span: &mut opentelemetry_sdk::trace::Span) {
