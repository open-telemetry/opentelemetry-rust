--- conflicted
+++ resolved
@@ -9,11 +9,7 @@
     let exporter = stdout::Builder::default().init();
 
     // For the demonstration, use `Sampler::AlwaysOn` sampler to sample all traces. In a production
-<<<<<<< HEAD
-    // application, use `Sampler::ParentOrElse` or `Sampler::TraceIdRatioBased` with a desired ratio.
-=======
-    // application, use `Sampler::ParentBased` or `Sampler::Probability` with a desired probability.
->>>>>>> 9e394a47
+    // application, use `Sampler::ParentBased` or `Sampler::TraceIdRatioBased` with a desired ratio.
     let provider = sdk::Provider::builder()
         .with_simple_exporter(exporter)
         .with_config(sdk::Config {
