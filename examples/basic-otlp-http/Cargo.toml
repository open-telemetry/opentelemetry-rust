[package]
name = "basic-otlp-http"
version = "0.1.0"
edition = "2021"
publish = false

[dependencies]
<<<<<<< HEAD
once_cell = "1.17"
opentelemetry = { path = "../../opentelemetry", features = ["rt-tokio", "metrics"] }
=======
opentelemetry_api = { path = "../../opentelemetry-api" }
opentelemetry_sdk = { path = "../../opentelemetry-sdk", features = ["rt-tokio", "metrics"] }
>>>>>>> f42c11d8
opentelemetry-otlp = { path = "../../opentelemetry-otlp", features = ["http-proto", "reqwest-client"] }
tokio = { version = "1.0", features = ["full"] }<|MERGE_RESOLUTION|>--- conflicted
+++ resolved
@@ -5,12 +5,8 @@
 publish = false
 
 [dependencies]
-<<<<<<< HEAD
 once_cell = "1.17"
-opentelemetry = { path = "../../opentelemetry", features = ["rt-tokio", "metrics"] }
-=======
 opentelemetry_api = { path = "../../opentelemetry-api" }
 opentelemetry_sdk = { path = "../../opentelemetry-sdk", features = ["rt-tokio", "metrics"] }
->>>>>>> f42c11d8
 opentelemetry-otlp = { path = "../../opentelemetry-otlp", features = ["http-proto", "reqwest-client"] }
 tokio = { version = "1.0", features = ["full"] }