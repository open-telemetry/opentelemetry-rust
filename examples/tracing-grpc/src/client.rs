--- conflicted
+++ resolved
@@ -23,13 +23,9 @@
         })
         .init()?;
 
-<<<<<<< HEAD
-    // For the demonstration, use `Sampler::AlwaysOn` sampler to sample all traces. In a production
-    // application, use `Sampler::ParentOrElse` or `Sampler::Probability` with a desired probability.
-=======
+
     // For the demonstration, use `Sampler::Always` sampler to sample all traces. In a production
     // application, use `Sampler::Parent` or `Sampler::TraceIdRatioBased` with a desired ratio.
->>>>>>> 1fa8c397
     let provider = sdk::Provider::builder()
         .with_simple_exporter(exporter)
         .with_config(sdk::Config {
