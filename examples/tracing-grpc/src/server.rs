use hello_world::greeter_server::{Greeter, GreeterServer};
use hello_world::{HelloReply, HelloRequest};
use opentelemetry::sdk::propagation::TraceContextPropagator;
use opentelemetry::{global, propagation::Extractor};
use tonic::{transport::Server, Request, Response, Status};
use tracing::*;
use tracing_opentelemetry::OpenTelemetrySpanExt;
use tracing_subscriber::prelude::*;

#[allow(clippy::derive_partial_eq_without_eq)] // tonic don't derive Eq for generated types. We shouldn't manually change it.
pub mod hello_world {
    tonic::include_proto!("helloworld"); // The string specified here must match the proto package name
}

struct MetadataMap<'a>(&'a tonic::metadata::MetadataMap);

impl<'a> Extractor for MetadataMap<'a> {
    /// Get a value for a key from the MetadataMap.  If the value can't be converted to &str, returns None
    fn get(&self, key: &str) -> Option<&str> {
        self.0.get(key).and_then(|metadata| metadata.to_str().ok())
    }

    /// Collect all the keys from the MetadataMap.
    fn keys(&self) -> Vec<&str> {
        self.0
            .keys()
            .map(|key| match key {
                tonic::metadata::KeyRef::Ascii(v) => v.as_str(),
                tonic::metadata::KeyRef::Binary(v) => v.as_str(),
            })
            .collect::<Vec<_>>()
    }
}

#[instrument]
fn expensive_fn(to_print: String) {
    std::thread::sleep(std::time::Duration::from_millis(20));
    info!("{}", to_print);
}

#[derive(Debug, Default)]
pub struct MyGreeter {}

#[tonic::async_trait]
impl Greeter for MyGreeter {
    #[instrument]
    async fn say_hello(
        &self,
        request: Request<HelloRequest>, // Accept request of type HelloRequest
    ) -> Result<Response<HelloReply>, Status> {
        let parent_cx =
            global::get_text_map_propagator(|prop| prop.extract(&MetadataMap(request.metadata())));
        tracing::Span::current().set_parent(parent_cx);

        let name = request.into_inner().name;
<<<<<<< HEAD
        expensive_fn(format!("Got name: {name:?}",));
=======
        expensive_fn(format!("Got name: {name:?}"));
>>>>>>> 57147b17

        // Return an instance of type HelloReply
        let reply = hello_world::HelloReply {
            message: format!("Hello {name}!"), // We must use .into_inner() as the fields of gRPC requests and responses are private
        };

        Ok(Response::new(reply)) // Send back our formatted greeting
    }
}

#[tokio::main]
async fn main() -> Result<(), Box<dyn std::error::Error + Send + Sync + 'static>> {
    global::set_text_map_propagator(TraceContextPropagator::new());
    let tracer = opentelemetry_jaeger::new_pipeline()
        .with_service_name("grpc-server")
        .install_batch(opentelemetry::runtime::Tokio)?;
    tracing_subscriber::registry()
        .with(tracing_subscriber::EnvFilter::new("INFO"))
        .with(tracing_opentelemetry::layer().with_tracer(tracer))
        .try_init()?;

    let addr = "[::1]:50051".parse()?;
    let greeter = MyGreeter::default();

    Server::builder()
        .add_service(GreeterServer::new(greeter))
        .serve(addr)
        .await?;

    opentelemetry::global::shutdown_tracer_provider();

    Ok(())
}<|MERGE_RESOLUTION|>--- conflicted
+++ resolved
@@ -53,11 +53,7 @@
         tracing::Span::current().set_parent(parent_cx);
 
         let name = request.into_inner().name;
-<<<<<<< HEAD
-        expensive_fn(format!("Got name: {name:?}",));
-=======
         expensive_fn(format!("Got name: {name:?}"));
->>>>>>> 57147b17
 
         // Return an instance of type HelloReply
         let reply = hello_world::HelloReply {
