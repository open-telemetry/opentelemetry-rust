--- conflicted
+++ resolved
@@ -19,11 +19,7 @@
 opentelemetry-stdout = { workspace = true, features = ["trace"] }
 prost = { workspace = true }
 tokio = { workspace = true, features = ["full"] }
-<<<<<<< HEAD
 tonic = { workspace = true, default-features = false, features = ["server"] }
-=======
-tonic = { workspace = true, features = ["server"] }
->>>>>>> 08a1f52e
 
 [build-dependencies]
 tonic-build = { workspace = true }