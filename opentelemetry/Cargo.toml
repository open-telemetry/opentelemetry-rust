--- conflicted
+++ resolved
@@ -57,14 +57,11 @@
 name = "anyvalue"
 harness = false
 
-<<<<<<< HEAD
 [[bench]]
 name = "context_attach"
 harness = false
 required-features = ["tracing"]
 
-=======
->>>>>>> 79542521
 [lib]
 bench = false
 
