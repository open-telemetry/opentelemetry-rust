#![allow(unused_macros)]
///
/// **Note**: These macros (`otel_info!`, `otel_warn!`, `otel_debug!`, and `otel_error!`) are intended to be used
/// **internally within OpenTelemetry code** or for **custom exporters and processors**. They are not designed
/// for general application logging and should not be used for that purpose.
///

/// Macro for logging informational messages in OpenTelemetry.
///
/// # Fields:
/// - `name`: The operation or action being logged.
/// - Additional optional key-value pairs can be passed as attributes.
///
/// # Example:
/// ```rust
/// use opentelemetry::otel_info;
/// otel_info!(name: "sdk_start", version = "1.0.0", schema_url = "http://example.com");
/// ```
#[macro_export]
macro_rules! otel_info {
    (name: $name:expr $(,)?) => {
        #[cfg(feature = "internal-logs")]
        {
            tracing::info!( name: $name, target: env!("CARGO_PKG_NAME"), "");
        }
        #[cfg(not(feature = "internal-logs"))]
        {
            let _ = $name; // Compiler will optimize this out as it's unused.
        }
    };
    (name: $name:expr, $($key:ident = $value:expr),+ $(,)?) => {
        #[cfg(feature = "internal-logs")]
        {
            tracing::info!(name: $name, target: env!("CARGO_PKG_NAME"), $($key = $value),+, "");
        }
        #[cfg(not(feature = "internal-logs"))]
        {
            let _ = ($name, $($value),+); // Compiler will optimize this out as it's unused.
        }
    };
}

/// Macro for logging warning messages in OpenTelemetry.
///
/// # Fields:
/// - `name`: The operation or action being logged.
/// - Additional optional key-value pairs can be passed as attributes.
///
/// # Example:
/// ```rust
/// use opentelemetry::otel_warn;
/// otel_warn!(name: "export_warning", error_code = 404, version = "1.0.0");
/// ```
#[macro_export]
macro_rules! otel_warn {
    (name: $name:expr $(,)?) => {
        #[cfg(feature = "internal-logs")]
        {
            tracing::warn!(name: $name, target: env!("CARGO_PKG_NAME"), "");
        }
        #[cfg(not(feature = "internal-logs"))]
        {
<<<<<<< HEAD
            #[allow(unused_variables)]
            {

            }
=======
            let _ = $name; // Compiler will optimize this out as it's unused.
>>>>>>> a47b4290
        }
    };
    (name: $name:expr, $($key:ident = $value:expr),+ $(,)?) => {
        #[cfg(feature = "internal-logs")]
        {
            tracing::warn!(name: $name,
<<<<<<< HEAD
                target: env!("CARGO_PKG_NAME"),
                $($key = {
                        $value
                }),+,
                ""
        )        }
        #[cfg(not(feature = "internal-logs"))]
        {
            {
                let _ = ($name, $($value),+);
            }
=======
                            target: env!("CARGO_PKG_NAME"),
                            $($key = {
                                    $value
                            }),+,
                            ""
                    )
        }
        #[cfg(not(feature = "internal-logs"))]
        {
            let _ = ($name, $($value),+); // Compiler will optimize this out as it's unused.
>>>>>>> a47b4290
        }
    };
}

/// Macro for logging debug messages in OpenTelemetry.
///
/// # Fields:
/// - `name`: The operation or action being logged.
/// - Additional optional key-value pairs can be passed as attributes.
///
/// # Example:
/// ```rust
/// use opentelemetry::otel_debug;
/// otel_debug!(name: "debug_operation", debug_level = "high", version = "1.0.0");
/// ```
#[macro_export]
macro_rules! otel_debug {
    (name: $name:expr $(,)?) => {
        #[cfg(feature = "internal-logs")]
        {
            tracing::debug!(name: $name, target: env!("CARGO_PKG_NAME"),"");
        }
        #[cfg(not(feature = "internal-logs"))]
        {
            let _ = $name; // Compiler will optimize this out as it's unused.
        }
    };
    (name: $name:expr, $($key:ident = $value:expr),+ $(,)?) => {
        #[cfg(feature = "internal-logs")]
        {
            tracing::debug!(name: $name, target: env!("CARGO_PKG_NAME"), $($key = $value),+, "");
        }
        #[cfg(not(feature = "internal-logs"))]
        {
            let _ = ($name, $($value),+); // Compiler will optimize this out as it's unused.
        }
    };
}

/// Macro for logging error messages in OpenTelemetry.
///
/// # Fields:
/// - `name`: The operation or action being logged.
/// - Additional optional key-value pairs can be passed as attributes.
///
/// # Example:
/// ```rust
/// use opentelemetry::otel_error;
/// otel_error!(name: "export_failure", error_code = 500, version = "1.0.0");
/// ```
#[macro_export]
macro_rules! otel_error {
    (name: $name:expr $(,)?) => {
        #[cfg(feature = "internal-logs")]
        {
            tracing::error!(name: $name, target: env!("CARGO_PKG_NAME"), "");
        }
<<<<<<< HEAD
        #[allow(unused_variables)]
        {

=======
        #[cfg(not(feature = "internal-logs"))]
        {
            let _ = $name; // Compiler will optimize this out as it's unused.
>>>>>>> a47b4290
        }
    };
    (name: $name:expr, $($key:ident = $value:expr),+ $(,)?) => {
        #[cfg(feature = "internal-logs")]
        {
            tracing::error!(name: $name,
<<<<<<< HEAD
                target: env!("CARGO_PKG_NAME"),
                $($key = {
                        $value
                }),+,
                ""
        )        }
        #[cfg(not(feature = "internal-logs"))]
        {
            {
                let _ = ($name, $($value),+);
            }
=======
                            target: env!("CARGO_PKG_NAME"),
                            $($key = {
                                    $value
                            }),+,
                            ""
                    )
        }
        #[cfg(not(feature = "internal-logs"))]
        {
            let _ = ($name, $($value),+); // Compiler will optimize this out as it's unused.
>>>>>>> a47b4290
        }
    };
}<|MERGE_RESOLUTION|>--- conflicted
+++ resolved
@@ -60,33 +60,13 @@
         }
         #[cfg(not(feature = "internal-logs"))]
         {
-<<<<<<< HEAD
-            #[allow(unused_variables)]
-            {
-
-            }
-=======
             let _ = $name; // Compiler will optimize this out as it's unused.
->>>>>>> a47b4290
         }
     };
     (name: $name:expr, $($key:ident = $value:expr),+ $(,)?) => {
         #[cfg(feature = "internal-logs")]
         {
             tracing::warn!(name: $name,
-<<<<<<< HEAD
-                target: env!("CARGO_PKG_NAME"),
-                $($key = {
-                        $value
-                }),+,
-                ""
-        )        }
-        #[cfg(not(feature = "internal-logs"))]
-        {
-            {
-                let _ = ($name, $($value),+);
-            }
-=======
                             target: env!("CARGO_PKG_NAME"),
                             $($key = {
                                     $value
@@ -97,7 +77,6 @@
         #[cfg(not(feature = "internal-logs"))]
         {
             let _ = ($name, $($value),+); // Compiler will optimize this out as it's unused.
->>>>>>> a47b4290
         }
     };
 }
@@ -155,34 +134,15 @@
         {
             tracing::error!(name: $name, target: env!("CARGO_PKG_NAME"), "");
         }
-<<<<<<< HEAD
-        #[allow(unused_variables)]
-        {
-
-=======
         #[cfg(not(feature = "internal-logs"))]
         {
             let _ = $name; // Compiler will optimize this out as it's unused.
->>>>>>> a47b4290
         }
     };
     (name: $name:expr, $($key:ident = $value:expr),+ $(,)?) => {
         #[cfg(feature = "internal-logs")]
         {
             tracing::error!(name: $name,
-<<<<<<< HEAD
-                target: env!("CARGO_PKG_NAME"),
-                $($key = {
-                        $value
-                }),+,
-                ""
-        )        }
-        #[cfg(not(feature = "internal-logs"))]
-        {
-            {
-                let _ = ($name, $($value),+);
-            }
-=======
                             target: env!("CARGO_PKG_NAME"),
                             $($key = {
                                     $value
@@ -193,7 +153,6 @@
         #[cfg(not(feature = "internal-logs"))]
         {
             let _ = ($name, $($value),+); // Compiler will optimize this out as it's unused.
->>>>>>> a47b4290
         }
     };
 }