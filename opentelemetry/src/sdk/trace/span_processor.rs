//! # OpenTelemetry Span Processor Interface
//!
//! Span processor is an interface which allows hooks for span start and end method
//! invocations. The span processors are invoked only when
//! [`is_recording`] is true.
//!
//! Built-in span processors are responsible for batching and conversion of spans to
//! exportable representation and passing batches to exporters.
//!
//! Span processors can be registered directly on SDK [`TracerProvider`] and they are
//! invoked in the same order as they were registered.
//!
//! All `Tracer` instances created by a `TracerProvider` share the same span processors.
//! Changes to this collection reflect in all `Tracer` instances.
//!
//! The following diagram shows `SpanProcessor`'s relationship to other components
//! in the SDK:
//!
//! ```ascii
//!   +-----+--------------+   +-----------------------+   +-------------------+
//!   |     |              |   |                       |   |                   |
//!   |     |              |   | (Batch)SpanProcessor  |   |    SpanExporter   |
//!   |     |              +---> (Simple)SpanProcessor +--->  (JaegerExporter) |
//!   |     |              |   |                       |   |                   |
//!   | SDK | Tracer.span()|   +-----------------------+   +-------------------+
//!   |     | Span.end()   |
//!   |     |              |   +---------------------+
//!   |     |              |   |                     |
//!   |     |              +---> ZPagesProcessor     |
//!   |     |              |   |                     |
//!   +-----+--------------+   +---------------------+
//! ```
//!
//! [`is_recording`]: ../span/trait.Span.html#method.is_recording
//! [`TracerProvider`]: ../provider/trait.TracerProvider.html
use crate::api::trace::TraceError;
use crate::exporter::trace::ExportTimedOutError;
use crate::sdk::trace::Span;
use crate::{
    exporter::trace::{ExportResult, SpanData, SpanExporter},
    Context,
};
use futures::{
<<<<<<< HEAD
    channel::mpsc, executor, future::BoxFuture, future::Either, pin_mut, Future, FutureExt, Stream,
    StreamExt,
};
use std::fmt::Display;
use std::{error::Error, fmt, pin::Pin, str::FromStr, sync::Mutex, time};
=======
    channel::mpsc, channel::oneshot, executor, future::BoxFuture, future::Either, pin_mut, Future,
    FutureExt, Stream, StreamExt,
};
use std::{fmt, pin::Pin, str::FromStr, sync::Mutex, time};
>>>>>>> 8b055929

/// Delay interval between two consecutive exports, default to be 5000.
const OTEL_BSP_SCHEDULE_DELAY_MILLIS: &str = "OTEL_BSP_SCHEDULE_DELAY_MILLIS";
/// Default delay interval between two consecutive exports.
const OTEL_BSP_SCHEDULE_DELAY_MILLIS_DEFAULT: u64 = 5000;
/// Maximum queue size, default to be 2048
const OTEL_BSP_MAX_QUEUE_SIZE: &str = "OTEL_BSP_MAX_QUEUE_SIZE";
/// Default maximum queue size
const OTEL_BSP_MAX_QUEUE_SIZE_DEFAULT: usize = 2048;
/// Maximum batch size, must be less than or equal to OTEL_BSP_MAX_QUEUE_SIZE, default to be 512
const OTEL_BSP_MAX_EXPORT_BATCH_SIZE: &str = "OTEL_BSP_MAX_EXPORT_BATCH_SIZE";
/// Default maximum batch size
const OTEL_BSP_MAX_EXPORT_BATCH_SIZE_DEFAULT: usize = 512;
/// Maximum allowed time to export data
// const OTEL_BSP_EXPORT_TIMEOUT_MILLIS: &str = "OTEL_BSP_EXPORT_TIMEOUT_MILLIS";
/// Default maximum allowed time to export data
const OTEL_BSP_EXPORT_TIMEOUT_MILLIS_DEFAULT: u64 = 30000;

/// `SpanProcessor` is an interface which allows hooks for span start and end
/// method invocations. The span processors are invoked only when is_recording
/// is true.
pub trait SpanProcessor: Send + Sync + std::fmt::Debug {
    /// `on_start` is called when a `Span` is started.  This method is called
    /// synchronously on the thread that started the span, therefore it should
    /// not block or throw exceptions.
    fn on_start(&self, span: &Span, cx: &Context);
    /// `on_end` is called after a `Span` is ended (i.e., the end timestamp is
    /// already set). This method is called synchronously within the `Span::end`
    /// API, therefore it should not block or throw an exception.
    fn on_end(&self, span: SpanData);
    /// Force the spans lying in the cache to be exported.
    fn force_flush(&self) -> ExportResult;
    /// Shuts down the processor. Called when SDK is shut down. This is an
    /// opportunity for processors to do any cleanup required.
    fn shutdown(&mut self) -> ExportResult;
}

/// A [`SpanProcessor`] that exports synchronously when spans are finished.
///
/// # Examples
///
/// Note that the simple processor exports synchronously every time a span is
/// ended. If you find this limiting, consider the batch processor instead.
///
/// ```
/// use opentelemetry::{trace as apitrace, sdk::trace as sdktrace, global};
///
/// // Configure your preferred exporter
/// let exporter = apitrace::NoopSpanExporter::new();
///
/// // Then use the `with_simple_exporter` method to have the provider export when spans finish.
/// let provider = sdktrace::TracerProvider::builder()
///     .with_simple_exporter(exporter)
///     .build();
///
/// let guard = global::set_tracer_provider(provider);
/// # drop(guard)
/// ```
///
/// [`SpanProcessor`]: ../../api/trace/span_processor/trait.SpanProcessor.html
#[derive(Debug)]
pub struct SimpleSpanProcessor {
    exporter: Mutex<Box<dyn SpanExporter>>,
}

impl SimpleSpanProcessor {
    pub(crate) fn new(exporter: Box<dyn SpanExporter>) -> Self {
        SimpleSpanProcessor {
            exporter: Mutex::new(exporter),
        }
    }
}

impl SpanProcessor for SimpleSpanProcessor {
    fn on_start(&self, _span: &Span, _cx: &Context) {
        // Ignored
    }

    fn on_end(&self, span: SpanData) {
        if let Ok(mut exporter) = self.exporter.lock() {
            // TODO: Surface error through global error handler
            let _result = executor::block_on(exporter.export(vec![span]));
        }
    }

    fn force_flush(&self) -> ExportResult {
        // Ignored since all spans in Simple Processor will be exported as they ended.
        Ok(())
    }

    fn shutdown(&mut self) -> ExportResult {
        if let Ok(mut exporter) = self.exporter.lock() {
            exporter.shutdown();
            Ok(())
        } else {
            Err(TraceError::Other("When force flushing the SimpleSpanProcessor, the exporter's lock has been positioned".into()).into())
        }
    }
}

/// A [`SpanProcessor`] that asynchronously buffers finished spans and reports
/// them at a preconfigured interval.
///
/// # Examples
///
/// This processor can be configured with an [`executor`] of your choice to
/// batch and upload spans asynchronously when they end. If you have added a
/// library like [`tokio`] or [`async-std`], you can pass in their respective
/// `spawn` and `interval` functions to have batching performed in those
/// contexts.
///
/// ```
/// use futures::{stream};
/// use opentelemetry::{trace as apitrace, sdk::trace as sdktrace, global};
/// use std::time::Duration;
///
/// #[tokio::main]
/// async fn main() {
///     // Configure your preferred exporter
///     let exporter = apitrace::NoopSpanExporter::new();
///
///     // Then build a batch processor. You can use whichever executor you have available, for
///     // example if you are using `async-std` instead of `tokio` you can replace the spawn and
///     // interval functions with `async_std::task::spawn` and `async_std::stream::interval`.
///     let batch = sdktrace::BatchSpanProcessor::builder(exporter, tokio::spawn, tokio::time::delay_for, tokio::time::interval)
///         .with_max_queue_size(4096)
///         .build();
///
///     // Then use the `with_batch_exporter` method to have the provider export spans in batches.
///     let provider = sdktrace::TracerProvider::builder()
///         .with_batch_exporter(batch)
///         .build();
///
///     let guard = global::set_tracer_provider(provider);
///     # drop(guard)
/// }
/// ```
///
/// [`SpanProcessor`]: ../../api/trace/span_processor/trait.SpanProcessor.html
/// [`executor`]: https://docs.rs/futures/0.3/futures/executor/index.html
/// [`tokio`]: https://tokio.rs
/// [`async-std`]: https://async.rs
pub struct BatchSpanProcessor {
    message_sender: Mutex<mpsc::Sender<BatchMessage>>,
<<<<<<< HEAD
    worker_handle: Option<Pin<Box<dyn Future<Output=()> + Send + Sync>>>,
=======
    _worker_handle: Option<Pin<Box<dyn Future<Output = ()> + Send + Sync>>>,
>>>>>>> 8b055929
}

impl fmt::Debug for BatchSpanProcessor {
    fn fmt(&self, f: &mut fmt::Formatter<'_>) -> fmt::Result {
        f.debug_struct("BatchSpanProcessor")
            .field("message_sender", &self.message_sender)
            .finish()
    }
}

impl SpanProcessor for BatchSpanProcessor {
    fn on_start(&self, _span: &Span, _cx: &Context) {
        // Ignored
    }

    fn on_end(&self, span: SpanData) {
        if let Ok(mut sender) = self.message_sender.lock() {
            let _ = sender.try_send(BatchMessage::ExportSpan(span));
        }
    }

    fn force_flush(&self) -> ExportResult {
        let mut sender = self.message_sender.lock().map_err(|_| TraceError::Other("When force flushing the BatchSpanProcessor, the message sender's lock has been positioned".into()))?;
        let (res_sender, res_receiver) = oneshot::channel::<Vec<ExportResult>>();
        sender.try_send(BatchMessage::Flush(Some(res_sender)))?;
        for result in futures::executor::block_on(res_receiver)? {
            if result.is_err() {
                return result;
            }
        }
        Ok(())
    }

    fn shutdown(&mut self) -> ExportResult {
        let mut sender = self.message_sender.lock().map_err(|_| TraceError::Other("When force flushing the BatchSpanProcessor, the message sender's lock has been positioned".into()))?;
        let (res_sender, res_receiver) = oneshot::channel::<Vec<ExportResult>>();
        sender.try_send(BatchMessage::Shutdown(res_sender))?;
        for result in futures::executor::block_on(res_receiver)? {
            if result.is_err() {
                return result;
            }
        }
        Ok(())
    }
}

#[derive(Debug)]
enum BatchMessage {
    ExportSpan(SpanData),
    Flush(Option<oneshot::Sender<Vec<ExportResult>>>),
    Shutdown(oneshot::Sender<Vec<ExportResult>>),
}

#[derive(Debug, Default)]
struct TimeoutErr {}

impl Display for TimeoutErr {
    fn fmt(&self, f: &mut std::fmt::Formatter<'_>) -> std::fmt::Result {
        f.write_str("timed out")
    }
}

impl Error for TimeoutErr {}

impl BatchSpanProcessor {
    pub(crate) fn new<S, SH, SO, I, IS, ISI, D, DS>(
        mut exporter: Box<dyn SpanExporter>,
        spawn: S,
        interval: I,
        delay: D,
        config: BatchConfig,
    ) -> Self
<<<<<<< HEAD
        where
            S: Fn(BoxFuture<'static, ()>) -> SH,
            SH: Future<Output=SO> + Send + Sync + 'static,
            I: Fn(time::Duration) -> IS,
            IS: Stream<Item=ISI> + Send + 'static,
            D: (Fn(time::Duration) -> DS) + Send + Sync + 'static,
            DS: Future<Output=()> + 'static + Send + Sync,
=======
    where
        S: Fn(BoxFuture<'static, ()>) -> SH,
        SH: Future<Output = SO> + Send + Sync + 'static,
        I: Fn(time::Duration) -> IS,
        IS: Stream<Item = ISI> + Send + 'static,
        D: (Fn(time::Duration) -> DS) + Send + Sync + 'static,
        DS: Future<Output = ()> + 'static + Send + Sync,
>>>>>>> 8b055929
    {
        let (message_sender, message_receiver) = mpsc::channel(config.max_queue_size);
        let ticker = interval(config.scheduled_delay).map(|_| BatchMessage::Flush(None));

        // Spawn worker process via user-defined spawn function.
        let worker_handle = spawn(Box::pin(async move {
            let mut spans = Vec::new();
            let mut messages = Box::pin(futures::stream::select(message_receiver, ticker));

            while let Some(message) = messages.next().await {
                match message {
                    // Span has finished, add to buffer of pending spans.
                    BatchMessage::ExportSpan(span) => {
                        if spans.len() < config.max_queue_size {
                            spans.push(span);
                        }
                    }
                    // Span batch interval time reached or a force flush has been invoked, export current spans.
                    BatchMessage::Flush(Some(ch)) => {
                        let mut results = Vec::with_capacity(
                            spans.len() / config.max_export_batch_size + 1 as usize,
                        );
                        while !spans.is_empty() {
                            let batch = spans.split_off(
                                spans.len().saturating_sub(config.max_export_batch_size),
                            );

<<<<<<< HEAD
                            let _result = export_with_timeout(config.max_export_timeout, exporter.as_mut(), &delay, batch).await;
=======
                            results.push(
                                export_with_timeout(
                                    config.max_export_timeout,
                                    exporter.as_mut(),
                                    &delay,
                                    batch,
                                )
                                .await,
                            );
                        }
                        let _send_result = ch.send(results);
                    }
                    BatchMessage::Flush(None) => {
                        while !spans.is_empty() {
                            let batch = spans.split_off(
                                spans.len().saturating_sub(config.max_export_batch_size),
                            );

                            let _result = export_with_timeout(
                                config.max_export_timeout,
                                exporter.as_mut(),
                                &delay,
                                batch,
                            )
                            .await;
>>>>>>> 8b055929
                        }
                    }
                    // Stream has terminated or processor is shutdown, return to finish execution.
                    BatchMessage::Shutdown(ch) => {
                        let mut results = Vec::with_capacity(
                            spans.len() / config.max_export_batch_size + 1 as usize,
                        );
                        while !spans.is_empty() {
                            let batch = spans.split_off(
                                spans.len().saturating_sub(config.max_export_batch_size),
                            );

<<<<<<< HEAD
                            let _result = export_with_timeout(config.max_export_timeout, exporter.as_mut(), &delay, batch).await;
=======
                            results.push(
                                export_with_timeout(
                                    config.max_export_timeout,
                                    exporter.as_mut(),
                                    &delay,
                                    batch,
                                )
                                .await,
                            );
>>>>>>> 8b055929
                        }
                        exporter.shutdown();
                        let _send_result = ch.send(results);
                        break;
                    }
                }
            }
        }))
            .map(|_| ());

        // Return batch processor with link to worker
        BatchSpanProcessor {
            message_sender: Mutex::new(message_sender),
            _worker_handle: Some(Box::pin(worker_handle)),
        }
    }

    /// Create a new batch processor builder
    pub fn builder<E, S, SH, SO, I, IO, D, DS>(
        exporter: E,
        spawn: S,
        delay: D,
        interval: I,
    ) -> BatchSpanProcessorBuilder<E, S, I, D>
<<<<<<< HEAD
        where
            E: SpanExporter,
            S: Fn(BoxFuture<'static, ()>) -> SH,
            SH: Future<Output=SO> + Send + Sync + 'static,
            I: Fn(time::Duration) -> IO,
            D: (Fn(time::Duration) -> DS) + Send + Sync + 'static,
            DS: Future<Output=()> + 'static + Send + Sync,
=======
    where
        E: SpanExporter,
        S: Fn(BoxFuture<'static, ()>) -> SH,
        SH: Future<Output = SO> + Send + Sync + 'static,
        I: Fn(time::Duration) -> IO,
        D: (Fn(time::Duration) -> DS) + Send + Sync + 'static,
        DS: Future<Output = ()> + 'static + Send + Sync,
>>>>>>> 8b055929
    {
        BatchSpanProcessorBuilder {
            exporter,
            spawn,
            interval,
            delay,
            config: Default::default(),
        }
    }

    /// Create a new batch processor builder and set the config value based on environment variables.
    ///
    /// If the value in environment variables is illegal, will fall back to use default value.
    ///
    /// Note that export batch size should be less than or equals to max queue size.
    /// If export batch size is larger than max queue size, we will lower to be the same as max
    /// queue size
    pub fn from_env<E, S, SH, SO, I, IO, D, DS>(
        exporter: E,
        spawn: S,
        interval: I,
        delay: D,
    ) -> BatchSpanProcessorBuilder<E, S, I, D>
<<<<<<< HEAD
        where
            E: SpanExporter,
            S: Fn(BoxFuture<'static, ()>) -> SH,
            SH: Future<Output=SO> + Send + Sync + 'static,
            I: Fn(time::Duration) -> IO,
            D: (Fn(time::Duration) -> DS) + Send + Sync + 'static,
            DS: Future<Output=()> + 'static + Send + Sync,
=======
    where
        E: SpanExporter,
        S: Fn(BoxFuture<'static, ()>) -> SH,
        SH: Future<Output = SO> + Send + Sync + 'static,
        I: Fn(time::Duration) -> IO,
        D: (Fn(time::Duration) -> DS) + Send + Sync + 'static,
        DS: Future<Output = ()> + 'static + Send + Sync,
>>>>>>> 8b055929
    {
        let mut config = BatchConfig::default();
        let schedule_delay = std::env::var(OTEL_BSP_SCHEDULE_DELAY_MILLIS)
            .map(|delay| u64::from_str(&delay).unwrap_or(OTEL_BSP_SCHEDULE_DELAY_MILLIS_DEFAULT))
            .unwrap_or(OTEL_BSP_SCHEDULE_DELAY_MILLIS_DEFAULT);
        config.scheduled_delay = time::Duration::from_millis(schedule_delay);

        let max_queue_size = std::env::var(OTEL_BSP_MAX_QUEUE_SIZE)
            .map(|queue_size| {
                usize::from_str(&queue_size).unwrap_or(OTEL_BSP_MAX_QUEUE_SIZE_DEFAULT)
            })
            .unwrap_or(OTEL_BSP_MAX_QUEUE_SIZE_DEFAULT);
        config.max_queue_size = max_queue_size;

        let max_export_batch_size = std::env::var(OTEL_BSP_MAX_EXPORT_BATCH_SIZE)
            .map(|batch_size| {
                usize::from_str(&batch_size).unwrap_or(OTEL_BSP_MAX_EXPORT_BATCH_SIZE_DEFAULT)
            })
            .unwrap_or(OTEL_BSP_MAX_EXPORT_BATCH_SIZE_DEFAULT);
        // max export batch size must be less or equal to max queue size.
        // we set max export batch size to max queue size if it's larger than max queue size.
        if max_export_batch_size > max_queue_size {
            config.max_export_batch_size = max_queue_size;
        } else {
            config.max_export_batch_size = max_export_batch_size;
        }

        BatchSpanProcessorBuilder {
            config,
            exporter,
            spawn,
            delay,
            interval,
        }
    }
}

async fn export_with_timeout<D, DS, E>(
    time_out: time::Duration,
    exporter: &mut E,
    delay: &D,
    batch: Vec<SpanData>,
) -> ExportResult
<<<<<<< HEAD
    where
        D: (Fn(time::Duration) -> DS) + Send + Sync + 'static,
        DS: Future<Output=()> + 'static + Send + Sync,
        E: SpanExporter + ?Sized,
=======
where
    D: (Fn(time::Duration) -> DS) + Send + Sync + 'static,
    DS: Future<Output = ()> + 'static + Send + Sync,
    E: SpanExporter + ?Sized,
>>>>>>> 8b055929
{
    let export = exporter.export(batch);
    let timeout = delay(time_out);
    pin_mut!(export);
    pin_mut!(timeout);
    // TODO: Surface error through global error handler
    match futures::future::select(export, timeout).await {
        Either::Left((export_res, _)) => export_res,
<<<<<<< HEAD
        Either::Right((_, _)) => ExportResult::Err(Box::new(TimeoutErr::default())),
=======
        Either::Right((_, _)) => ExportResult::Err(Box::new(ExportTimedOutError::default())),
>>>>>>> 8b055929
    }
}

/// Batch span processor configuration
#[derive(Debug)]
pub struct BatchConfig {
    /// The maximum queue size to buffer spans for delayed processing. If the
    /// queue gets full it drops the spans. The default value of is 2048.
    max_queue_size: usize,

    /// The delay interval in milliseconds between two consecutive processing
    /// of batches. The default value is 5 seconds.
    scheduled_delay: time::Duration,

    /// The maximum number of spans to process in a single batch. If there are
    /// more than one batch worth of spans then it processes multiple batches
    /// of spans one batch after the other without any delay. The default value
    /// is 512.
    max_export_batch_size: usize,

    /// The maximum duration to export a batch of data.
    max_export_timeout: time::Duration,
}

impl Default for BatchConfig {
    fn default() -> Self {
        BatchConfig {
            max_queue_size: OTEL_BSP_MAX_QUEUE_SIZE_DEFAULT,
            scheduled_delay: time::Duration::from_millis(OTEL_BSP_SCHEDULE_DELAY_MILLIS_DEFAULT),
            max_export_batch_size: OTEL_BSP_MAX_EXPORT_BATCH_SIZE_DEFAULT,
            max_export_timeout: time::Duration::from_millis(OTEL_BSP_EXPORT_TIMEOUT_MILLIS_DEFAULT),
        }
    }
}

/// A builder for creating [`BatchSpanProcessor`] instances.
///
/// [`BatchSpanProcessor`]: struct.BatchSpanProcessor.html
#[derive(Debug)]
pub struct BatchSpanProcessorBuilder<E, S, I, D> {
    exporter: E,
    interval: I,
    spawn: S,
    delay: D,
    config: BatchConfig,
}

impl<E, S, SH, SO, I, IS, ISI, D, DS> BatchSpanProcessorBuilder<E, S, I, D>
<<<<<<< HEAD
    where
        E: SpanExporter + 'static,
        S: Fn(BoxFuture<'static, ()>) -> SH,
        SH: Future<Output=SO> + Send + Sync + 'static,
        I: Fn(time::Duration) -> IS,
        IS: Stream<Item=ISI> + Send + 'static,
        D: (Fn(time::Duration) -> DS) + Send + Sync + 'static,
        DS: Future<Output=()> + 'static + Send + Sync,
=======
where
    E: SpanExporter + 'static,
    S: Fn(BoxFuture<'static, ()>) -> SH,
    SH: Future<Output = SO> + Send + Sync + 'static,
    I: Fn(time::Duration) -> IS,
    IS: Stream<Item = ISI> + Send + 'static,
    D: (Fn(time::Duration) -> DS) + Send + Sync + 'static,
    DS: Future<Output = ()> + 'static + Send + Sync,
>>>>>>> 8b055929
{
    /// Set max queue size for batches
    pub fn with_max_queue_size(self, size: usize) -> Self {
        let mut config = self.config;
        config.max_queue_size = size;

        BatchSpanProcessorBuilder { config, ..self }
    }

    /// Set scheduled delay for batches
    pub fn with_scheduled_delay(self, delay: time::Duration) -> Self {
        let mut config = self.config;
        config.scheduled_delay = delay;

        BatchSpanProcessorBuilder { config, ..self }
    }

    /// Set max timeout for exporting.
    pub fn with_max_timeout(self, timeout: time::Duration) -> Self {
        let mut config = self.config;
        config.max_export_timeout = timeout;

        BatchSpanProcessorBuilder { config, ..self }
    }

    /// Set max export size for batches, should always less than or equals to max queue size.
    ///
    /// If input is larger than max queue size, will lower it to be equal to max queue size
    pub fn with_max_export_batch_size(self, size: usize) -> Self {
        let mut config = self.config;
        if size > config.max_queue_size {
            config.max_export_batch_size = config.max_queue_size;
        } else {
            config.max_export_batch_size = size;
        }

        BatchSpanProcessorBuilder { config, ..self }
    }

    /// Build a batch processor
    pub fn build(self) -> BatchSpanProcessor {
        BatchSpanProcessor::new(
            Box::new(self.exporter),
            self.spawn,
            self.interval,
            self.delay,
            self.config,
        )
    }
}

#[cfg(test)]
mod tests {
    use super::{
        BatchSpanProcessor, SimpleSpanProcessor, SpanProcessor, OTEL_BSP_MAX_EXPORT_BATCH_SIZE,
        OTEL_BSP_MAX_QUEUE_SIZE, OTEL_BSP_MAX_QUEUE_SIZE_DEFAULT, OTEL_BSP_SCHEDULE_DELAY_MILLIS,
        OTEL_BSP_SCHEDULE_DELAY_MILLIS_DEFAULT,
    };
    use crate::exporter::trace::{stdout, ExportResult, SpanData, SpanExporter};
    use crate::sdk::trace::BatchConfig;
    use crate::testing::trace::{
        new_test_export_span_data, new_test_exporter, new_tokio_test_exporter,
    };
    use async_std::prelude::*;
    use async_trait::async_trait;
    use std::fmt::Debug;
<<<<<<< HEAD
    use std::ops::Sub;
    use std::time;
    use std::time::{Duration, Instant};
=======
    use std::time;
    use std::time::Duration;
>>>>>>> 8b055929

    #[test]
    fn simple_span_processor_on_end_calls_export() {
        let (exporter, rx_export, _rx_shutdown) = new_test_exporter();
        let processor = SimpleSpanProcessor::new(Box::new(exporter));
        processor.on_end(new_test_export_span_data());
        assert!(rx_export.try_recv().is_ok());
    }

    #[test]
    fn simple_span_processor_shutdown_calls_shutdown() {
        let (exporter, _rx_export, rx_shutdown) = new_test_exporter();
        let mut processor = SimpleSpanProcessor::new(Box::new(exporter));
        let _result = processor.shutdown();
        assert!(rx_shutdown.try_recv().is_ok());
    }

    #[test]
    fn test_build_batch_span_processor_from_env() {
        std::env::set_var(OTEL_BSP_MAX_EXPORT_BATCH_SIZE, "500");
        std::env::set_var(OTEL_BSP_SCHEDULE_DELAY_MILLIS, "I am not number");

        let mut builder = BatchSpanProcessor::from_env(
            stdout::Exporter::new(std::io::stdout(), true),
            tokio::spawn,
            tokio::time::interval,
            tokio::time::delay_for,
        );
        // export batch size cannot exceed max queue size
        assert_eq!(builder.config.max_export_batch_size, 500);
        assert_eq!(
            builder.config.scheduled_delay,
            time::Duration::from_millis(OTEL_BSP_SCHEDULE_DELAY_MILLIS_DEFAULT)
        );
        assert_eq!(
            builder.config.max_queue_size,
            OTEL_BSP_MAX_QUEUE_SIZE_DEFAULT
        );

        std::env::set_var(OTEL_BSP_MAX_QUEUE_SIZE, "120");
        builder = BatchSpanProcessor::from_env(
            stdout::Exporter::new(std::io::stdout(), true),
            tokio::spawn,
            tokio::time::interval,
            tokio::time::delay_for,
        );

        assert_eq!(builder.config.max_export_batch_size, 120);
        assert_eq!(builder.config.max_queue_size, 120);
    }

    #[tokio::test]
    async fn test_batch_span_processor() {
        let (exporter, mut export_receiver, _shutdown_receiver) = new_tokio_test_exporter();
        let mut config = BatchConfig::default();
        config.scheduled_delay = Duration::from_secs(60 * 60 * 24); // set the tick to 24 hours so we know the span must be exported via force_flush
        let spawn = |fut| tokio::task::spawn_blocking(|| futures::executor::block_on(fut));
        let mut processor = BatchSpanProcessor::new(
            Box::new(exporter),
            spawn,
            tokio::time::interval,
            tokio::time::delay_for,
            config,
        );
        let handle = tokio::spawn(async move {
            loop {
                if let Some(span) = export_receiver.recv().await {
                    assert_eq!(span.span_context, new_test_export_span_data().span_context);
                    break;
                }
            }
        });
        tokio::time::delay_for(Duration::from_secs(1)).await; // skip the first
        processor.on_end(new_test_export_span_data());
        let flush_res = processor.force_flush();
        assert!(flush_res.is_ok());
        let _shutdown_result = processor.shutdown();

        assert!(
            tokio::time::timeout(Duration::from_secs(5), handle)
                .await
                .is_ok(),
            "timed out in 5 seconds. force_flush may not export any data when called"
        );
    }

    struct BlockingExporter<D> {
        delay_for: time::Duration,
        delay_fn: D,
    }

    impl<D, DS> Debug for BlockingExporter<D>
<<<<<<< HEAD
        where
            D: Fn(time::Duration) -> DS + 'static + Send + Sync,
            DS: Future<Output=()> + Send + Sync + 'static,
=======
    where
        D: Fn(time::Duration) -> DS + 'static + Send + Sync,
        DS: Future<Output = ()> + Send + Sync + 'static,
>>>>>>> 8b055929
    {
        fn fmt(&self, f: &mut std::fmt::Formatter<'_>) -> std::fmt::Result {
            f.write_str("blocking exporter for testing")
        }
    }

    #[async_trait]
    impl<D, DS> SpanExporter for BlockingExporter<D>
<<<<<<< HEAD
        where
            D: Fn(time::Duration) -> DS + 'static + Send + Sync,
            DS: Future<Output=()> + Send + Sync + 'static,
=======
    where
        D: Fn(time::Duration) -> DS + 'static + Send + Sync,
        DS: Future<Output = ()> + Send + Sync + 'static,
>>>>>>> 8b055929
    {
        async fn export(&mut self, batch: Vec<SpanData>) -> ExportResult {
            println!("Accepting {} spans", batch.len());
            (self.delay_fn)(self.delay_for).await;
            println!("Finish exporting, return result from exporter");
            Ok(())
        }
    }

    #[test]
    fn test_timeout() {
        // If time_out is true, then we ask exporter to block for 60s and set timeout to 5s.
        // If time_out is false, then we ask the exporter to block for 5s and set timeout to 60s.
<<<<<<< HEAD
        // Either way, the test should be finished within 5s. But given the delay functions are not
        // always accurate. We set the threshold to 7s.
=======
        // Either way, the test should be finished within 5s.
>>>>>>> 8b055929
        let mut runtime = tokio::runtime::Builder::new()
            .threaded_scheduler()
            .enable_all()
            .build()
            .unwrap();
        runtime.block_on(timeout_test_tokio(true));
        runtime.block_on(timeout_test_tokio(false));

        async_std::task::block_on(timeout_test_std_async(true));
        async_std::task::block_on(timeout_test_std_async(false));
    }

<<<<<<< HEAD
    // If the time_out is true, then the result suppose to ended with timeout. otherwise the exporter should be able to export within time out duration.
=======
    // If the time_out is true, then the result suppose to ended with timeout.
    // otherwise the exporter should be able to export within time out duration.
>>>>>>> 8b055929
    async fn timeout_test_std_async(time_out: bool) {
        let mut config = BatchConfig::default();
        config.max_export_timeout = time::Duration::from_secs(if time_out { 5 } else { 60 });
        config.scheduled_delay = Duration::from_secs(60 * 60 * 24); // set the tick to 24 hours so we know the span must be exported via force_flush
        let exporter = BlockingExporter {
            delay_for: time::Duration::from_secs(if !time_out { 5 } else { 60 }),
            delay_fn: async_std::task::sleep,
        };
        let mut processor = BatchSpanProcessor::new(
            Box::new(exporter),
            async_std::task::spawn,
            async_std::stream::interval,
            async_std::task::sleep,
            config,
        );
<<<<<<< HEAD
        let start_time = Instant::now();
        processor.on_end(new_test_export_span_data());
        processor.force_flush();
        processor.shutdown();
        let end_time = Instant::now();
        assert!(end_time.sub(start_time).as_secs() < 7);
    }

    // If the time_out is true, then the result suppose to ended with timeout. otherwise the exporter should be able to export within time out duration.
=======
        processor.on_end(new_test_export_span_data());
        let flush_res = processor.force_flush();
        if time_out {
            assert!(flush_res.is_err());
        } else {
            assert!(flush_res.is_ok());
        }
        let shutdown_res = processor.shutdown();
        assert!(shutdown_res.is_ok());
    }

    // If the time_out is true, then the result suppose to ended with timeout.
    // otherwise the exporter should be able to export within time out duration.
>>>>>>> 8b055929
    async fn timeout_test_tokio(time_out: bool) {
        let mut config = BatchConfig::default();
        config.max_export_timeout = time::Duration::from_secs(if time_out { 5 } else { 60 });
        config.scheduled_delay = Duration::from_secs(60 * 60 * 24); // set the tick to 24 hours so we know the span must be exported via force_flush
        let exporter = BlockingExporter {
            delay_for: time::Duration::from_secs(if !time_out { 5 } else { 60 }),
            delay_fn: tokio::time::delay_for,
        };
        let spawn = |fut| tokio::task::spawn_blocking(|| futures::executor::block_on(fut));
        let mut processor = BatchSpanProcessor::new(
            Box::new(exporter),
            spawn,
            tokio::time::interval,
            tokio::time::delay_for,
            config,
        );
        tokio::time::delay_for(time::Duration::from_secs(1)).await; // skip the first
<<<<<<< HEAD
        let start_time = Instant::now();
        processor.on_end(new_test_export_span_data());
        processor.force_flush();
        processor.shutdown();
        let end_time = Instant::now();
        assert!(end_time.sub(start_time).as_secs() < 7);
=======
        processor.on_end(new_test_export_span_data());
        let flush_res = processor.force_flush();
        if time_out {
            assert!(flush_res.is_err());
        } else {
            assert!(flush_res.is_ok());
        }
        let shutdown_res = processor.shutdown();
        assert!(shutdown_res.is_ok());
>>>>>>> 8b055929
    }
}<|MERGE_RESOLUTION|>--- conflicted
+++ resolved
@@ -41,18 +41,10 @@
     Context,
 };
 use futures::{
-<<<<<<< HEAD
-    channel::mpsc, executor, future::BoxFuture, future::Either, pin_mut, Future, FutureExt, Stream,
-    StreamExt,
-};
-use std::fmt::Display;
-use std::{error::Error, fmt, pin::Pin, str::FromStr, sync::Mutex, time};
-=======
     channel::mpsc, channel::oneshot, executor, future::BoxFuture, future::Either, pin_mut, Future,
     FutureExt, Stream, StreamExt,
 };
 use std::{fmt, pin::Pin, str::FromStr, sync::Mutex, time};
->>>>>>> 8b055929
 
 /// Delay interval between two consecutive exports, default to be 5000.
 const OTEL_BSP_SCHEDULE_DELAY_MILLIS: &str = "OTEL_BSP_SCHEDULE_DELAY_MILLIS";
@@ -197,11 +189,7 @@
 /// [`async-std`]: https://async.rs
 pub struct BatchSpanProcessor {
     message_sender: Mutex<mpsc::Sender<BatchMessage>>,
-<<<<<<< HEAD
-    worker_handle: Option<Pin<Box<dyn Future<Output=()> + Send + Sync>>>,
-=======
     _worker_handle: Option<Pin<Box<dyn Future<Output = ()> + Send + Sync>>>,
->>>>>>> 8b055929
 }
 
 impl fmt::Debug for BatchSpanProcessor {
@@ -255,17 +243,6 @@
     Shutdown(oneshot::Sender<Vec<ExportResult>>),
 }
 
-#[derive(Debug, Default)]
-struct TimeoutErr {}
-
-impl Display for TimeoutErr {
-    fn fmt(&self, f: &mut std::fmt::Formatter<'_>) -> std::fmt::Result {
-        f.write_str("timed out")
-    }
-}
-
-impl Error for TimeoutErr {}
-
 impl BatchSpanProcessor {
     pub(crate) fn new<S, SH, SO, I, IS, ISI, D, DS>(
         mut exporter: Box<dyn SpanExporter>,
@@ -274,15 +251,6 @@
         delay: D,
         config: BatchConfig,
     ) -> Self
-<<<<<<< HEAD
-        where
-            S: Fn(BoxFuture<'static, ()>) -> SH,
-            SH: Future<Output=SO> + Send + Sync + 'static,
-            I: Fn(time::Duration) -> IS,
-            IS: Stream<Item=ISI> + Send + 'static,
-            D: (Fn(time::Duration) -> DS) + Send + Sync + 'static,
-            DS: Future<Output=()> + 'static + Send + Sync,
-=======
     where
         S: Fn(BoxFuture<'static, ()>) -> SH,
         SH: Future<Output = SO> + Send + Sync + 'static,
@@ -290,7 +258,6 @@
         IS: Stream<Item = ISI> + Send + 'static,
         D: (Fn(time::Duration) -> DS) + Send + Sync + 'static,
         DS: Future<Output = ()> + 'static + Send + Sync,
->>>>>>> 8b055929
     {
         let (message_sender, message_receiver) = mpsc::channel(config.max_queue_size);
         let ticker = interval(config.scheduled_delay).map(|_| BatchMessage::Flush(None));
@@ -318,9 +285,6 @@
                                 spans.len().saturating_sub(config.max_export_batch_size),
                             );
 
-<<<<<<< HEAD
-                            let _result = export_with_timeout(config.max_export_timeout, exporter.as_mut(), &delay, batch).await;
-=======
                             results.push(
                                 export_with_timeout(
                                     config.max_export_timeout,
@@ -346,7 +310,6 @@
                                 batch,
                             )
                             .await;
->>>>>>> 8b055929
                         }
                     }
                     // Stream has terminated or processor is shutdown, return to finish execution.
@@ -359,9 +322,6 @@
                                 spans.len().saturating_sub(config.max_export_batch_size),
                             );
 
-<<<<<<< HEAD
-                            let _result = export_with_timeout(config.max_export_timeout, exporter.as_mut(), &delay, batch).await;
-=======
                             results.push(
                                 export_with_timeout(
                                     config.max_export_timeout,
@@ -371,7 +331,6 @@
                                 )
                                 .await,
                             );
->>>>>>> 8b055929
                         }
                         exporter.shutdown();
                         let _send_result = ch.send(results);
@@ -380,7 +339,7 @@
                 }
             }
         }))
-            .map(|_| ());
+        .map(|_| ());
 
         // Return batch processor with link to worker
         BatchSpanProcessor {
@@ -396,15 +355,6 @@
         delay: D,
         interval: I,
     ) -> BatchSpanProcessorBuilder<E, S, I, D>
-<<<<<<< HEAD
-        where
-            E: SpanExporter,
-            S: Fn(BoxFuture<'static, ()>) -> SH,
-            SH: Future<Output=SO> + Send + Sync + 'static,
-            I: Fn(time::Duration) -> IO,
-            D: (Fn(time::Duration) -> DS) + Send + Sync + 'static,
-            DS: Future<Output=()> + 'static + Send + Sync,
-=======
     where
         E: SpanExporter,
         S: Fn(BoxFuture<'static, ()>) -> SH,
@@ -412,7 +362,6 @@
         I: Fn(time::Duration) -> IO,
         D: (Fn(time::Duration) -> DS) + Send + Sync + 'static,
         DS: Future<Output = ()> + 'static + Send + Sync,
->>>>>>> 8b055929
     {
         BatchSpanProcessorBuilder {
             exporter,
@@ -436,15 +385,6 @@
         interval: I,
         delay: D,
     ) -> BatchSpanProcessorBuilder<E, S, I, D>
-<<<<<<< HEAD
-        where
-            E: SpanExporter,
-            S: Fn(BoxFuture<'static, ()>) -> SH,
-            SH: Future<Output=SO> + Send + Sync + 'static,
-            I: Fn(time::Duration) -> IO,
-            D: (Fn(time::Duration) -> DS) + Send + Sync + 'static,
-            DS: Future<Output=()> + 'static + Send + Sync,
-=======
     where
         E: SpanExporter,
         S: Fn(BoxFuture<'static, ()>) -> SH,
@@ -452,7 +392,6 @@
         I: Fn(time::Duration) -> IO,
         D: (Fn(time::Duration) -> DS) + Send + Sync + 'static,
         DS: Future<Output = ()> + 'static + Send + Sync,
->>>>>>> 8b055929
     {
         let mut config = BatchConfig::default();
         let schedule_delay = std::env::var(OTEL_BSP_SCHEDULE_DELAY_MILLIS)
@@ -496,17 +435,10 @@
     delay: &D,
     batch: Vec<SpanData>,
 ) -> ExportResult
-<<<<<<< HEAD
-    where
-        D: (Fn(time::Duration) -> DS) + Send + Sync + 'static,
-        DS: Future<Output=()> + 'static + Send + Sync,
-        E: SpanExporter + ?Sized,
-=======
 where
     D: (Fn(time::Duration) -> DS) + Send + Sync + 'static,
     DS: Future<Output = ()> + 'static + Send + Sync,
     E: SpanExporter + ?Sized,
->>>>>>> 8b055929
 {
     let export = exporter.export(batch);
     let timeout = delay(time_out);
@@ -515,11 +447,7 @@
     // TODO: Surface error through global error handler
     match futures::future::select(export, timeout).await {
         Either::Left((export_res, _)) => export_res,
-<<<<<<< HEAD
-        Either::Right((_, _)) => ExportResult::Err(Box::new(TimeoutErr::default())),
-=======
         Either::Right((_, _)) => ExportResult::Err(Box::new(ExportTimedOutError::default())),
->>>>>>> 8b055929
     }
 }
 
@@ -568,16 +496,6 @@
 }
 
 impl<E, S, SH, SO, I, IS, ISI, D, DS> BatchSpanProcessorBuilder<E, S, I, D>
-<<<<<<< HEAD
-    where
-        E: SpanExporter + 'static,
-        S: Fn(BoxFuture<'static, ()>) -> SH,
-        SH: Future<Output=SO> + Send + Sync + 'static,
-        I: Fn(time::Duration) -> IS,
-        IS: Stream<Item=ISI> + Send + 'static,
-        D: (Fn(time::Duration) -> DS) + Send + Sync + 'static,
-        DS: Future<Output=()> + 'static + Send + Sync,
-=======
 where
     E: SpanExporter + 'static,
     S: Fn(BoxFuture<'static, ()>) -> SH,
@@ -586,7 +504,6 @@
     IS: Stream<Item = ISI> + Send + 'static,
     D: (Fn(time::Duration) -> DS) + Send + Sync + 'static,
     DS: Future<Output = ()> + 'static + Send + Sync,
->>>>>>> 8b055929
 {
     /// Set max queue size for batches
     pub fn with_max_queue_size(self, size: usize) -> Self {
@@ -653,14 +570,8 @@
     use async_std::prelude::*;
     use async_trait::async_trait;
     use std::fmt::Debug;
-<<<<<<< HEAD
-    use std::ops::Sub;
-    use std::time;
-    use std::time::{Duration, Instant};
-=======
     use std::time;
     use std::time::Duration;
->>>>>>> 8b055929
 
     #[test]
     fn simple_span_processor_on_end_calls_export() {
@@ -753,15 +664,9 @@
     }
 
     impl<D, DS> Debug for BlockingExporter<D>
-<<<<<<< HEAD
-        where
-            D: Fn(time::Duration) -> DS + 'static + Send + Sync,
-            DS: Future<Output=()> + Send + Sync + 'static,
-=======
     where
         D: Fn(time::Duration) -> DS + 'static + Send + Sync,
         DS: Future<Output = ()> + Send + Sync + 'static,
->>>>>>> 8b055929
     {
         fn fmt(&self, f: &mut std::fmt::Formatter<'_>) -> std::fmt::Result {
             f.write_str("blocking exporter for testing")
@@ -770,15 +675,9 @@
 
     #[async_trait]
     impl<D, DS> SpanExporter for BlockingExporter<D>
-<<<<<<< HEAD
-        where
-            D: Fn(time::Duration) -> DS + 'static + Send + Sync,
-            DS: Future<Output=()> + Send + Sync + 'static,
-=======
     where
         D: Fn(time::Duration) -> DS + 'static + Send + Sync,
         DS: Future<Output = ()> + Send + Sync + 'static,
->>>>>>> 8b055929
     {
         async fn export(&mut self, batch: Vec<SpanData>) -> ExportResult {
             println!("Accepting {} spans", batch.len());
@@ -792,12 +691,7 @@
     fn test_timeout() {
         // If time_out is true, then we ask exporter to block for 60s and set timeout to 5s.
         // If time_out is false, then we ask the exporter to block for 5s and set timeout to 60s.
-<<<<<<< HEAD
-        // Either way, the test should be finished within 5s. But given the delay functions are not
-        // always accurate. We set the threshold to 7s.
-=======
         // Either way, the test should be finished within 5s.
->>>>>>> 8b055929
         let mut runtime = tokio::runtime::Builder::new()
             .threaded_scheduler()
             .enable_all()
@@ -810,12 +704,8 @@
         async_std::task::block_on(timeout_test_std_async(false));
     }
 
-<<<<<<< HEAD
-    // If the time_out is true, then the result suppose to ended with timeout. otherwise the exporter should be able to export within time out duration.
-=======
     // If the time_out is true, then the result suppose to ended with timeout.
     // otherwise the exporter should be able to export within time out duration.
->>>>>>> 8b055929
     async fn timeout_test_std_async(time_out: bool) {
         let mut config = BatchConfig::default();
         config.max_export_timeout = time::Duration::from_secs(if time_out { 5 } else { 60 });
@@ -831,17 +721,6 @@
             async_std::task::sleep,
             config,
         );
-<<<<<<< HEAD
-        let start_time = Instant::now();
-        processor.on_end(new_test_export_span_data());
-        processor.force_flush();
-        processor.shutdown();
-        let end_time = Instant::now();
-        assert!(end_time.sub(start_time).as_secs() < 7);
-    }
-
-    // If the time_out is true, then the result suppose to ended with timeout. otherwise the exporter should be able to export within time out duration.
-=======
         processor.on_end(new_test_export_span_data());
         let flush_res = processor.force_flush();
         if time_out {
@@ -855,7 +734,6 @@
 
     // If the time_out is true, then the result suppose to ended with timeout.
     // otherwise the exporter should be able to export within time out duration.
->>>>>>> 8b055929
     async fn timeout_test_tokio(time_out: bool) {
         let mut config = BatchConfig::default();
         config.max_export_timeout = time::Duration::from_secs(if time_out { 5 } else { 60 });
@@ -873,14 +751,6 @@
             config,
         );
         tokio::time::delay_for(time::Duration::from_secs(1)).await; // skip the first
-<<<<<<< HEAD
-        let start_time = Instant::now();
-        processor.on_end(new_test_export_span_data());
-        processor.force_flush();
-        processor.shutdown();
-        let end_time = Instant::now();
-        assert!(end_time.sub(start_time).as_secs() < 7);
-=======
         processor.on_end(new_test_export_span_data());
         let flush_res = processor.force_flush();
         if time_out {
@@ -890,6 +760,5 @@
         }
         let shutdown_res = processor.shutdown();
         assert!(shutdown_res.is_ok());
->>>>>>> 8b055929
     }
 }