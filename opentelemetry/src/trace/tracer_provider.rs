use crate::trace::{TraceResult, Tracer};
<<<<<<< HEAD
=======
use std::borrow::Cow;
use std::fmt;
>>>>>>> bfde6943

/// Types that can create instances of [`Tracer`].
pub trait TracerProvider {
    /// The [`Tracer`] type that this provider will return.
    type Tracer: Tracer;

    /// Returns a new tracer with the given name and version.
    ///
    /// The `name` should be the application name or the name of the library
    /// providing instrumentation. If the name is empty, then an
    /// implementation-defined default name may be used instead.
    ///
    /// # Examples
    ///
    /// ```
    /// use opentelemetry::{global, trace::TracerProvider};
    ///
    /// let provider = global::tracer_provider();
    ///
    /// // App tracer
    /// let tracer = provider.tracer("my_app", None);
    ///
    /// // Library tracer
    /// let tracer = provider.tracer("my_library", Some(env!("CARGO_PKG_VERSION")));
    /// ```
    fn tracer<T: Into<Cow<'static, str>>>(&self, name: T, version: Option<T>) -> Self::Tracer;

    /// Force flush all remaining spans in span processors and return results.
    fn force_flush(&self) -> Vec<TraceResult<()>>;
}<|MERGE_RESOLUTION|>--- conflicted
+++ resolved
@@ -1,9 +1,5 @@
 use crate::trace::{TraceResult, Tracer};
-<<<<<<< HEAD
-=======
 use std::borrow::Cow;
-use std::fmt;
->>>>>>> bfde6943
 
 /// Types that can create instances of [`Tracer`].
 pub trait TracerProvider {
