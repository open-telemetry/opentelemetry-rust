<<<<<<< HEAD
use crate::attributes::AttributeSet;
use crate::metrics::{AsyncInstrument, AsyncInstrumentBuilder, MetricsError};
=======
use crate::{
    metrics::{AsyncInstrument, AsyncInstrumentBuilder, InstrumentBuilder, MetricsError},
    KeyValue,
};
>>>>>>> 4e80e3a2
use core::fmt;
use std::sync::Arc;
use std::{any::Any, convert::TryFrom};

/// An SDK implemented instrument that records independent values
pub trait SyncGauge<T> {
    /// Records an independent value.
    fn record(&self, value: T, attributes: &[KeyValue]);
}

/// An instrument that records independent values
#[derive(Clone)]
pub struct Gauge<T>(Arc<dyn SyncGauge<T> + Send + Sync>);

impl<T> fmt::Debug for Gauge<T>
where
    T: fmt::Debug,
{
    fn fmt(&self, f: &mut fmt::Formatter<'_>) -> fmt::Result {
        f.write_fmt(format_args!("Gauge<{}>", std::any::type_name::<T>()))
    }
}

impl<T> Gauge<T> {
    /// Create a new gauge.
    pub fn new(inner: Arc<dyn SyncGauge<T> + Send + Sync>) -> Self {
        Gauge(inner)
    }

    /// Records an independent value.
    pub fn record(&self, value: T, attributes: &[KeyValue]) {
        self.0.record(value, attributes)
    }
}

impl TryFrom<InstrumentBuilder<'_, Gauge<u64>>> for Gauge<u64> {
    type Error = MetricsError;

    fn try_from(builder: InstrumentBuilder<'_, Gauge<u64>>) -> Result<Self, Self::Error> {
        builder
            .meter
            .instrument_provider
            .u64_gauge(builder.name, builder.description, builder.unit)
    }
}

impl TryFrom<InstrumentBuilder<'_, Gauge<f64>>> for Gauge<f64> {
    type Error = MetricsError;

    fn try_from(builder: InstrumentBuilder<'_, Gauge<f64>>) -> Result<Self, Self::Error> {
        builder
            .meter
            .instrument_provider
            .f64_gauge(builder.name, builder.description, builder.unit)
    }
}

impl TryFrom<InstrumentBuilder<'_, Gauge<i64>>> for Gauge<i64> {
    type Error = MetricsError;

    fn try_from(builder: InstrumentBuilder<'_, Gauge<i64>>) -> Result<Self, Self::Error> {
        builder
            .meter
            .instrument_provider
            .i64_gauge(builder.name, builder.description, builder.unit)
    }
}

/// An async instrument that records independent readings.
#[derive(Clone)]
pub struct ObservableGauge<T>(Arc<dyn AsyncInstrument<T>>);

impl<T> fmt::Debug for ObservableGauge<T>
where
    T: fmt::Debug,
{
    fn fmt(&self, f: &mut fmt::Formatter<'_>) -> fmt::Result {
        f.write_fmt(format_args!(
            "ObservableGauge<{}>",
            std::any::type_name::<T>()
        ))
    }
}

impl<T> ObservableGauge<T> {
    /// Records the state of the instrument.
    ///
    /// It is only valid to call this within a callback. If called outside of the
    /// registered callback it should have no effect on the instrument, and an
    /// error will be reported via the error handler.
    pub fn observe(&self, measurement: T, attributes: AttributeSet) {
        self.0.observe(measurement, attributes)
    }

    /// Used by SDKs to downcast instruments in callbacks.
    pub fn as_any(&self) -> Arc<dyn Any> {
        self.0.as_any()
    }
}

impl<M> AsyncInstrument<M> for ObservableGauge<M> {
    fn observe(&self, measurement: M, attributes: AttributeSet) {
        self.observe(measurement, attributes)
    }

    fn as_any(&self) -> Arc<dyn Any> {
        self.0.as_any()
    }
}

impl<T> ObservableGauge<T> {
    /// Create a new gauge
    pub fn new(inner: Arc<dyn AsyncInstrument<T>>) -> Self {
        ObservableGauge(inner)
    }
}

impl TryFrom<AsyncInstrumentBuilder<'_, ObservableGauge<u64>, u64>> for ObservableGauge<u64> {
    type Error = MetricsError;

    fn try_from(
        builder: AsyncInstrumentBuilder<'_, ObservableGauge<u64>, u64>,
    ) -> Result<Self, Self::Error> {
        builder.meter.instrument_provider.u64_observable_gauge(
            builder.name,
            builder.description,
            builder.unit,
            builder.callbacks,
        )
    }
}

impl TryFrom<AsyncInstrumentBuilder<'_, ObservableGauge<f64>, f64>> for ObservableGauge<f64> {
    type Error = MetricsError;

    fn try_from(
        builder: AsyncInstrumentBuilder<'_, ObservableGauge<f64>, f64>,
    ) -> Result<Self, Self::Error> {
        builder.meter.instrument_provider.f64_observable_gauge(
            builder.name,
            builder.description,
            builder.unit,
            builder.callbacks,
        )
    }
}

impl TryFrom<AsyncInstrumentBuilder<'_, ObservableGauge<i64>, i64>> for ObservableGauge<i64> {
    type Error = MetricsError;

    fn try_from(
        builder: AsyncInstrumentBuilder<'_, ObservableGauge<i64>, i64>,
    ) -> Result<Self, Self::Error> {
        builder.meter.instrument_provider.i64_observable_gauge(
            builder.name,
            builder.description,
            builder.unit,
            builder.callbacks,
        )
    }
}<|MERGE_RESOLUTION|>--- conflicted
+++ resolved
@@ -1,12 +1,7 @@
-<<<<<<< HEAD
-use crate::attributes::AttributeSet;
-use crate::metrics::{AsyncInstrument, AsyncInstrumentBuilder, MetricsError};
-=======
 use crate::{
+    attributes::AttributeSet,
     metrics::{AsyncInstrument, AsyncInstrumentBuilder, InstrumentBuilder, MetricsError},
-    KeyValue,
 };
->>>>>>> 4e80e3a2
 use core::fmt;
 use std::sync::Arc;
 use std::{any::Any, convert::TryFrom};
@@ -14,7 +9,7 @@
 /// An SDK implemented instrument that records independent values
 pub trait SyncGauge<T> {
     /// Records an independent value.
-    fn record(&self, value: T, attributes: &[KeyValue]);
+    fn record(&self, value: T, attributes: AttributeSet);
 }
 
 /// An instrument that records independent values
@@ -37,7 +32,7 @@
     }
 
     /// Records an independent value.
-    pub fn record(&self, value: T, attributes: &[KeyValue]) {
+    pub fn record(&self, value: T, attributes: AttributeSet) {
         self.0.record(value, attributes)
     }
 }
