--- conflicted
+++ resolved
@@ -2,15 +2,7 @@
 use core::fmt;
 use std::sync::Arc;
 
-<<<<<<< HEAD
-/// An SDK implemented instrument that records increasing or decreasing values.
-pub trait SyncUpDownCounter<T> {
-    /// Records an increment or decrement to the counter.
-    fn add(&self, value: T, attributes: &[KeyValue]);
-}
-=======
-use super::{AsyncInstrument, SyncInstrument};
->>>>>>> 3f5c230e
+use super::SyncInstrument;
 
 /// An instrument that records increasing or decreasing values.
 #[derive(Clone)]
