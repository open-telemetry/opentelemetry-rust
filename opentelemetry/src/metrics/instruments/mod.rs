--- conflicted
+++ resolved
@@ -174,18 +174,17 @@
     }
 }
 
-<<<<<<< HEAD
 macro_rules! build_instrument {
     ($name:ident, $inst:ty) => {
         impl<'a> InstrumentBuilder<'a, $inst> {
-            /// Validate the instrument configuration and creates a new instrument.
+            /// Validates the instrument configuration and creates a new instrument.
             pub fn try_init(self) -> Result<$inst> {
                 self.instrument_provider.$name(self)
             }
 
             /// Creates a new instrument.
             ///
-            /// Validate the instrument configuration and crates a new instrument.
+            /// Validates the instrument configuration and crates a new instrument.
             ///
             /// # Panics
             ///
@@ -196,21 +195,6 @@
             }
         }
     };
-=======
-    /// Validate the instrument configuration and creates a new instrument.
-    pub fn try_init(self) -> Result<T> {
-        T::try_from(self)
-    }
-
-    /// Creates a new instrument.
-    ///
-    /// Validates the instrument configuration and creates a new instrument. In
-    /// case of invalid configuration, an instrument that is no-op is returned
-    /// and an error is logged using internal logging.
-    pub fn init(self) -> T {
-        T::try_from(self).unwrap()
-    }
->>>>>>> 6aad3dbc
 }
 
 build_instrument!(u64_counter, Counter<u64>);
@@ -324,18 +308,17 @@
     }
 }
 
-<<<<<<< HEAD
 macro_rules! build_async_instrument {
     ($name:ident, $inst:ty, $measurement:ty) => {
         impl<'a> AsyncInstrumentBuilder<'a, $inst, $measurement> {
-            /// Validate the instrument configuration and creates a new instrument.
+            /// Validates the instrument configuration and creates a new instrument.
             pub fn try_init(self) -> Result<$inst> {
                 self.instrument_provider.$name(self)
             }
 
             /// Creates a new instrument.
             ///
-            /// Validate the instrument configuration and crates a new instrument.
+            /// Validates the instrument configuration and creates a new instrument.
             ///
             /// # Panics
             ///
@@ -346,22 +329,6 @@
             }
         }
     };
-=======
-    /// Validate the instrument configuration and creates a new instrument.
-    pub fn try_init(self) -> Result<I> {
-        I::try_from(self)
-    }
-
-    /// Creates a new instrument.
-    ///
-    ///
-    /// Validates the instrument configuration and creates a new instrument. In
-    /// case of invalid configuration, an instrument that is no-op is returned
-    /// and an error is logged using internal logging.
-    pub fn init(self) -> I {
-        I::try_from(self).unwrap()
-    }
->>>>>>> 6aad3dbc
 }
 
 build_async_instrument!(u64_observable_counter, ObservableCounter<u64>, u64);
