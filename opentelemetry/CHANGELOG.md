# Changelog

## vNext

<<<<<<< HEAD
- re-export `tracing` for `internal-logs` feature to remove the need of adding `tracing` as a dependency
=======
Added the ability to prevent recursive telemetry generation through new
context-based suppression mechanisms. This feature helps prevent feedback loops
and excessive telemetry when OpenTelemetry components perform their own
operations.

New methods added to `Context`:

- `is_telemetry_suppressed()` - Checks if telemetry is suppressed in this
  context
- `with_telemetry_suppressed()` - Creates a new context with telemetry
  suppression enabled
- `is_current_telemetry_suppressed()` - Efficiently checks if the current thread's context
  has telemetry suppressed
- `enter_telemetry_suppressed_scope()` - Convenience method to enter a scope where telemetry is
  suppressed

These methods allow SDK components, exporters, and processors to temporarily
disable telemetry generation during their internal operations, ensuring more
predictable and efficient observability pipelines.
>>>>>>> 29714670

## 0.29.0

Released 2025-Mar-21

- *Breaking* Moved `ExportError` trait from `opentelemetry::trace::ExportError` to `opentelemetry_sdk::export::ExportError`
- *Breaking* Moved `TraceError` enum from `opentelemetry::trace::TraceError` to `opentelemetry_sdk::trace::TraceError`
- *Breaking* Moved `TraceResult` type alias from `opentelemetry::trace::TraceResult` to `opentelemetry_sdk::trace::TraceResult`
- Bug Fix: `InstrumentationScope` implementation for `PartialEq` and `Hash` fixed to include Attributes also.
- **Breaking changes for baggage users**: [#2717](https://github.com/open-telemetry/opentelemetry-rust/issues/2717)
  - Changed value type of `Baggage` from `Value` to `StringValue`
  - Updated `Baggage` constants to reflect latest standard (`MAX_KEY_VALUE_PAIRS` - 180 -> 64, `MAX_BYTES_FOR_ONE_PAIR` - removed) and increased insert performance see #[2284](https://github.com/open-telemetry/opentelemetry-rust/pull/2284).
  - Align `Baggage.remove()` signature with `.get()` to take the key as a reference
  - `Baggage` can't be retrieved from the `Context` directly anymore and needs to be accessed via `context.baggage()`
  - `with_baggage()` and `current_with_baggage()` override any existing `Baggage` in the `Context`
  - `Baggage` keys can't be empty and only allow ASCII visual chars, except `"(),/:;<=>?@[\]{}` (see [RFC7230, Section 3.2.6](https://datatracker.ietf.org/doc/html/rfc7230#section-3.2.6))
  - `KeyValueMetadata` does not publicly expose its fields. This should be transparent change to the users.
- Changed `Context` to use a stack to properly handle out of order dropping of `ContextGuard`. This imposes a limit of `65535` nested contexts on a single thread. See #[2378](https://github.com/open-telemetry/opentelemetry-rust/pull/2284) and #[1887](https://github.com/open-telemetry/opentelemetry-rust/issues/1887).
- Added additional `name: Option<&str>` parameter to the `event_enabled` method
  on the `Logger` trait. This allows implementations (SDK, processor, exporters)
  to leverage this additional information to determine if an event is enabled.

## 0.28.0

Released 2025-Feb-10

- Bump msrv to 1.75.0.
- **Breaking** `opentelemetry::global::shutdown_tracer_provider()` Removed from this crate, should now use `tracer_provider.shutdown()` see [#2369](https://github.com/open-telemetry/opentelemetry-rust/pull/2369) for a migration example.
- *Breaking* Removed unused `opentelemetry::PropagationError` struct.

## 0.27.1

Released 2024-Nov-27

## 0.27.0

Released 2024-Nov-11

- Bump MSRV to 1.70 [#2179](https://github.com/open-telemetry/opentelemetry-rust/pull/2179)
- Add `LogRecord::set_trace_context`; an optional method conditional on the `trace` feature for setting trace context on a log record.
- Removed unnecessary public methods named `as_any` from `AsyncInstrument` trait and the implementing instruments: `ObservableCounter`, `ObservableGauge`, and `ObservableUpDownCounter` [#2187](https://github.com/open-telemetry/opentelemetry-rust/pull/2187)
- Introduced `SyncInstrument` trait to replace the individual synchronous instrument traits (`SyncCounter`, `SyncGauge`, `SyncHistogram`, `SyncUpDownCounter`) which are meant for SDK implementation. [#2207](https://github.com/open-telemetry/opentelemetry-rust/pull/2207)
- Ensured that `observe` method on asynchronous instruments can only be called inside a callback. This was done by removing the implementation of `AsyncInstrument` trait for each of the asynchronous instruments. [#2210](https://github.com/open-telemetry/opentelemetry-rust/pull/2210)
- Removed `PartialOrd` and `Ord` implementations for `KeyValue`. [#2215](https://github.com/open-telemetry/opentelemetry-rust/pull/2215)
- **Breaking change for exporter authors:** Marked `KeyValue` related structs and enums as `non_exhaustive`. [#2228](https://github.com/open-telemetry/opentelemetry-rust/pull/2228)
- **Breaking change for log exporter authors:** Marked `AnyValue` enum as `non_exhaustive`. [#2230](https://github.com/open-telemetry/opentelemetry-rust/pull/2230)
- **Breaking change for Metrics users:** The `init` method used to create instruments has been renamed to `build`. Also, `try_init()` method is removed from instrument builders. The return types of `InstrumentProvider` trait methods modified to return the instrument struct, instead of `Result`. [#2227](https://github.com/open-telemetry/opentelemetry-rust/pull/2227)

Before:
```rust
let counter = meter.u64_counter("my_counter").init();
```

Now:
```rust
let counter = meter.u64_counter("my_counter").build();
```
- **Breaking change**: [#2220](https://github.com/open-telemetry/opentelemetry-rust/pull/2220)
  - Removed deprecated method `InstrumentationLibrary::new`
  - Renamed `InstrumentationLibrary` to `InstrumentationScope`
  - Renamed `InstrumentationLibraryBuilder` to `InstrumentationScopeBuilder`
  - Removed deprecated methods `LoggerProvider::versioned_logger` and `TracerProvider::versioned_tracer`
  - Removed methods `LoggerProvider::logger_builder`, `TracerProvider::tracer_builder` and `MeterProvider::versioned_meter`
  - Replaced these methods with `LoggerProvider::logger_with_scope`, `TracerProvider::logger_with_scope`, `MeterProvider::meter_with_scope`
  - Replaced `global::meter_with_version` with `global::meter_with_scope`
  - Added `global::tracer_with_scope`
  - Refer to PR description for migration guide.
- **Breaking change**: replaced `InstrumentationScope` public attributes by getters [#2275](https://github.com/open-telemetry/opentelemetry-rust/pull/2275)  

- **Breaking change**: [#2260](https://github.com/open-telemetry/opentelemetry-rust/pull/2260)
  - Removed `global::set_error_handler` and `global::handle_error`. 
  - `global::handle_error` usage inside the opentelemetry crates has been replaced with `global::otel_info`, `otel_warn`, `otel_debug` and `otel_error` macros based on the severity of the internal logs.
  - The default behavior of `global::handle_error` was to log the error using `eprintln!`. With otel macros, the internal logs get emitted via `tracing` macros of matching severity. Users now need to configure a `tracing` layer/subscriber to capture these logs.
  - Refer to PR description for migration guide. Also refer to [self-diagnostics](https://github.com/open-telemetry/opentelemetry-rust/tree/main/examples/self-diagnostics) example to learn how to view internal logs in stdout using `tracing::fmt` layer.

- **Breaking change for exporter/processor authors:** [#2266](https://github.com/open-telemetry/opentelemetry-rust/pull/2266)
   - Moved `ExportError` trait from `opentelemetry::ExportError` to `opentelemetry_sdk::export::ExportError`
   - Created new trait `opentelemetry::trace::ExportError` for trace API. This would be eventually be consolidated with ExportError in the SDK.
   - Moved `LogError` enum from `opentelemetry::logs::LogError` to `opentelemetry_sdk::logs::LogError`
   - Moved `LogResult` type alias from `opentelemetry::logs::LogResult` to `opentelemetry_sdk::logs::LogResult`
   - Moved `MetricError` enum from `opentelemetry::metrics::MetricError` to `opentelemetry_sdk::metrics::MetricError`
   - Moved `MetricResult` type alias from `opentelemetry::metrics::MetricResult` to `opentelemetry_sdk::metrics::MetricResult`
     These changes shouldn't directly affect the users of OpenTelemetry crate, as these constructs are used in SDK and Exporters. If you are an author of an sdk component/plug-in, like an exporter etc. please use these types from sdk. Refer [CHANGELOG.md](https://github.com/open-telemetry/opentelemetry-rust/blob/main/opentelemetry-sdk/CHANGELOG.md) for more details, under same version section.
- **Breaking** [2291](https://github.com/open-telemetry/opentelemetry-rust/pull/2291) Rename `logs_level_enabled flag` to `spec_unstable_logs_enabled`. Please enable this updated flag if the feature is needed. This flag will be removed once the feature is stabilized in the specifications.

## v0.26.0
Released 2024-Sep-30

- **BREAKING** Public API changes:
  - **Removed**: `Key.bool()`, `Key.i64()`, `Key.f64()`, `Key.string()`, `Key.array()` [#2090](https://github.com/open-telemetry/opentelemetry-rust/issues/2090).     These APIs were redundant as they didn't offer any additional functionality. The existing `KeyValue::new()` API covers all the scenarios offered by these APIs.

  - **Removed**: `ObjectSafeMeterProvider` and `GlobalMeterProvider` [#2112](https://github.com/open-telemetry/opentelemetry-rust/pull/2112). These APIs were unnecessary and were mainly meant for internal use.

  - **Modified**: `MeterProvider.meter()` and `MeterProvider.versioned_meter()` argument types have been updated to `&'static str` instead of `impl Into<Cow<'static, str>>>` [#2112](https://github.com/open-telemetry/opentelemetry-rust/pull/2112). These APIs were modified to enforce the Meter `name`, `version`, and `schema_url` to be `&'static str`.

  - **Renamed**: `NoopMeterCore` to `NoopMeter`

- Added `with_boundaries` API to allow users to provide custom bounds for Histogram instruments. [#2135](https://github.com/open-telemetry/opentelemetry-rust/pull/2135)

## v0.25.0

- **BREAKING** [#1993](https://github.com/open-telemetry/opentelemetry-rust/pull/1993) Box complex types in AnyValue enum
Before:
```rust
#[derive(Debug, Clone, PartialEq)]
pub enum AnyValue {
    /// An integer value
    Int(i64),
    /// A double value
    Double(f64),
    /// A string value
    String(StringValue),
    /// A boolean value
    Boolean(bool),
    /// A byte array
    Bytes(Vec<u8>),
    /// An array of `Any` values
    ListAny(Vec<AnyValue>),
    /// A map of string keys to `Any` values, arbitrarily nested.
    Map(HashMap<Key, AnyValue>),
}
```

After:
```rust
#[derive(Debug, Clone, PartialEq)]
pub enum AnyValue {
    /// An integer value
    Int(i64),
    /// A double value
    Double(f64),
    /// A string value
    String(StringValue),
    /// A boolean value
    Boolean(bool),
    /// A byte array
    Bytes(Box<Vec<u8>>),
    /// An array of `Any` values
    ListAny(Box<Vec<AnyValue>>),
    /// A map of string keys to `Any` values, arbitrarily nested.
    Map(Box<HashMap<Key, AnyValue>>),
}
```
So the custom log appenders should box these types while adding them in message body, or
attribute values. Similarly, the custom exporters should dereference these complex type values
before serializing.

*Breaking* :
[#2015](https://github.com/open-telemetry/opentelemetry-rust/pull/2015) Removed
the ability to register callbacks for Observable instruments on Meter directly.
If you were using `meter.register_callback` to provide the callback, provide
them using `with_callback` method, while creating the Observable instrument
itself.
[1715](https://github.com/open-telemetry/opentelemetry-rust/pull/1715/files)
shows the exact changes needed to make this migration. If you are starting new,
refer to the
[examples](https://github.com/open-telemetry/opentelemetry-rust/blob/main/examples/metrics-basic/src/main.rs)
to learn how to provide Observable callbacks.

## v0.24.0

- Add "metrics", "logs" to default features. With this, default feature list is
  "trace", "metrics" and "logs".
- When "metrics" feature is enabled, `KeyValue` implements `PartialEq`, `Eq`,
  `PartialOrder`, `Order`, `Hash`. This is meant to be used for metrics
  aggregation purposes only.
- Removed `Unit` struct for specifying Instrument units. Unit is treated as an
  opaque string. Migration: Replace `.with_unit(Unit::new("myunit"))` with
  `.with_unit("myunit")`.

- [1869](https://github.com/open-telemetry/opentelemetry-rust/pull/1869) Introduced the `LogRecord::set_target()` method in the log bridge API. 
This method allows appenders to set the target/component emitting the logs.

## v0.23.0

### Added

- [#1640](https://github.com/open-telemetry/opentelemetry-rust/pull/1640) Add `PropagationError`
- [#1701](https://github.com/open-telemetry/opentelemetry-rust/pull/1701) `Gauge` no longer requires `otel-unstable` feature flag, as OpenTelemetry specification for `Gauge` instrument is stable.

### Removed

- Remove `urlencoding` crate dependency. [#1613](https://github.com/open-telemetry/opentelemetry-rust/pull/1613)
- Remove global providers for Logs [$1691](https://github.com/open-telemetry/opentelemetry-rust/pull/1691)
    LoggerProviders are not meant for end users to get loggers from. It is only required for the log bridges.
    Below global constructs for the logs are removed from API:
        - opentelemetry::global::logger
        - opentelemetry::global::set_logger_provider
        - opentelemetry::global::shutdown_logger_provider
        - opentelemetry::global::logger_provider
        - opentelemetry::global::GlobalLoggerProvider
        - opentelemetry::global::ObjectSafeLoggerProvider 
    For creating appenders using Logging bridge API, refer to the opentelemetry-tracing-appender [example](https://github.com/open-telemetry/opentelemetry-rust/blob/main/opentelemetry-appender-tracing/examples/basic.rs)

### Changed

- **BREAKING** Moving LogRecord implementation to the SDK. [1702](https://github.com/open-telemetry/opentelemetry-rust/pull/1702).
    - Relocated `LogRecord` struct to SDK.
    - Introduced the `LogRecord` trait in the API for populating log records. This trait is implemented by the SDK.
    This is the breaking change for the authors of Log Appenders. Refer to the [opentelemetry-appender-tracing](https://github.com/open-telemetry/opentelemetry-rust/tree/main/opentelemetry-appender-tracing) for more details.

- Deprecate `versioned_logger()` in favor of `logger_builder()` [1567](https://github.com/open-telemetry/opentelemetry-rust/pull/1567).

Before:

```rust
let logger = provider.versioned_logger(
    "my-logger-name",
    Some(env!("CARGO_PKG_VERSION")),
    Some("https://opentelemetry.io/schema/1.0.0"),
    Some(vec![KeyValue::new("key", "value")]),
);
```

After:

```rust
let logger = provider
    .logger_builder("my-logger-name")
    .with_version(env!("CARGO_PKG_VERSION"))
    .with_schema_url("https://opentelemetry.io/schema/1.0.0")
    .with_attributes(vec![KeyValue::new("key", "value")])
    .build();
```

- Deprecate `versioned_tracer()` in favor of `tracer_builder()` [1567](https://github.com/open-telemetry/opentelemetry-rust/pull/1567).

Before:

```rust
let tracer = provider.versioned_tracer(
    "my-tracer-name",
    Some(env!("CARGO_PKG_VERSION")),
    Some("https://opentelemetry.io/schema/1.0.0"),
    Some(vec![KeyValue::new("key", "value")]),
);
```

After:

```rust
let tracer = provider
    .tracer_builder("my-tracer-name")
    .with_version(env!("CARGO_PKG_VERSION"))
    .with_schema_url("https://opentelemetry.io/schema/1.0.0")
    .with_attributes(vec![KeyValue::new("key", "value")])
    .build();
```

## v0.22.0

### Added

- [#1410](https://github.com/open-telemetry/opentelemetry-rust/pull/1410) Add experimental synchronous gauge. This is behind the feature flag, and can be enabled by enabling the feature `otel_unstable` for opentelemetry crate.

- [#1410](https://github.com/open-telemetry/opentelemetry-rust/pull/1410) Guidelines to add new unstable/experimental features.

### Changed

- Modified `AnyValue.Map` to be backed by `HashMap` instead of custom `OrderMap`,
which internally used `IndexMap`. There was no requirement to maintain the order
of entries, so moving from `IndexMap` to `HashMap` offers slight performance
gains, and avoids `IndexMap` dependency. This affects `body` and `attributes` of
`LogRecord`.
[#1353](https://github.com/open-telemetry/opentelemetry-rust/pull/1353)
- Add `TextMapCompositePropagator` [#1373](https://github.com/open-telemetry/opentelemetry-rust/pull/1373)
- Turned off events for `NoopLogger` to save on operations
  [#1455](https://github.com/open-telemetry/opentelemetry-rust/pull/1455)

### Removed

- Removed `OrderMap` type as there was no requirement to use this over regular
`HashMap`.
[#1353](https://github.com/open-telemetry/opentelemetry-rust/pull/1353)
- Remove API for Creating Histograms with signed integers. [#1371](https://github.com/open-telemetry/opentelemetry-rust/pull/1371)
- Remove `global::shutdown_meter_provider`, use `SdkMeterProvider::shutdown`
  directly instead [#1412](https://github.com/open-telemetry/opentelemetry-rust/pull/1412).

## [v0.21.0](https://github.com/open-telemetry/opentelemetry-rust/compare/v0.20.0...v0.21.0)

This release should been seen as 1.0-rc4 following 1.0-rc3 in v0.20.0. Refer to CHANGELOG.md in individual creates for details on changes made in different creates.

### Changed

- Bump MSRV to 1.65 [#1318](https://github.com/open-telemetry/opentelemetry-rust/pull/1318)
- Bump MSRV to 1.64 [#1203](https://github.com/open-telemetry/opentelemetry-rust/pull/1203)
- `opentelemetry` crate now only carries the API types [#1186](https://github.com/open-telemetry/opentelemetry-rust/issues/1186). Use the `opentelemetry_sdk` crate for the SDK types.
- `trace::noop::NoopSpan` no longer implements `Default` and instead exposes
  a `const DEFAULT` value. [#1270](https://github.com/open-telemetry/opentelemetry-rust/pull/1270)
- Updated crate documentation and examples.
  [#1256](https://github.com/open-telemetry/opentelemetry-rust/issues/1256)
- **Breaking** `SpanBuilder` attributes changed from `OrderMap<Key, Value>` to
  `Vec<KeyValue>` and `with_attributes_map` method is removed from `SpanBuilder`.
  This implies that OpenTelemetry API will no longer perform
  de-dup of attribute Keys.
  [#1293](https://github.com/open-telemetry/opentelemetry-rust/issues/1293).
  Please share [feedback
  here](https://github.com/open-telemetry/opentelemetry-rust/issues/1300), if
  you are affected.

## [v0.20.0](https://github.com/open-telemetry/opentelemetry-rust/compare/v0.19.0...v0.20.0)
This release should been seen as 1.0-rc3 following 1.0-rc2 in v0.19.0. Refer to CHANGELOG.md in individual creates for details on changes made in different creates.

### Added

- Add `new` method to `BoxedTracer` #1009
- Add js-sys as dependency for api crate when building wasm targets #1078
- Create tracer using a shared instrumentation library #1129
- Add `Context::map_current` #1140
- Add unit/doc tests for metrics #1213
- Add `opentelemetry::sdk::logs::config()` for parity with `opentelemetry::sdk::trace::config()` (#1197)

### Changed

- `OtelString::Owned` carries `Box<str>` instead of `String` #1096

### Removed

- Drop include_trace_context parameter from Logs API/SDK. [#1133](https://github.com/open-telemetry/opentelemetry-rust/issues/1133)
- Synchronous instruments no longer accepts `Context` while reporting
  measurements. [#1076](https://github.com/open-telemetry/opentelemetry-rust/pull/1076).
- Fallible conversions from `futures-channel` error types to `LogError` and
  `TraceError` removed.
  [#1201](https://github.com/open-telemetry/opentelemetry-rust/issues/1201)

### Fixed

- Fix `SpanRef::set_attributes` mutability requirement. [#1038](https://github.com/open-telemetry/opentelemetry-rust/pull/1038)
- Move OrderMap module to root of otel-api crate. [#1061](https://github.com/open-telemetry/opentelemetry-rust/pull/1061)
- Use the browser-only js-sys workaround only when actually targeting a browser #1008

## [v0.19.0](https://github.com/open-telemetry/opentelemetry-rust/compare/v0.18.0...v0.19.0)
This release should been seen as 1.0-rc2 following 1.0-rc1 in v0.18.0. Refer to CHANGELOG.md in individual creates for details on changes made in different creates.

### Added
- Add `WithContext` to public api [#893](https://github.com/open-telemetry/opentelemetry-rust/pull/893).
- Add support for instrumentation scope attributes [#1021](https://github.com/open-telemetry/opentelemetry-rust/pull/1021).

### Changed
- Implement `Display` on `Baggage` [#921](https://github.com/open-telemetry/opentelemetry-rust/pull/921).
- Bump MSRV to 1.57 [#953](https://github.com/open-telemetry/opentelemetry-rust/pull/953).
- Update dependencies and bump MSRV to 1.60 [#969](https://github.com/open-telemetry/opentelemetry-rust/pull/969).

## [v0.18.0](https://github.com/open-telemetry/opentelemetry-rust/compare/v0.17.0...v0.18.0)

This release is the first beta release of the `trace` API and SDK. If no other
breaking changes are necessary, the next release will be 1.0. The `metrics` API
and SDK are still unstable.

### Added

- Pull sampling probability from `OTEL_TRACES_SAMPLER_ARG` in default sdk config #737
- Add `schema_url` to `Tracer` #743
- Add `schema_url` to `Resource` #775
- Add `Span::set_attributes` #638
- Support concurrent exports #781
- Add jaeger remote sampler #797
- Allow Custom Samplers #833
- Add `SpanExporter::force_flush` and default implementation #845

### Changed

- Deprecate metrics `ValueRecorder` in favor of `Histogram` #728
- Move `IdGenerator` to SDK, rename to `RandomIdGenerator` #742
- `meter_with_version` accepts optional parameter for `version` and `schema_url` #752
- Unify `Event` and `Link` access patterns #757
- move `SpanKind` display format impl to jaeger crate #758
- make `TraceStateError` private #755
- rename `Span::record_exception` to `Span::record_error` #756
- Replace `StatusCode` and `message` with `Status` #760
- Move `TracerProvider::force_flush` to SDK #658
- Switch to static resource references #790
- Allow O(1) get operations for `SpanBuilder::attributes` [breaking] #799
- Allow ref counted keys and values #821
- Bump MSRV from 1.49 to 1.55 #811
- bump MSRV to 1.56 #866
- Update metrics API and SDK for latest spec #819
- Switch to `pin-project-lite` #830

### Fixed

- Update dashmap to avoid soundness hole #818
- Perform sampling as explained in the specification #839
- Remove internal message queue between exporter and exporting tasks #848
- Fix span processor exporting unsampled spans #871

### Removed

- Remove `serialize` feature #738
- Remove `StatusCode::as_str` #741
- Remove `Tracer::with_span` #746

## [v0.17.0](https://github.com/open-telemetry/opentelemetry-rust/compare/v0.16.0...v0.17.0)

### Changed

- Implement `Serialize` & `Deserialize` for `Sampler`, `SpanLimits` #622, #626
- Allow `&'static str` and `string` in span methods #654
- Allow `String` data in instrumentation library. #670
- Remove `std::fmt::Debug` and `'static` requirements from `TracerProvider`,
  `Tracer`, and `Span` #664
- Remove unused `Tracer::invalid` method #683
- Split `TracerProvider::tracer` and `TracerProvider::versioned_tracer` methods #682
- Reduce dependency on `futures` crate #684
- Switch to parent context references #687
- Spec-compliant trace and span ids #689
- Optimize span creation internals #693
- Add instrumentation library to `ShouldSample` parameters #695

### Fixed

- Fix default resource detection for tracer provider #641
- Detect `service.name` from `OTEL_SERVICE_NAME` and `OTEL_RESOURCE_ATTRIBUTES` #662
- Fix `TraceState::valid_key` crashes #665

## [v0.16.0](https://github.com/open-telemetry/opentelemetry-rust/compare/v0.15.0...v0.16.0)

### Changed

- Add default resource in `TracerProvider` #571
- Rename `get_tracer` to `tracer` #586
- Extract `trace::noop` module and update docs #587
- Add `Hash` impl for span context and allow spans to clone and export current state #592
- Enforce span status code's order #593
- Make `SpanRef` public #600
- Make `SpanProcessor::on_start` take a mutable span #601
- Renamed `label` to `attribute` to align with otel specification #609

### Performance

- Small performance boost for `Resource::get` #579

## [v0.15.0](https://github.com/open-telemetry/opentelemetry-rust/compare/v0.14.0...v0.15.0)

### Added

- More resource detectors #573

### Changed

- Expose the Error type to allow users to set custom error handlers #551
- Allow users to use different channels based on runtime in batch span processor #560
- Move `Unit` into `metrics` module #564
- Update trace flags to match spec #565

### Fixed

- Fix debug loop, add notes for `#[tokio::test]` #552
- `TraceState` cannot insert new key-value pairs #567

## [v0.14.0](https://github.com/open-telemetry/opentelemetry-rust/compare/v0.13.0...v0.14.0)

## Added

- Adding a dynamic dispatch to Aggregator Selector #497
- Add `global::force_flush_tracer_provider` #512
- Add config `max_attributes_per_event` and `max_attributes_per_link` #521
- Add dropped attribute counts to events and links #529

## Changed

- Remove unnecessary clone in `Key` type #491
- Remove `#[must_use]` from `set_tracer_provider` #501
- Rename remaining usage of `default_sampler` to `sampler` #509
- Use current span for SDK-less context propagation #510
- Always export span batch when limit reached #519
- Rename message events to events #530
- Update resource merge behaviour #537
- Ignore links with invalid context #538

## Removed

- Remove remote span context #508
- Remove metrics quantiles #525

# Fixed

- Allow users to use custom export kind selector #526

## Performance

- Improve simple span processor performance #502
- Local span perf improvements #505
- Reduce string allocations where possible #506

## [v0.13.0](https://github.com/open-telemetry/opentelemetry-rust/compare/v0.12.0...v0.13.0)

Upgrade note: exporter pipelines do not return an uninstall guard as of #444,
use `opentelemetry::global::shutdown_tracer_provider` explicitly instead.

## Changed

- Pull configrations from environment variables by default when creating BatchSpanProcessor #445
- Convert doc links to intra-doc #466
- Switch to Cow for event names #471
- Use API to configure async runtime instead of features #481
- Rename trace config with_default_sampler to with_sampler #482

## Removed

- Removed tracer provider guard #444
- Removed `from_env` and use environment variables to initialize the configurations by default #459

## [v0.12.0](https://github.com/open-telemetry/opentelemetry-rust/compare/v0.11.2...v0.12.0)

## Added

- Instrumentation library support #402
- Batch observer support #429
- `with_unit` methods in metrics #431
- Clone trait for noop tracer/tracer provider/span #479
- Abstracted traits for different runtimes #480

## Changed

- Dependencies updates #410
- Add `Send`, `Sync` to `AsyncInstrument` in metrics #422
- Add `Send`, `Sync` to `InstrumentCore` in metrics #423
- Replace regex with custom logic #411
- Update tokio to v1 #421

## Removed

- Moved `http` dependencies into a new opentelemetry-http crate #415
- Remove `tonic` dependency #414

## [v0.11.2](https://github.com/open-telemetry/opentelemetry-rust/compare/v0.11.1...v0.11.2)

# Fixed

- Fix possible deadlock when dropping metric instruments #407

## [v0.11.1](https://github.com/open-telemetry/opentelemetry-rust/compare/v0.11.0...v0.11.1)

# Fixed

- Fix remote implicit builder context sampling #405

## [v0.11.0](https://github.com/open-telemetry/opentelemetry-rust/compare/v0.10.0...v0.11.0)

## Added

- Add `force_flush` method to span processors #358
- Add timeout for `force_flush` and `shutdown` #362

## Changed

- Implement Display trait for Key and Value types #353
- Remove Option from Array values #359
- Update `ShouldSample`'s parent parameter to be `Context` #368
- Consolidate error types in `trace` module into `TraceError` #371
- Add `#[must_use]` to uninstall structs #372
- Move 3rd party propagators and merge exporter into `sdk::export` #375
- Add instrumentation version to instrument config #392
- Use instrumentation library in metrics #393
- `start_from_context` renamed to `start_with_context` #399
- Removed `build_with_context` as full context is now stored in builder #399
- SpanBuilder's `with_parent` renamed to `with_parent_context` #399

# Fixed

- Fix parent based sampling in tracer #354
- StatusCode enum value ordering #377
- Counter adding the delta from last collection #395
- `HistogramAggregator` returning sum vs count #398

## [v0.10.0](https://github.com/open-telemetry/opentelemetry-rust/compare/v0.9.1...v0.10.0)

## Added

- Add support for baggage metadata #287

## Changed

- Remove `api` prefix from modules #305
- Move `mark_as_active_span` and `get_active_span` functions into trace module #310
- Revert renaming of `SpanContext` to `SpanReference` #299
- Default trace propagator is now a no-op #329
- Return references to span contexts instead of clones #325
- Update exporter errors to be `Box<dyn Error + Send + Sync + 'static>` #284
- Rename `GenericProvider` to `GenericTracerProvider` #313
- Reduce `SpanStatus` enum to `Ok`, `Error`, and `Unset` variants #315
- update B3 propagator to more closely match spec #319
- Export missing pub global trace types #313
- Ensure kv array values are homogeneous #333
- Implement `Display` trait for `Key` and `Value` types #353
- Move `SpanProcessor` trait into `sdk` module #334
- Ensure `is_recording` is `false` and span is no-op after `end` #341
- Move binary propagator and base64 format to contrib #343
- Ensure metrics noop types go through constructors #345
- Change `ExportResult` to use `std::result::Result` #347
- Change `SpanExporter::export` to take `&mut self` instead of `&self` #350
- Add MSRV 1.42.0 #296

## Fixed

- Fix parent based sampling #354

## Removed

- Remove support for `u64` and `bytes` kv values #323
- Remove kv value conversion from `&str` #332

## [v0.9.1](https://github.com/open-telemetry/opentelemetry-rust/compare/v0.9.0...v0.9.1)

## Added

- Allow metric instruments to be cloned #280

### Fixed

- Fix single threaded runtime tokio feature bug #278

## [v0.9.0](https://github.com/open-telemetry/opentelemetry-rust/compare/v0.8.0...v0.9.0)

## Added

- Add resource detector #174
- Add `fields` method to TextMapFormat #178
- Add support for `tracestate` in `TraceContextPropagator` #191
- Propagate valid span context in noop tracer #197
- Add end_with_timestamp method for trace span #199
- Add ID methods for hex and byte array formatting #200
- Add AWS X-Ray ID Generator #201
- AWS X-Ray Trace Context Propagator #202
- Add instrumentation library information to spans #207
- Add keys method to extractors #209
- Add `TraceState` to `SpanContext` #217
- Add `from_env` config option for `BatchSpanProcessor` #228
- Add pipeline uninstall mechanism to shut down trace pipelines #229

### Changed

- Re-write metrics sdk to be spec compliant #179
- Rename `Sampler::Probability` to `Sampler::TraceIdRatioBased` #188
- Rename `HTTPTextPropagator` to `TextMapPropagator` #192
- Ensure extractors are case insensitive #193
- Rename `Provider` to `TracerProvider` #206
- Rename `CorrelationContext` into `Baggage` #208
- Pipeline builder for stdout trace exporter #224
- Switch to async exporters #232
- Allow `ShouldSample` implementation to modify trace state #237
- Ensure context guard is `!Send` #239
- Ensure trace noop structs use `new` constructor #240
- Switch to w3c `baggage` header #246
- Move trace module imports from `api` to `api::trace` #255
- Update `tonic` feature to use version `0.3.x` #258
- Update exporters to receive owned span data #264
- Move propagators to `sdk::propagation` #266
- Rename SpanContext to SpanReference #270
- Rename `SamplingDecision`'s `NotRecord`, `Record` and `RecordAndSampled` to
  `Drop` `RecordOnly` and `RecordAndSample` #247

## [v0.8.0](https://github.com/open-telemetry/opentelemetry-rust/compare/v0.7.0...v0.8.0)

## Added

- Add custom span processors to `Provider::Builder` #166

### Changed

- Separate `Carrier` into `Injector` and `Extractor` #164
- Change the default sampler to be `ParentOrElse(AlwaysOn)` #163
- Move the `Sampler` interface to the SDK #169

## [v0.7.0](https://github.com/open-telemetry/opentelemetry-rust/compare/v0.6.0...v0.7.0)

### Added

- New `ParentOrElse` sampler for fallback logic if parent is not sampled. #128
- Attributes can now have array values #146
- Added `record_exception` and `record_exception_with_stacktrace` methods to `Span` #152

### Changed

- Update sampler types #128
  - `Always` is now `AlwaysOn`. `Never` is now `AlwaysOff`. `Probability` now ignores parent
    sampled state.
- `base64` and `binary_propagator` have been moved to `experimental` module. #134
- `Correlation-Context` header has been updated to `otcorrelations` #145
- `B3Propagator` has been updated to more closely follow the spec #148

## [v0.6.0](https://github.com/open-telemetry/opentelemetry-rust/compare/v0.5.0...v0.6.0)

### Added

- Add `http` and `tonic` features to impl `Carrier` for common types.

### Changed

- Removed `span_id` from sampling parameters when implementing custom samplers.

### Fixed

- Make `Context` `Send + Sync` in #127

## [v0.5.0](https://github.com/open-telemetry/opentelemetry-rust/compare/v0.4.0...v0.5.0)

### Added

- Derive `Clone` for `B3Propagator`, `SamplingResult`, and `SpanBuilder`
- Ability to configure the span id / trace id generator
- impl `From<T>` for common `Key` and `Value` types
- Add global `tracer` method
- Add `Resource` API
- Add `Context` API
- Add `Correlations` API
- Add `HttpTextCompositePropagator` for composing `HttpTextPropagator`s
- Add `GlobalPropagator` for globally configuring a propagator
- Add `TraceContextExt` to provide methods for working with trace data in a context
- Expose `EvictedQueue` constructor

### Changed

- Ensure that impls of `Span` are `Send` and `Sync` when used in `global`
- Changed `Key` and `Value` method signatures to remove `Cow` references
- Tracer's `start` now uses the implicit current context instead of an explicit span context.
  `start_with_context` may be used to specify a context if desired.
- `with_span` now accepts a span for naming consistency and managing the active state of a more
  complex span (likely produced by a builder), and the previous functionality that accepts a
  `&str` has been renamed to `in_span`, both of which now yield a context to the provided closure.
- Tracer's `get_active_span` now accepts a closure
- The `Instrument` trait has been renamed to `FutureExt` to avoid clashing with metric instruments,
  and instead accepts contexts via `with_context`.
- Span's `get_context` method has been renamed to `span_context` to avoid ambiguity.
- `HttpTextPropagators` inject the current context instead of an explicit span context. The context
  can be specified with `inject_context`.
- `SpanData`'s `context` has been renamed to `span_context`

### Fixed

- Update the probability sampler to match the spec
- Rename `Traceparent` header to `traceparent`

### Removed

- `TracerGenerics` methods have been folded in to the `Tracer` trait so it is longer needed
- Tracer's `mark_span_as_inactive` has been removed
- Exporters no longer require an `as_any` method
- Span's `mark_as_active`, `mark_as_inactive`, and `as_any` have been removed

## [v0.4.0](https://github.com/open-telemetry/opentelemetry-rust/compare/v0.3.0...v0.4.0)

### Added

- New async batch span processor
- New stdout exporter
- Add `trace_id` to `SpanBuilder`

### Changed

- Add `attributes` to `Event`s.
- Update `Span`'s `add_event` and `add_event_with_timestamp` to accept attributes.
- Record log fields in jaeger exporter
- Properly export span kind in jaeger exporter
- Add support for `Link`s
- Add `status_message` to `Span` and `SpanData`
- Rename `SpanStatus` to `StatusCode`
- Update `EvictedQueue` internals from LIFO to FIFO
- Switch span attributes to `EvictedHashMap`

### Fixed

- Call `shutdown` correctly when span processors and exporters are dropped

## [v0.3.0](https://github.com/open-telemetry/opentelemetry-rust/compare/v0.2.0...v0.3.0)

### Added

- New Base64 propagator
- New SpanBuilder api
- Zipkin Exporter crate

### Changed

- Switch to `SpanId` and `TraceId` from `u64` and `u128`
- Remove `&mut self` requirements for `Span` API

### Fixed

- circular Tracer debug impl

## [v0.2.0](https://github.com/open-telemetry/opentelemetry-rust/compare/b5918251cc07f9f6957434ccddc35306f68bd791..v0.2.0)

### Added

- Make trace and metrics features optional
- ExportResult as specified in the specification
- Add Futures compatibility API
- Added serde serialise support to SpanData
- Separate OpenTelemetry Jaeger crate

### Changed

- Rename HttpTraceContextPropagator to TraceContextPropagator
- Rename HttpB3Propagator to B3Propagator
- Switch to Apache 2 license
- Resolve agent addresses to allow non-static IP
- Remove tracer name prefix from span name

### Removed

- Remove add_link from spans

## [v0.1.5](https://github.com/jtescher/opentelemetry-rust/compare/v0.1.4...v0.1.5)

### Added

- trace-context propagator

### Changed

- Prometheus API cleanup

## [v0.1.4](https://github.com/jtescher/opentelemetry-rust/compare/v0.1.3...v0.1.4)

### Added

- Parent option for default sampler

### Fixed

- SDK tracer default span id

## [v0.1.3](https://github.com/jtescher/opentelemetry-rust/compare/v0.1.2...v0.1.3)

### Changed

- Ensure spans are always send and sync
- Allow static lifetimes for span names
- Improve KeyValue ergonomics

## [v0.1.2](https://github.com/jtescher/opentelemetry-rust/compare/v0.1.1...v0.1.2)

### Added

- Implement global provider

## [v0.1.1](https://github.com/jtescher/opentelemetry-rust/compare/v0.1.0...v0.1.1)

### Added

- Documentation and API cleanup
- Tracking of active spans via thread local span stack

## [v0.1.0](https://github.com/jtescher/opentelemetry-rust/commit/ea368ea965aa035f46728d75e1be3b096b6cd6ec)

Initial debug alpha<|MERGE_RESOLUTION|>--- conflicted
+++ resolved
@@ -2,9 +2,6 @@
 
 ## vNext
 
-<<<<<<< HEAD
-- re-export `tracing` for `internal-logs` feature to remove the need of adding `tracing` as a dependency
-=======
 Added the ability to prevent recursive telemetry generation through new
 context-based suppression mechanisms. This feature helps prevent feedback loops
 and excessive telemetry when OpenTelemetry components perform their own
@@ -24,7 +21,8 @@
 These methods allow SDK components, exporters, and processors to temporarily
 disable telemetry generation during their internal operations, ensuring more
 predictable and efficient observability pipelines.
->>>>>>> 29714670
+
+- re-export `tracing` for `internal-logs` feature to remove the need of adding `tracing` as a dependency
 
 ## 0.29.0
 
