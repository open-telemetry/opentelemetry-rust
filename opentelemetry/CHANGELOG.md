# Changelog

## vNext

- *Breaking* Moved `ExportError` trait from `opentelemetry::trace::ExportError` to `opentelemetry_sdk::export::ExportError`
- *Breaking* Moved `TraceError` enum from `opentelemetry::trace::TraceError` to `opentelemetry_sdk::trace::TraceError`
- *Breaking* Moved `TraceResult` type alias from `opentelemetry::trace::TraceResult` to `opentelemetry_sdk::trace::TraceResult`
- {PLACEHOLDER} - Remove the above completely. // TODO fill this when changes are actually in.
- Bug Fix: `InstrumentationScope` implementation for `PartialEq` and `Hash` fixed to include Attributes also.
- *Breaking* Changed value type of `Baggage` from `Value` to `StringValue`
<<<<<<< HEAD
- *Breaking* Align `Baggage.remove()` signature with `.get()` to take the key as a reference
=======
- Updated `Baggage` constants to reflect latest standard (`MAX_KEY_VALUE_PAIRS` - 180 -> 64, `MAX_BYTES_FOR_ONE_PAIR` - removed) and increased insert performance see #[2284](https://github.com/open-telemetry/opentelemetry-rust/pull/2284).
>>>>>>> 46a7cd62

## 0.28.0

Released 2025-Feb-10

- Bump msrv to 1.75.0.
- **Breaking** `opentelemetry::global::shutdown_tracer_provider()` Removed from this crate, should now use `tracer_provider.shutdown()` see [#2369](https://github.com/open-telemetry/opentelemetry-rust/pull/2369) for a migration example.
- *Breaking* Removed unused `opentelemetry::PropagationError` struct.

## 0.27.1

Released 2024-Nov-27

## 0.27.0

Released 2024-Nov-11

- Bump MSRV to 1.70 [#2179](https://github.com/open-telemetry/opentelemetry-rust/pull/2179)
- Add `LogRecord::set_trace_context`; an optional method conditional on the `trace` feature for setting trace context on a log record.
- Removed unnecessary public methods named `as_any` from `AsyncInstrument` trait and the implementing instruments: `ObservableCounter`, `ObservableGauge`, and `ObservableUpDownCounter` [#2187](https://github.com/open-telemetry/opentelemetry-rust/pull/2187)
- Introduced `SyncInstrument` trait to replace the individual synchronous instrument traits (`SyncCounter`, `SyncGauge`, `SyncHistogram`, `SyncUpDownCounter`) which are meant for SDK implementation. [#2207](https://github.com/open-telemetry/opentelemetry-rust/pull/2207)
- Ensured that `observe` method on asynchronous instruments can only be called inside a callback. This was done by removing the implementation of `AsyncInstrument` trait for each of the asynchronous instruments. [#2210](https://github.com/open-telemetry/opentelemetry-rust/pull/2210)
- Removed `PartialOrd` and `Ord` implementations for `KeyValue`. [#2215](https://github.com/open-telemetry/opentelemetry-rust/pull/2215)
- **Breaking change for exporter authors:** Marked `KeyValue` related structs and enums as `non_exhaustive`. [#2228](https://github.com/open-telemetry/opentelemetry-rust/pull/2228)
- **Breaking change for log exporter authors:** Marked `AnyValue` enum as `non_exhaustive`. [#2230](https://github.com/open-telemetry/opentelemetry-rust/pull/2230)
- **Breaking change for Metrics users:** The `init` method used to create instruments has been renamed to `build`. Also, `try_init()` method is removed from instrument builders. The return types of `InstrumentProvider` trait methods modified to return the instrument struct, instead of `Result`. [#2227](https://github.com/open-telemetry/opentelemetry-rust/pull/2227)

Before:
```rust
let counter = meter.u64_counter("my_counter").init();
```

Now:
```rust
let counter = meter.u64_counter("my_counter").build();
```
- **Breaking change**: [#2220](https://github.com/open-telemetry/opentelemetry-rust/pull/2220)
  - Removed deprecated method `InstrumentationLibrary::new`
  - Renamed `InstrumentationLibrary` to `InstrumentationScope`
  - Renamed `InstrumentationLibraryBuilder` to `InstrumentationScopeBuilder`
  - Removed deprecated methods `LoggerProvider::versioned_logger` and `TracerProvider::versioned_tracer`
  - Removed methods `LoggerProvider::logger_builder`, `TracerProvider::tracer_builder` and `MeterProvider::versioned_meter`
  - Replaced these methods with `LoggerProvider::logger_with_scope`, `TracerProvider::logger_with_scope`, `MeterProvider::meter_with_scope`
  - Replaced `global::meter_with_version` with `global::meter_with_scope`
  - Added `global::tracer_with_scope`
  - Refer to PR description for migration guide.
- **Breaking change**: replaced `InstrumentationScope` public attributes by getters [#2275](https://github.com/open-telemetry/opentelemetry-rust/pull/2275)  

- **Breaking change**: [#2260](https://github.com/open-telemetry/opentelemetry-rust/pull/2260)
  - Removed `global::set_error_handler` and `global::handle_error`. 
  - `global::handle_error` usage inside the opentelemetry crates has been replaced with `global::otel_info`, `otel_warn`, `otel_debug` and `otel_error` macros based on the severity of the internal logs.
  - The default behavior of `global::handle_error` was to log the error using `eprintln!`. With otel macros, the internal logs get emitted via `tracing` macros of matching severity. Users now need to configure a `tracing` layer/subscriber to capture these logs.
  - Refer to PR description for migration guide. Also refer to [self-diagnostics](https://github.com/open-telemetry/opentelemetry-rust/tree/main/examples/self-diagnostics) example to learn how to view internal logs in stdout using `tracing::fmt` layer.

- **Breaking change for exporter/processor authors:** [#2266](https://github.com/open-telemetry/opentelemetry-rust/pull/2266)
   - Moved `ExportError` trait from `opentelemetry::ExportError` to `opentelemetry_sdk::export::ExportError`
   - Created new trait `opentelemetry::trace::ExportError` for trace API. This would be eventually be consolidated with ExportError in the SDK.
   - Moved `LogError` enum from `opentelemetry::logs::LogError` to `opentelemetry_sdk::logs::LogError`
   - Moved `LogResult` type alias from `opentelemetry::logs::LogResult` to `opentelemetry_sdk::logs::LogResult`
   - Moved `MetricError` enum from `opentelemetry::metrics::MetricError` to `opentelemetry_sdk::metrics::MetricError`
   - Moved `MetricResult` type alias from `opentelemetry::metrics::MetricResult` to `opentelemetry_sdk::metrics::MetricResult`
     These changes shouldn't directly affect the users of OpenTelemetry crate, as these constructs are used in SDK and Exporters. If you are an author of an sdk component/plug-in, like an exporter etc. please use these types from sdk. Refer [CHANGELOG.md](https://github.com/open-telemetry/opentelemetry-rust/blob/main/opentelemetry-sdk/CHANGELOG.md) for more details, under same version section.
- **Breaking** [2291](https://github.com/open-telemetry/opentelemetry-rust/pull/2291) Rename `logs_level_enabled flag` to `spec_unstable_logs_enabled`. Please enable this updated flag if the feature is needed. This flag will be removed once the feature is stabilized in the specifications.

## v0.26.0
Released 2024-Sep-30

- **BREAKING** Public API changes:
  - **Removed**: `Key.bool()`, `Key.i64()`, `Key.f64()`, `Key.string()`, `Key.array()` [#2090](https://github.com/open-telemetry/opentelemetry-rust/issues/2090).     These APIs were redundant as they didn't offer any additional functionality. The existing `KeyValue::new()` API covers all the scenarios offered by these APIs.

  - **Removed**: `ObjectSafeMeterProvider` and `GlobalMeterProvider` [#2112](https://github.com/open-telemetry/opentelemetry-rust/pull/2112). These APIs were unnecessary and were mainly meant for internal use.

  - **Modified**: `MeterProvider.meter()` and `MeterProvider.versioned_meter()` argument types have been updated to `&'static str` instead of `impl Into<Cow<'static, str>>>` [#2112](https://github.com/open-telemetry/opentelemetry-rust/pull/2112). These APIs were modified to enforce the Meter `name`, `version`, and `schema_url` to be `&'static str`.

  - **Renamed**: `NoopMeterCore` to `NoopMeter`

- Added `with_boundaries` API to allow users to provide custom bounds for Histogram instruments. [#2135](https://github.com/open-telemetry/opentelemetry-rust/pull/2135)

## v0.25.0

- **BREAKING** [#1993](https://github.com/open-telemetry/opentelemetry-rust/pull/1993) Box complex types in AnyValue enum
Before:
```rust
#[derive(Debug, Clone, PartialEq)]
pub enum AnyValue {
    /// An integer value
    Int(i64),
    /// A double value
    Double(f64),
    /// A string value
    String(StringValue),
    /// A boolean value
    Boolean(bool),
    /// A byte array
    Bytes(Vec<u8>),
    /// An array of `Any` values
    ListAny(Vec<AnyValue>),
    /// A map of string keys to `Any` values, arbitrarily nested.
    Map(HashMap<Key, AnyValue>),
}
```

After:
```rust
#[derive(Debug, Clone, PartialEq)]
pub enum AnyValue {
    /// An integer value
    Int(i64),
    /// A double value
    Double(f64),
    /// A string value
    String(StringValue),
    /// A boolean value
    Boolean(bool),
    /// A byte array
    Bytes(Box<Vec<u8>>),
    /// An array of `Any` values
    ListAny(Box<Vec<AnyValue>>),
    /// A map of string keys to `Any` values, arbitrarily nested.
    Map(Box<HashMap<Key, AnyValue>>),
}
```
So the custom log appenders should box these types while adding them in message body, or
attribute values. Similarly, the custom exporters should dereference these complex type values
before serializing.

*Breaking* :
[#2015](https://github.com/open-telemetry/opentelemetry-rust/pull/2015) Removed
the ability to register callbacks for Observable instruments on Meter directly.
If you were using `meter.register_callback` to provide the callback, provide
them using `with_callback` method, while creating the Observable instrument
itself.
[1715](https://github.com/open-telemetry/opentelemetry-rust/pull/1715/files)
shows the exact changes needed to make this migration. If you are starting new,
refer to the
[examples](https://github.com/open-telemetry/opentelemetry-rust/blob/main/examples/metrics-basic/src/main.rs)
to learn how to provide Observable callbacks.

## v0.24.0

- Add "metrics", "logs" to default features. With this, default feature list is
  "trace", "metrics" and "logs".
- When "metrics" feature is enabled, `KeyValue` implements `PartialEq`, `Eq`,
  `PartialOrder`, `Order`, `Hash`. This is meant to be used for metrics
  aggregation purposes only.
- Removed `Unit` struct for specifying Instrument units. Unit is treated as an
  opaque string. Migration: Replace `.with_unit(Unit::new("myunit"))` with
  `.with_unit("myunit")`.

- [1869](https://github.com/open-telemetry/opentelemetry-rust/pull/1869) Introduced the `LogRecord::set_target()` method in the log bridge API. 
This method allows appenders to set the target/component emitting the logs.

## v0.23.0

### Added

- [#1640](https://github.com/open-telemetry/opentelemetry-rust/pull/1640) Add `PropagationError`
- [#1701](https://github.com/open-telemetry/opentelemetry-rust/pull/1701) `Gauge` no longer requires `otel-unstable` feature flag, as OpenTelemetry specification for `Gauge` instrument is stable.

### Removed

- Remove `urlencoding` crate dependency. [#1613](https://github.com/open-telemetry/opentelemetry-rust/pull/1613)
- Remove global providers for Logs [$1691](https://github.com/open-telemetry/opentelemetry-rust/pull/1691)
    LoggerProviders are not meant for end users to get loggers from. It is only required for the log bridges.
    Below global constructs for the logs are removed from API:
        - opentelemetry::global::logger
        - opentelemetry::global::set_logger_provider
        - opentelemetry::global::shutdown_logger_provider
        - opentelemetry::global::logger_provider
        - opentelemetry::global::GlobalLoggerProvider
        - opentelemetry::global::ObjectSafeLoggerProvider 
    For creating appenders using Logging bridge API, refer to the opentelemetry-tracing-appender [example](https://github.com/open-telemetry/opentelemetry-rust/blob/main/opentelemetry-appender-tracing/examples/basic.rs)

### Changed

- **BREAKING** Moving LogRecord implementation to the SDK. [1702](https://github.com/open-telemetry/opentelemetry-rust/pull/1702).
    - Relocated `LogRecord` struct to SDK.
    - Introduced the `LogRecord` trait in the API for populating log records. This trait is implemented by the SDK.
    This is the breaking change for the authors of Log Appenders. Refer to the [opentelemetry-appender-tracing](https://github.com/open-telemetry/opentelemetry-rust/tree/main/opentelemetry-appender-tracing) for more details.

- Deprecate `versioned_logger()` in favor of `logger_builder()` [1567](https://github.com/open-telemetry/opentelemetry-rust/pull/1567).

Before:

```rust
let logger = provider.versioned_logger(
    "my-logger-name",
    Some(env!("CARGO_PKG_VERSION")),
    Some("https://opentelemetry.io/schema/1.0.0"),
    Some(vec![KeyValue::new("key", "value")]),
);
```

After:

```rust
let logger = provider
    .logger_builder("my-logger-name")
    .with_version(env!("CARGO_PKG_VERSION"))
    .with_schema_url("https://opentelemetry.io/schema/1.0.0")
    .with_attributes(vec![KeyValue::new("key", "value")])
    .build();
```

- Deprecate `versioned_tracer()` in favor of `tracer_builder()` [1567](https://github.com/open-telemetry/opentelemetry-rust/pull/1567).

Before:

```rust
let tracer = provider.versioned_tracer(
    "my-tracer-name",
    Some(env!("CARGO_PKG_VERSION")),
    Some("https://opentelemetry.io/schema/1.0.0"),
    Some(vec![KeyValue::new("key", "value")]),
);
```

After:

```rust
let tracer = provider
    .tracer_builder("my-tracer-name")
    .with_version(env!("CARGO_PKG_VERSION"))
    .with_schema_url("https://opentelemetry.io/schema/1.0.0")
    .with_attributes(vec![KeyValue::new("key", "value")])
    .build();
```

## v0.22.0

### Added

- [#1410](https://github.com/open-telemetry/opentelemetry-rust/pull/1410) Add experimental synchronous gauge. This is behind the feature flag, and can be enabled by enabling the feature `otel_unstable` for opentelemetry crate.

- [#1410](https://github.com/open-telemetry/opentelemetry-rust/pull/1410) Guidelines to add new unstable/experimental features.

### Changed

- Modified `AnyValue.Map` to be backed by `HashMap` instead of custom `OrderMap`,
which internally used `IndexMap`. There was no requirement to maintain the order
of entries, so moving from `IndexMap` to `HashMap` offers slight performance
gains, and avoids `IndexMap` dependency. This affects `body` and `attributes` of
`LogRecord`.
[#1353](https://github.com/open-telemetry/opentelemetry-rust/pull/1353)
- Add `TextMapCompositePropagator` [#1373](https://github.com/open-telemetry/opentelemetry-rust/pull/1373)
- Turned off events for `NoopLogger` to save on operations
  [#1455](https://github.com/open-telemetry/opentelemetry-rust/pull/1455)

### Removed

- Removed `OrderMap` type as there was no requirement to use this over regular
`HashMap`.
[#1353](https://github.com/open-telemetry/opentelemetry-rust/pull/1353)
- Remove API for Creating Histograms with signed integers. [#1371](https://github.com/open-telemetry/opentelemetry-rust/pull/1371)
- Remove `global::shutdown_meter_provider`, use `SdkMeterProvider::shutdown`
  directly instead [#1412](https://github.com/open-telemetry/opentelemetry-rust/pull/1412).

## [v0.21.0](https://github.com/open-telemetry/opentelemetry-rust/compare/v0.20.0...v0.21.0)

This release should been seen as 1.0-rc4 following 1.0-rc3 in v0.20.0. Refer to CHANGELOG.md in individual creates for details on changes made in different creates.

### Changed

- Bump MSRV to 1.65 [#1318](https://github.com/open-telemetry/opentelemetry-rust/pull/1318)
- Bump MSRV to 1.64 [#1203](https://github.com/open-telemetry/opentelemetry-rust/pull/1203)
- `opentelemetry` crate now only carries the API types [#1186](https://github.com/open-telemetry/opentelemetry-rust/issues/1186). Use the `opentelemetry_sdk` crate for the SDK types.
- `trace::noop::NoopSpan` no longer implements `Default` and instead exposes
  a `const DEFAULT` value. [#1270](https://github.com/open-telemetry/opentelemetry-rust/pull/1270)
- Updated crate documentation and examples.
  [#1256](https://github.com/open-telemetry/opentelemetry-rust/issues/1256)
- **Breaking** `SpanBuilder` attributes changed from `OrderMap<Key, Value>` to
  `Vec<KeyValue>` and `with_attributes_map` method is removed from `SpanBuilder`.
  This implies that OpenTelemetry API will no longer perform
  de-dup of attribute Keys.
  [#1293](https://github.com/open-telemetry/opentelemetry-rust/issues/1293).
  Please share [feedback
  here](https://github.com/open-telemetry/opentelemetry-rust/issues/1300), if
  you are affected.

## [v0.20.0](https://github.com/open-telemetry/opentelemetry-rust/compare/v0.19.0...v0.20.0)
This release should been seen as 1.0-rc3 following 1.0-rc2 in v0.19.0. Refer to CHANGELOG.md in individual creates for details on changes made in different creates.

### Added

- Add `new` method to `BoxedTracer` #1009
- Add js-sys as dependency for api crate when building wasm targets #1078
- Create tracer using a shared instrumentation library #1129
- Add `Context::map_current` #1140
- Add unit/doc tests for metrics #1213
- Add `opentelemetry::sdk::logs::config()` for parity with `opentelemetry::sdk::trace::config()` (#1197)

### Changed

- `OtelString::Owned` carries `Box<str>` instead of `String` #1096

### Removed

- Drop include_trace_context parameter from Logs API/SDK. [#1133](https://github.com/open-telemetry/opentelemetry-rust/issues/1133)
- Synchronous instruments no longer accepts `Context` while reporting
  measurements. [#1076](https://github.com/open-telemetry/opentelemetry-rust/pull/1076).
- Fallible conversions from `futures-channel` error types to `LogError` and
  `TraceError` removed.
  [#1201](https://github.com/open-telemetry/opentelemetry-rust/issues/1201)

### Fixed

- Fix `SpanRef::set_attributes` mutability requirement. [#1038](https://github.com/open-telemetry/opentelemetry-rust/pull/1038)
- Move OrderMap module to root of otel-api crate. [#1061](https://github.com/open-telemetry/opentelemetry-rust/pull/1061)
- Use the browser-only js-sys workaround only when actually targeting a browser #1008

## [v0.19.0](https://github.com/open-telemetry/opentelemetry-rust/compare/v0.18.0...v0.19.0)
This release should been seen as 1.0-rc2 following 1.0-rc1 in v0.18.0. Refer to CHANGELOG.md in individual creates for details on changes made in different creates.

### Added
- Add `WithContext` to public api [#893](https://github.com/open-telemetry/opentelemetry-rust/pull/893).
- Add support for instrumentation scope attributes [#1021](https://github.com/open-telemetry/opentelemetry-rust/pull/1021).

### Changed
- Implement `Display` on `Baggage` [#921](https://github.com/open-telemetry/opentelemetry-rust/pull/921).
- Bump MSRV to 1.57 [#953](https://github.com/open-telemetry/opentelemetry-rust/pull/953).
- Update dependencies and bump MSRV to 1.60 [#969](https://github.com/open-telemetry/opentelemetry-rust/pull/969).

## [v0.18.0](https://github.com/open-telemetry/opentelemetry-rust/compare/v0.17.0...v0.18.0)

This release is the first beta release of the `trace` API and SDK. If no other
breaking changes are necessary, the next release will be 1.0. The `metrics` API
and SDK are still unstable.

### Added

- Pull sampling probability from `OTEL_TRACES_SAMPLER_ARG` in default sdk config #737
- Add `schema_url` to `Tracer` #743
- Add `schema_url` to `Resource` #775
- Add `Span::set_attributes` #638
- Support concurrent exports #781
- Add jaeger remote sampler #797
- Allow Custom Samplers #833
- Add `SpanExporter::force_flush` and default implementation #845

### Changed

- Deprecate metrics `ValueRecorder` in favor of `Histogram` #728
- Move `IdGenerator` to SDK, rename to `RandomIdGenerator` #742
- `meter_with_version` accepts optional parameter for `version` and `schema_url` #752
- Unify `Event` and `Link` access patterns #757
- move `SpanKind` display format impl to jaeger crate #758
- make `TraceStateError` private #755
- rename `Span::record_exception` to `Span::record_error` #756
- Replace `StatusCode` and `message` with `Status` #760
- Move `TracerProvider::force_flush` to SDK #658
- Switch to static resource references #790
- Allow O(1) get operations for `SpanBuilder::attributes` [breaking] #799
- Allow ref counted keys and values #821
- Bump MSRV from 1.49 to 1.55 #811
- bump MSRV to 1.56 #866
- Update metrics API and SDK for latest spec #819
- Switch to `pin-project-lite` #830

### Fixed

- Update dashmap to avoid soundness hole #818
- Perform sampling as explained in the specification #839
- Remove internal message queue between exporter and exporting tasks #848
- Fix span processor exporting unsampled spans #871

### Removed

- Remove `serialize` feature #738
- Remove `StatusCode::as_str` #741
- Remove `Tracer::with_span` #746

## [v0.17.0](https://github.com/open-telemetry/opentelemetry-rust/compare/v0.16.0...v0.17.0)

### Changed

- Implement `Serialize` & `Deserialize` for `Sampler`, `SpanLimits` #622, #626
- Allow `&'static str` and `string` in span methods #654
- Allow `String` data in instrumentation library. #670
- Remove `std::fmt::Debug` and `'static` requirements from `TracerProvider`,
  `Tracer`, and `Span` #664
- Remove unused `Tracer::invalid` method #683
- Split `TracerProvider::tracer` and `TracerProvider::versioned_tracer` methods #682
- Reduce dependency on `futures` crate #684
- Switch to parent context references #687
- Spec-compliant trace and span ids #689
- Optimize span creation internals #693
- Add instrumentation library to `ShouldSample` parameters #695

### Fixed

- Fix default resource detection for tracer provider #641
- Detect `service.name` from `OTEL_SERVICE_NAME` and `OTEL_RESOURCE_ATTRIBUTES` #662
- Fix `TraceState::valid_key` crashes #665

## [v0.16.0](https://github.com/open-telemetry/opentelemetry-rust/compare/v0.15.0...v0.16.0)

### Changed

- Add default resource in `TracerProvider` #571
- Rename `get_tracer` to `tracer` #586
- Extract `trace::noop` module and update docs #587
- Add `Hash` impl for span context and allow spans to clone and export current state #592
- Enforce span status code's order #593
- Make `SpanRef` public #600
- Make `SpanProcessor::on_start` take a mutable span #601
- Renamed `label` to `attribute` to align with otel specification #609

### Performance

- Small performance boost for `Resource::get` #579

## [v0.15.0](https://github.com/open-telemetry/opentelemetry-rust/compare/v0.14.0...v0.15.0)

### Added

- More resource detectors #573

### Changed

- Expose the Error type to allow users to set custom error handlers #551
- Allow users to use different channels based on runtime in batch span processor #560
- Move `Unit` into `metrics` module #564
- Update trace flags to match spec #565

### Fixed

- Fix debug loop, add notes for `#[tokio::test]` #552
- `TraceState` cannot insert new key-value pairs #567

## [v0.14.0](https://github.com/open-telemetry/opentelemetry-rust/compare/v0.13.0...v0.14.0)

## Added

- Adding a dynamic dispatch to Aggregator Selector #497
- Add `global::force_flush_tracer_provider` #512
- Add config `max_attributes_per_event` and `max_attributes_per_link` #521
- Add dropped attribute counts to events and links #529

## Changed

- Remove unnecessary clone in `Key` type #491
- Remove `#[must_use]` from `set_tracer_provider` #501
- Rename remaining usage of `default_sampler` to `sampler` #509
- Use current span for SDK-less context propagation #510
- Always export span batch when limit reached #519
- Rename message events to events #530
- Update resource merge behaviour #537
- Ignore links with invalid context #538

## Removed

- Remove remote span context #508
- Remove metrics quantiles #525

# Fixed

- Allow users to use custom export kind selector #526

## Performance

- Improve simple span processor performance #502
- Local span perf improvements #505
- Reduce string allocations where possible #506

## [v0.13.0](https://github.com/open-telemetry/opentelemetry-rust/compare/v0.12.0...v0.13.0)

Upgrade note: exporter pipelines do not return an uninstall guard as of #444,
use `opentelemetry::global::shutdown_tracer_provider` explicitly instead.

## Changed

- Pull configrations from environment variables by default when creating BatchSpanProcessor #445
- Convert doc links to intra-doc #466
- Switch to Cow for event names #471
- Use API to configure async runtime instead of features #481
- Rename trace config with_default_sampler to with_sampler #482

## Removed

- Removed tracer provider guard #444
- Removed `from_env` and use environment variables to initialize the configurations by default #459

## [v0.12.0](https://github.com/open-telemetry/opentelemetry-rust/compare/v0.11.2...v0.12.0)

## Added

- Instrumentation library support #402
- Batch observer support #429
- `with_unit` methods in metrics #431
- Clone trait for noop tracer/tracer provider/span #479
- Abstracted traits for different runtimes #480

## Changed

- Dependencies updates #410
- Add `Send`, `Sync` to `AsyncInstrument` in metrics #422
- Add `Send`, `Sync` to `InstrumentCore` in metrics #423
- Replace regex with custom logic #411
- Update tokio to v1 #421

## Removed

- Moved `http` dependencies into a new opentelemetry-http crate #415
- Remove `tonic` dependency #414

## [v0.11.2](https://github.com/open-telemetry/opentelemetry-rust/compare/v0.11.1...v0.11.2)

# Fixed

- Fix possible deadlock when dropping metric instruments #407

## [v0.11.1](https://github.com/open-telemetry/opentelemetry-rust/compare/v0.11.0...v0.11.1)

# Fixed

- Fix remote implicit builder context sampling #405

## [v0.11.0](https://github.com/open-telemetry/opentelemetry-rust/compare/v0.10.0...v0.11.0)

## Added

- Add `force_flush` method to span processors #358
- Add timeout for `force_flush` and `shutdown` #362

## Changed

- Implement Display trait for Key and Value types #353
- Remove Option from Array values #359
- Update `ShouldSample`'s parent parameter to be `Context` #368
- Consolidate error types in `trace` module into `TraceError` #371
- Add `#[must_use]` to uninstall structs #372
- Move 3rd party propagators and merge exporter into `sdk::export` #375
- Add instrumentation version to instrument config #392
- Use instrumentation library in metrics #393
- `start_from_context` renamed to `start_with_context` #399
- Removed `build_with_context` as full context is now stored in builder #399
- SpanBuilder's `with_parent` renamed to `with_parent_context` #399

# Fixed

- Fix parent based sampling in tracer #354
- StatusCode enum value ordering #377
- Counter adding the delta from last collection #395
- `HistogramAggregator` returning sum vs count #398

## [v0.10.0](https://github.com/open-telemetry/opentelemetry-rust/compare/v0.9.1...v0.10.0)

## Added

- Add support for baggage metadata #287

## Changed

- Remove `api` prefix from modules #305
- Move `mark_as_active_span` and `get_active_span` functions into trace module #310
- Revert renaming of `SpanContext` to `SpanReference` #299
- Default trace propagator is now a no-op #329
- Return references to span contexts instead of clones #325
- Update exporter errors to be `Box<dyn Error + Send + Sync + 'static>` #284
- Rename `GenericProvider` to `GenericTracerProvider` #313
- Reduce `SpanStatus` enum to `Ok`, `Error`, and `Unset` variants #315
- update B3 propagator to more closely match spec #319
- Export missing pub global trace types #313
- Ensure kv array values are homogeneous #333
- Implement `Display` trait for `Key` and `Value` types #353
- Move `SpanProcessor` trait into `sdk` module #334
- Ensure `is_recording` is `false` and span is no-op after `end` #341
- Move binary propagator and base64 format to contrib #343
- Ensure metrics noop types go through constructors #345
- Change `ExportResult` to use `std::result::Result` #347
- Change `SpanExporter::export` to take `&mut self` instead of `&self` #350
- Add MSRV 1.42.0 #296

## Fixed

- Fix parent based sampling #354

## Removed

- Remove support for `u64` and `bytes` kv values #323
- Remove kv value conversion from `&str` #332

## [v0.9.1](https://github.com/open-telemetry/opentelemetry-rust/compare/v0.9.0...v0.9.1)

## Added

- Allow metric instruments to be cloned #280

### Fixed

- Fix single threaded runtime tokio feature bug #278

## [v0.9.0](https://github.com/open-telemetry/opentelemetry-rust/compare/v0.8.0...v0.9.0)

## Added

- Add resource detector #174
- Add `fields` method to TextMapFormat #178
- Add support for `tracestate` in `TraceContextPropagator` #191
- Propagate valid span context in noop tracer #197
- Add end_with_timestamp method for trace span #199
- Add ID methods for hex and byte array formatting #200
- Add AWS X-Ray ID Generator #201
- AWS X-Ray Trace Context Propagator #202
- Add instrumentation library information to spans #207
- Add keys method to extractors #209
- Add `TraceState` to `SpanContext` #217
- Add `from_env` config option for `BatchSpanProcessor` #228
- Add pipeline uninstall mechanism to shut down trace pipelines #229

### Changed

- Re-write metrics sdk to be spec compliant #179
- Rename `Sampler::Probability` to `Sampler::TraceIdRatioBased` #188
- Rename `HTTPTextPropagator` to `TextMapPropagator` #192
- Ensure extractors are case insensitive #193
- Rename `Provider` to `TracerProvider` #206
- Rename `CorrelationContext` into `Baggage` #208
- Pipeline builder for stdout trace exporter #224
- Switch to async exporters #232
- Allow `ShouldSample` implementation to modify trace state #237
- Ensure context guard is `!Send` #239
- Ensure trace noop structs use `new` constructor #240
- Switch to w3c `baggage` header #246
- Move trace module imports from `api` to `api::trace` #255
- Update `tonic` feature to use version `0.3.x` #258
- Update exporters to receive owned span data #264
- Move propagators to `sdk::propagation` #266
- Rename SpanContext to SpanReference #270
- Rename `SamplingDecision`'s `NotRecord`, `Record` and `RecordAndSampled` to
  `Drop` `RecordOnly` and `RecordAndSample` #247

## [v0.8.0](https://github.com/open-telemetry/opentelemetry-rust/compare/v0.7.0...v0.8.0)

## Added

- Add custom span processors to `Provider::Builder` #166

### Changed

- Separate `Carrier` into `Injector` and `Extractor` #164
- Change the default sampler to be `ParentOrElse(AlwaysOn)` #163
- Move the `Sampler` interface to the SDK #169

## [v0.7.0](https://github.com/open-telemetry/opentelemetry-rust/compare/v0.6.0...v0.7.0)

### Added

- New `ParentOrElse` sampler for fallback logic if parent is not sampled. #128
- Attributes can now have array values #146
- Added `record_exception` and `record_exception_with_stacktrace` methods to `Span` #152

### Changed

- Update sampler types #128
  - `Always` is now `AlwaysOn`. `Never` is now `AlwaysOff`. `Probability` now ignores parent
    sampled state.
- `base64` and `binary_propagator` have been moved to `experimental` module. #134
- `Correlation-Context` header has been updated to `otcorrelations` #145
- `B3Propagator` has been updated to more closely follow the spec #148

## [v0.6.0](https://github.com/open-telemetry/opentelemetry-rust/compare/v0.5.0...v0.6.0)

### Added

- Add `http` and `tonic` features to impl `Carrier` for common types.

### Changed

- Removed `span_id` from sampling parameters when implementing custom samplers.

### Fixed

- Make `Context` `Send + Sync` in #127

## [v0.5.0](https://github.com/open-telemetry/opentelemetry-rust/compare/v0.4.0...v0.5.0)

### Added

- Derive `Clone` for `B3Propagator`, `SamplingResult`, and `SpanBuilder`
- Ability to configure the span id / trace id generator
- impl `From<T>` for common `Key` and `Value` types
- Add global `tracer` method
- Add `Resource` API
- Add `Context` API
- Add `Correlations` API
- Add `HttpTextCompositePropagator` for composing `HttpTextPropagator`s
- Add `GlobalPropagator` for globally configuring a propagator
- Add `TraceContextExt` to provide methods for working with trace data in a context
- Expose `EvictedQueue` constructor

### Changed

- Ensure that impls of `Span` are `Send` and `Sync` when used in `global`
- Changed `Key` and `Value` method signatures to remove `Cow` references
- Tracer's `start` now uses the implicit current context instead of an explicit span context.
  `start_with_context` may be used to specify a context if desired.
- `with_span` now accepts a span for naming consistency and managing the active state of a more
  complex span (likely produced by a builder), and the previous functionality that accepts a
  `&str` has been renamed to `in_span`, both of which now yield a context to the provided closure.
- Tracer's `get_active_span` now accepts a closure
- The `Instrument` trait has been renamed to `FutureExt` to avoid clashing with metric instruments,
  and instead accepts contexts via `with_context`.
- Span's `get_context` method has been renamed to `span_context` to avoid ambiguity.
- `HttpTextPropagators` inject the current context instead of an explicit span context. The context
  can be specified with `inject_context`.
- `SpanData`'s `context` has been renamed to `span_context`

### Fixed

- Update the probability sampler to match the spec
- Rename `Traceparent` header to `traceparent`

### Removed

- `TracerGenerics` methods have been folded in to the `Tracer` trait so it is longer needed
- Tracer's `mark_span_as_inactive` has been removed
- Exporters no longer require an `as_any` method
- Span's `mark_as_active`, `mark_as_inactive`, and `as_any` have been removed

## [v0.4.0](https://github.com/open-telemetry/opentelemetry-rust/compare/v0.3.0...v0.4.0)

### Added

- New async batch span processor
- New stdout exporter
- Add `trace_id` to `SpanBuilder`

### Changed

- Add `attributes` to `Event`s.
- Update `Span`'s `add_event` and `add_event_with_timestamp` to accept attributes.
- Record log fields in jaeger exporter
- Properly export span kind in jaeger exporter
- Add support for `Link`s
- Add `status_message` to `Span` and `SpanData`
- Rename `SpanStatus` to `StatusCode`
- Update `EvictedQueue` internals from LIFO to FIFO
- Switch span attributes to `EvictedHashMap`

### Fixed

- Call `shutdown` correctly when span processors and exporters are dropped

## [v0.3.0](https://github.com/open-telemetry/opentelemetry-rust/compare/v0.2.0...v0.3.0)

### Added

- New Base64 propagator
- New SpanBuilder api
- Zipkin Exporter crate

### Changed

- Switch to `SpanId` and `TraceId` from `u64` and `u128`
- Remove `&mut self` requirements for `Span` API

### Fixed

- circular Tracer debug impl

## [v0.2.0](https://github.com/open-telemetry/opentelemetry-rust/compare/b5918251cc07f9f6957434ccddc35306f68bd791..v0.2.0)

### Added

- Make trace and metrics features optional
- ExportResult as specified in the specification
- Add Futures compatibility API
- Added serde serialise support to SpanData
- Separate OpenTelemetry Jaeger crate

### Changed

- Rename HttpTraceContextPropagator to TraceContextPropagator
- Rename HttpB3Propagator to B3Propagator
- Switch to Apache 2 license
- Resolve agent addresses to allow non-static IP
- Remove tracer name prefix from span name

### Removed

- Remove add_link from spans

## [v0.1.5](https://github.com/jtescher/opentelemetry-rust/compare/v0.1.4...v0.1.5)

### Added

- trace-context propagator

### Changed

- Prometheus API cleanup

## [v0.1.4](https://github.com/jtescher/opentelemetry-rust/compare/v0.1.3...v0.1.4)

### Added

- Parent option for default sampler

### Fixed

- SDK tracer default span id

## [v0.1.3](https://github.com/jtescher/opentelemetry-rust/compare/v0.1.2...v0.1.3)

### Changed

- Ensure spans are always send and sync
- Allow static lifetimes for span names
- Improve KeyValue ergonomics

## [v0.1.2](https://github.com/jtescher/opentelemetry-rust/compare/v0.1.1...v0.1.2)

### Added

- Implement global provider

## [v0.1.1](https://github.com/jtescher/opentelemetry-rust/compare/v0.1.0...v0.1.1)

### Added

- Documentation and API cleanup
- Tracking of active spans via thread local span stack

## [v0.1.0](https://github.com/jtescher/opentelemetry-rust/commit/ea368ea965aa035f46728d75e1be3b096b6cd6ec)

Initial debug alpha<|MERGE_RESOLUTION|>--- conflicted
+++ resolved
@@ -8,11 +8,8 @@
 - {PLACEHOLDER} - Remove the above completely. // TODO fill this when changes are actually in.
 - Bug Fix: `InstrumentationScope` implementation for `PartialEq` and `Hash` fixed to include Attributes also.
 - *Breaking* Changed value type of `Baggage` from `Value` to `StringValue`
-<<<<<<< HEAD
+- Updated `Baggage` constants to reflect latest standard (`MAX_KEY_VALUE_PAIRS` - 180 -> 64, `MAX_BYTES_FOR_ONE_PAIR` - removed) and increased insert performance see #[2284](https://github.com/open-telemetry/opentelemetry-rust/pull/2284).
 - *Breaking* Align `Baggage.remove()` signature with `.get()` to take the key as a reference
-=======
-- Updated `Baggage` constants to reflect latest standard (`MAX_KEY_VALUE_PAIRS` - 180 -> 64, `MAX_BYTES_FOR_ONE_PAIR` - removed) and increased insert performance see #[2284](https://github.com/open-telemetry/opentelemetry-rust/pull/2284).
->>>>>>> 46a7cd62
 
 ## 0.28.0
 
