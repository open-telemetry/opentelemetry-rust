--- conflicted
+++ resolved
@@ -16,17 +16,10 @@
 http = "0.2"
 hyper = "0.14.2"
 hyper-rustls = { version = "0.23", optional = true }
-<<<<<<< HEAD
 opentelemetry = { version = "0.18", path = "../opentelemetry" }
 opentelemetry-semantic-conventions = { version = "0.10", path = "../opentelemetry-semantic-conventions" }
-prost = "0.10.4"
-prost-types = "0.10.1"
-=======
-opentelemetry = { version = "0.17", path = "../opentelemetry" }
-opentelemetry-semantic-conventions = { version = "0.9", path = "../opentelemetry-semantic-conventions" }
 prost = "0.11.0"
 prost-types = "0.11.1"
->>>>>>> 6c1e4876
 thiserror = "1.0.30"
 tonic = { version = "0.8.0", features = ["gzip", "tls", "transport"] }
 yup-oauth2 = { version = "7.0.1", optional = true }
