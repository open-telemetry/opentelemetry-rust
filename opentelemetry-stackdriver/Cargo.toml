--- conflicted
+++ resolved
@@ -16,12 +16,7 @@
 http = "0.2"
 hyper = "0.14.2"
 hyper-rustls = { version = "0.22.1", optional = true }
-<<<<<<< HEAD
-log = "0.4"
 opentelemetry = { version = "0.17", path = "../opentelemetry" }
-=======
-opentelemetry = { version = "0.16", path = "../opentelemetry" }
->>>>>>> a81c6c6e
 prost = "0.9"
 prost-types = "0.9"
 thiserror = "1.0.30"
