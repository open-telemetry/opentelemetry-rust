[graph]
exclude=[]

[licenses]
allow = [
    "MIT",
    "Apache-2.0",
    "ISC",
    "BSD-3-Clause",
]

exceptions = [
    { allow = ["MPL-2.0"], crate = "webpki-roots" }, # This crate is a dependency of `reqwest`.
    { allow = ["Unicode-3.0"], crate = "icu_collections" }, # This crate gets used transitively by `reqwest`.
    { allow = ["Unicode-3.0"], crate = "icu_locid" }, # This crate gets used transitively by `reqwest`.
    { allow = ["Unicode-3.0"], crate = "icu_locid_transform" }, # This crate gets used transitively by `reqwest`.
    { allow = ["Unicode-3.0"], crate = "icu_locid_transform_data" }, # This crate gets used transitively by `reqwest`.
    { allow = ["Unicode-3.0"], crate = "icu_normalizer" }, # This crate gets used transitively by `reqwest`.
    { allow = ["Unicode-3.0"], crate = "icu_normalizer_data" }, # This crate gets used transitively by `reqwest`.
    { allow = ["Unicode-3.0"], crate = "icu_properties" }, # This crate gets used transitively by `reqwest`.
    { allow = ["Unicode-3.0"], crate = "icu_properties_data" }, # This crate gets used transitively by `reqwest`.
    { allow = ["Unicode-3.0"], crate = "icu_provider" }, # This crate gets used transitively by `reqwest`.
    { allow = ["Unicode-3.0"], crate = "icu_provider_macros" }, # This crate gets used transitively by `reqwest`.
    { allow = ["Unicode-3.0"], crate = "litemap" }, # This crate gets used transitively by `reqwest`.
    { allow = ["Unicode-3.0"], crate = "tinystr" }, # This crate gets used transitively by `reqwest`.
    { allow = ["Unicode-3.0"], crate = "writeable" }, # This crate gets used transitively by `reqwest`.
    { allow = ["Unicode-3.0"], crate = "unicode-ident" }, # This crate gets used transitively by `reqwest` and other crates.
    { allow = ["Unicode-3.0"], crate = "yoke" }, # This crate gets used transitively by `reqwest`.
    { allow = ["Unicode-3.0"], crate = "yoke-derive" }, # This crate gets used transitively by `reqwest`.
    { allow = ["Unicode-3.0"], crate = "zerovec" }, # This crate gets used transitively by `reqwest`.
    { allow = ["Unicode-3.0"], crate = "zerovec-derive" }, # This crate gets used transitively by `reqwest`.
    { allow = ["Unicode-3.0"], crate = "zerofrom" }, # This crate gets used transitively by `reqwest`.
    { allow = ["Unicode-3.0"], crate = "zerofrom-derive" }, # This crate gets used transitively by `reqwest`.
]

[licenses.private]
ignore = true

[[licenses.clarify]]
name = "ring"
version = "*"
expression = "MIT AND ISC AND OpenSSL"
license-files = [
    { path = "LICENSE", hash = 0xbd0eed23 }
]

# This section is considered when running `cargo deny check advisories`
# More documentation for the advisories section can be found here:
# https://embarkstudios.github.io/cargo-deny/checks/advisories/cfg.html
[advisories]
<<<<<<< HEAD
unmaintained = "none"
yanked = "allow"
=======
yanked = "deny"

# This section is considered when running `cargo deny check bans`.
# More documentation about the 'bans' section can be found here:
# https://embarkstudios.github.io/cargo-deny/checks/bans/cfg.html
[bans]
# Lint level for when multiple versions of the same crate are detected
multiple-versions = "warn"
# Lint level for when a crate version requirement is `*`
wildcards = "warn"
# The graph highlighting used when creating dotgraphs for crates
# with multiple versions
# * lowest-version - The path to the lowest versioned duplicate is highlighted
# * simplest-path - The path to the version with the fewest edges is highlighted
# * all - Both lowest-version and simplest-path are used
highlight = "all"

# This section is considered when running `cargo deny check sources`.
# More documentation about the 'sources' section can be found here:
# https://embarkstudios.github.io/cargo-deny/checks/sources/cfg.html
[sources]
unknown-registry = "deny"
unknown-git = "deny"
>>>>>>> d8d57d83
<|MERGE_RESOLUTION|>--- conflicted
+++ resolved
@@ -48,10 +48,7 @@
 # More documentation for the advisories section can be found here:
 # https://embarkstudios.github.io/cargo-deny/checks/advisories/cfg.html
 [advisories]
-<<<<<<< HEAD
 unmaintained = "none"
-yanked = "allow"
-=======
 yanked = "deny"
 
 # This section is considered when running `cargo deny check bans`.
@@ -74,5 +71,4 @@
 # https://embarkstudios.github.io/cargo-deny/checks/sources/cfg.html
 [sources]
 unknown-registry = "deny"
-unknown-git = "deny"
->>>>>>> d8d57d83
+unknown-git = "deny"