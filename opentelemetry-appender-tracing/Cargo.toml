--- conflicted
+++ resolved
@@ -12,18 +12,11 @@
 
 [dependencies]
 opentelemetry = { version = "0.21", path = "../opentelemetry", features = ["logs"] }
-<<<<<<< HEAD
-opentelemetry_sdk = { version = "0.20", path = "../opentelemetry-sdk", features = ["logs"] }
+opentelemetry_sdk = { version = "0.21", path = "../opentelemetry-sdk", features = ["logs"] }
 tracing = {version = "0.1", default-features = false, features = ["std"]}
 tracing-core = "0.1"
 tracing-log = "0.2"
 tracing-subscriber = { version = "0.3", default-features = false, features = ["registry", "std"] }
-=======
-opentelemetry_sdk = { version = "0.21", path = "../opentelemetry-sdk", features = ["logs"] }
-tracing = {version = "0.1", default-features = false, features = ["std"]}
-tracing-core = "0.1.31"
-tracing-subscriber = { version = "0.3.0", default-features = false, features = ["registry", "std"] }
->>>>>>> 33b5e9b4
 once_cell = "1.13.0"
 
 [dev-dependencies]
