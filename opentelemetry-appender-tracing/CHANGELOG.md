--- conflicted
+++ resolved
@@ -2,15 +2,13 @@
 
 ## vNext
 
+- **BREAKING** Remove `logs_level_enabled` feature flag as the feature is not part of the specs. [#1736](https://github.com/open-telemetry/opentelemetry-rust/pull/1736/files)
+
 ## v0.4.0
 
 - Removed unwanted dependency on opentelemetry-sdk.
-<<<<<<< HEAD
-- - **BREAKING** Remove `logs_level_enabled` feature flag as the feature is not part of the specs. [#1736](https://github.com/open-telemetry/opentelemetry-rust/pull/1736/files)
 
-=======
 - Update `opentelemetry` dependency version to 0.23
->>>>>>> e2e6a6e2
 
 ## v0.3.0
 
