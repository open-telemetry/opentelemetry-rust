--- conflicted
+++ resolved
@@ -2,14 +2,8 @@
 
 ## vNext
 
-<<<<<<< HEAD
-=======
-### Fixed
-
-- Populate TimeStamp on LogRecord [#1175](https://github.com/open-telemetry/opentelemetry-rust/pull/1175).
 - Add log appender versions to loggers (#1182)
 
->>>>>>> a22c8221
 ## v0.1.0
 
 Initial crate release