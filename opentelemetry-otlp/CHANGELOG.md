# Changelog

## vNext

## 0.30.0

Released 2025-May-23

- Update `opentelemetry` dependency version to 0.30
- Update `opentelemetry_sdk` dependency version to 0.30
- Update `opentelemetry-http` dependency version to 0.30
- Update `opentelemetry-proto` dependency version to 0.30
- Update `tonic` dependency version to 0.13
<<<<<<< HEAD
- TLS configuration via environment variables for GRPC exporters.
=======
- Re-export `tonic` types under `tonic_types`
  [2898](https://github.com/open-telemetry/opentelemetry-rust/pull/2898)
- Publicly re-exported `MetricExporterBuilder`, `SpanExporterBuilder`, and
  `LogExporterBuilder` types, enabling users to directly reference and use these
  builder types for metrics, traces, and logs exporters.
  [2966](https://github.com/open-telemetry/opentelemetry-rust/pull/2966)
>>>>>>> d59aded3

## 0.29.0

Released 2025-Mar-21

- Update `opentelemetry` dependency version to 0.29
- Update `opentelemetry_sdk` dependency version to 0.29
- Update `opentelemetry-http` dependency version to 0.29
- Update `opentelemetry-proto` dependency version to 0.29

- The `OTEL_EXPORTER_OTLP_TIMEOUT`, `OTEL_EXPORTER_OTLP_TRACES_TIMEOUT`, `OTEL_EXPORTER_OTLP_METRICS_TIMEOUT` and `OTEL_EXPORTER_OTLP_LOGS_TIMEOUT` are changed from seconds to miliseconds.
- Fixed `.with_headers()` in `HttpExporterBuilder` to correctly support multiple key/value pairs. [#2699](https://github.com/open-telemetry/opentelemetry-rust/pull/2699)
- Fixed
  [#2770](https://github.com/open-telemetry/opentelemetry-rust/issues/2770)
  partially to properly handle `shutdown()` when using `http`. (`tonic` still
  does not do proper shutdown)
- _Breaking_
  ExporterBuilder's build() method now Result with `ExporterBuildError` being the
  Error variant. Previously it returned signal specific errors like `LogError`
  from the `opentelemetry_sdk`, which are no longer part of the sdk. No changes
  required if you were using unwrap/expect. If you were matching on the returning
  Error enum, replace with the enum `ExporterBuildError`. Unlike the previous
  `Error` which contained many variants unrelated to building an exporter, the
  new one returns specific variants applicable to building an exporter. Some
  variants might be applicable only on select features.
  Also, now unused `Error` enum is removed.
- **Breaking** `ExportConfig`'s `timeout` field is now optional(`Option<Duration>`)
- **Breaking** Export configuration done via code is final. ENV variables cannot be used to override the code config.
  Do not use code based config, if there is desire to control the settings via ENV variables.
  List of ENV variables and corresponding setting being affected by this change.
  - `OTEL_EXPORTER_OTLP_ENDPOINT` -> `ExportConfig.endpoint`
  - `OTEL_EXPORTER_OTLP_TIMEOUT` -> `ExportConfig.timeout`

## 0.28.0

Released 2025-Feb-10

- Update `opentelemetry` dependency version to 0.28.
- Update `opentelemetry_sdk` dependency version to 0.28.
- Update `opentelemetry-http` dependency version to 0.28.
- Update `opentelemetry-proto` dependency version to 0.28.
- Bump msrv to 1.75.0.
- Feature flag "populate-logs-event-name" is removed as no longer relevant.
  LogRecord's `event_name()` is now automatically populated on the newly added
  "event_name" field in LogRecord proto definition.
- Remove "grpc-tonic" feature from default, and instead add "http-proto" and
  "reqwest-blocking-client" features as default, to align with the
  specification.
  [2516](https://github.com/open-telemetry/opentelemetry-rust/pull/2516)
- Remove unnecessarily public trait `opentelemetry_otlp::metrics::MetricsClient`
  and `MetricExporter::new(..)` method. Use
  `MetricExporter::builder()...build()` to obtain `MetricExporter`.
- The HTTP clients (reqwest, reqwest-blocking, hyper) now support the
  export timeout interval configured in below order
  - Signal specific env variable `OTEL_EXPORTER_OTLP_TRACES_TIMEOUT`,
    `OTEL_EXPORTER_OTLP_LOGS_TIMEOUT` or `OTEL_EXPORTER_OTLP_TIMEOUT`.
  - `OTEL_EXPORTER_OTLP_TIMEOUT` env variable.
  - `with_http().with_timeout()` API method of
    `LogExporterBuilder` and `SpanExporterBuilder` and `MetricsExporterBuilder`.
  - The default interval of 10 seconds is used if none is configured.

## 0.27.0

Released 2024-Nov-11

- Update `opentelemetry` dependency version to 0.27
- Update `opentelemetry_sdk` dependency version to 0.27
- Update `opentelemetry-http` dependency version to 0.27
- Update `opentelemetry-proto` dependency version to 0.27

- **BREAKING**:

  - ([#2217](https://github.com/open-telemetry/opentelemetry-rust/pull/2217)) **Replaced**: The `MetricsExporterBuilder` interface is modified from `with_temporality_selector` to `with_temporality` example can be seen below:
    Previous Signature:
    ```rust
    MetricsExporterBuilder::default().with_temporality_selector(DeltaTemporalitySelector::new())
    ```
    Updated Signature:
    ```rust
    MetricsExporterBuilder::default().with_temporality(opentelemetry_sdk::metrics::Temporality::Delta)
    ```
  - ([#2221](https://github.com/open-telemetry/opentelemetry-rust/pull/2221)) **Replaced**:

    - The `opentelemetry_otlp::new_pipeline().{trace,logging,metrics}()` interface is now replaced with `{TracerProvider,SdkMeterProvider,LoggerProvider}::builder()`.
    - The `opentelemetry_otlp::new_exporter()` interface is now replaced with `{SpanExporter,MetricsExporter,LogExporter}::builder()`.

    Pull request [#2221](https://github.com/open-telemetry/opentelemetry-rust/pull/2221) has a detailed migration guide in the description. See example below,
    and [basic-otlp](https://github.com/open-telemetry/opentelemetry-rust/blob/main/opentelemetry-otlp/examples/basic-otlp/src/main.rs) for more details:

    Previous Signature:

    ```rust
    let logger_provider: LoggerProvider = opentelemetry_otlp::new_pipeline()
      .logging()
      .with_resource(RESOURCE.clone())
      .with_exporter(
          opentelemetry_otlp::new_exporter()
              .tonic()
              .with_endpoint("http://localhost:4317")
      )
      .install_batch(runtime::Tokio)?;
    ```

    Updated Signature:

    ```rust
    let exporter = LogExporter::builder()
        .with_tonic()
        .with_endpoint("http://localhost:4317")
        .build()?;

    Ok(LoggerProvider::builder()
        .with_resource(RESOURCE.clone())
        .with_batch_exporter(exporter, runtime::Tokio)
        .build())
    ```

  - **Renamed**

    - ([#2255](https://github.com/open-telemetry/opentelemetry-rust/pull/2255)): de-pluralize Metric types.
      - `MetricsExporter` -> `MetricExporter`
      - `MetricsExporterBuilder` -> `MetricExporterBuilder`

  - [#2263](https://github.com/open-telemetry/opentelemetry-rust/pull/2263)
    Support `hyper` client for opentelemetry-otlp. This can be enabled using flag `hyper-client`.
    Refer example: https://github.com/open-telemetry/opentelemetry-rust/tree/main/opentelemetry-otlp/examples/basic-otlp-http

## v0.26.0

Released 2024-Sep-30

- Update `opentelemetry` dependency version to 0.26
- Update `opentelemetry_sdk` dependency version to 0.26
- Update `opentelemetry-http` dependency version to 0.26
- Update `opentelemetry-proto` dependency version to 0.26
- Bump MSRV to 1.71.1 [2140](https://github.com/open-telemetry/opentelemetry-rust/pull/2140)

## v0.25.0

- Update `opentelemetry` dependency version to 0.25
- Update `opentelemetry_sdk` dependency version to 0.25
- Update `opentelemetry-http` dependency version to 0.25
- Update `opentelemetry-proto` dependency version to 0.25
- Starting with this version, this crate will align with `opentelemetry` crate
  on major,minor versions.
- **Breaking**
  The logrecord event-name is added as an attribute only if the feature flag
  `populate-logs-event-name` is enabled. The name of the attribute is changed from
  "name" to "event.name".
  [1994](https://github.com/open-telemetry/opentelemetry-rust/pull/1994),
  [2050](https://github.com/open-telemetry/opentelemetry-rust/pull/2050)

## v0.17.0

- Add "metrics", "logs" to default features. With this, default feature list is
  "trace", "metrics" and "logs".
- **Breaking** `OtlpMetricPipeline.build()` no longer invoke the
  `global::set_meter_provider`. User who setup the pipeline must do it
  themselves using `global::set_meter_provider(meter_provider.clone());`.
- Add `with_resource` on `OtlpLogPipeline`, replacing the `with_config` method.
  Instead of using
  `.with_config(Config::default().with_resource(RESOURCE::default()))` users must
  now use `.with_resource(RESOURCE::default())` to configure Resource when using
  `OtlpLogPipeline`.
- **Breaking** The methods `OtlpTracePipeline::install_simple()` and `OtlpTracePipeline::install_batch()` would now return `TracerProvider` instead of `Tracer`.
  These methods would also no longer set the global tracer provider. It would now be the responsibility of users to set it by calling `global::set_tracer_provider(tracer_provider.clone());`. Refer to the [basic-otlp](https://github.com/open-telemetry/opentelemetry-rust/blob/main/opentelemetry-otlp/examples/basic-otlp/src/main.rs) and [basic-otlp-http](https://github.com/open-telemetry/opentelemetry-rust/blob/main/opentelemetry-otlp/examples/basic-otlp-http/src/main.rs) examples on how to initialize OTLP Trace Exporter.
- **Breaking** Correct the misspelling of "webkpi" to "webpki" in features [#1842](https://github.com/open-telemetry/opentelemetry-rust/pull/1842)
- Bump MSRV to 1.70 [#1840](https://github.com/open-telemetry/opentelemetry-rust/pull/1840)
- Fixing the OTLP HTTP/JSON exporter. [#1882](https://github.com/open-telemetry/opentelemetry-rust/pull/1882) - The exporter was broken in the
  previous release.
- **Breaking** [1869](https://github.com/open-telemetry/opentelemetry-rust/pull/1869) The OTLP logs exporter now overrides the [InstrumentationScope::name](https://github.com/open-telemetry/opentelemetry-proto/blob/b3060d2104df364136d75a35779e6bd48bac449a/opentelemetry/proto/common/v1/common.proto#L73) field with the `target` from `LogRecord`, if target is populated.
- Groups batch of `LogRecord` and `Span` by their resource and instrumentation scope before exporting, for better efficiency [#1873](https://github.com/open-telemetry/opentelemetry-rust/pull/1873).
- **Breaking** Update to `http` v1 and `tonic` v0.12 [#1674](https://github.com/open-telemetry/opentelemetry-rust/pull/1674)
- Update `opentelemetry` dependency version to 0.24
- Update `opentelemetry_sdk` dependency version to 0.24
- Update `opentelemetry-http` dependency version to 0.13
- Update `opentelemetry-proto` dependency version to 0.7

## v0.16.0

### Fixed

- URL encoded values in `OTEL_EXPORTER_OTLP_HEADERS` are now correctly decoded. [#1578](https://github.com/open-telemetry/opentelemetry-rust/pull/1578)
- OTLP exporter will not change the URL added through `ExportConfig` [#1706](https://github.com/open-telemetry/opentelemetry-rust/pull/1706)
- Default grpc endpoint will not have path based on signal(e.g `/v1/traces`) [#1706](https://github.com/open-telemetry/opentelemetry-rust/pull/1706)
- Fix feature flags for `OTEL_EXPORTER_OTLP_PROTOCOL_DEFAULT` [#1746](https://github.com/open-telemetry/opentelemetry-rust/pull/1746)

### Added

- Added `DeltaTemporalitySelector` ([#1568])
- Add `webkpi-roots` features to `reqwest` and `tonic` backends

[#1568]: https://github.com/open-telemetry/opentelemetry-rust/pull/1568

### Changed

- **Breaking** Remove global provider for Logs [#1691](https://github.com/open-telemetry/opentelemetry-rust/pull/1691/)
  - The method OtlpLogPipeline::install_simple() and OtlpLogPipeline::install_batch() now return `LoggerProvider` instead of
    `Logger`. Refer to the [basic-otlp](https://github.com/open-telemetry/opentelemetry-rust/blob/main/opentelemetry-otlp/examples/basic-otlp/src/main.rs) and [basic-otlp-http](https://github.com/open-telemetry/opentelemetry-rust/blob/main/opentelemetry-otlp/examples/basic-otlp-http/src/main.rs) examples for how to initialize OTLP Log Exporter to use with OpenTelemetryLogBridge and OpenTelemetryTracingBridge respectively.
- Update `opentelemetry` dependency version to 0.23
- Update `opentelemetry_sdk` dependency version to 0.23
- Update `opentelemetry-http` dependency version to 0.12
- Update `opentelemetry-proto` dependency version to 0.6

## v0.15.0

### Added

- Support custom channels in topic exporters [#1335](https://github.com/open-telemetry/opentelemetry-rust/pull/1335)
- Allow specifying OTLP Tonic metadata from env variable [#1377](https://github.com/open-telemetry/opentelemetry-rust/pull/1377)

### Changed

- Update to tonic 0.11 and prost 0.12 [#1536](https://github.com/open-telemetry/opentelemetry-rust/pull/1536)

### Fixed

- Fix `tonic()` to the use correct port. [#1556](https://github.com/open-telemetry/opentelemetry-rust/pull/1556)

### Removed

- **Breaking** Remove support for surf HTTP client [#1537](https://github.com/open-telemetry/opentelemetry-rust/pull/1537)
- **Breaking** Remove support for grpcio transport [#1534](https://github.com/open-telemetry/opentelemetry-rust/pull/1534)

## v0.14.0

### Added

- Add `build_{signal}_exporter` methods to client builders [#1187](https://github.com/open-telemetry/opentelemetry-rust/pull/1187)
- Add `grpcio` metrics exporter [#1202](https://github.com/open-telemetry/opentelemetry-rust/pull/1202)
- Allow specifying OTLP HTTP headers from env variable [#1290](https://github.com/open-telemetry/opentelemetry-rust/pull/1290)

### Changed

- Bump MSRV to 1.65 [#1318](https://github.com/open-telemetry/opentelemetry-rust/pull/1318)
- Bump MSRV to 1.64 [#1203](https://github.com/open-telemetry/opentelemetry-rust/pull/1203)
- Changed dependency from `opentelemetry_api` to `opentelemetry` as the latter
  is now the API crate. [#1226](https://github.com/open-telemetry/opentelemetry-rust/pull/1226)
- Make `NoExporterBuilder` a compiling time error [#1272](https://github.com/open-telemetry/opentelemetry-rust/pull/1272)

## v0.13.0

### Added

- Add OTLP HTTP Metrics Exporter [#1020](https://github.com/open-telemetry/opentelemetry-rust/pull/1020).
- Add tonic compression support [#1165](https://github.com/open-telemetry/opentelemetry-rust/pull/1165).

### Changed

- make the tonic/transport feature optional #985
- update to opentelemetry-api v0.20.0

### Fixed

- Fix a missing import when http-proto is enabled without grpc-sys #1081

## v0.12.0

### Added

- Add batch config for otlp pipeline [#979](https://github.com/open-telemetry/opentelemetry-rust/pull/979).
- Add tonic interceptor [#901](https://github.com/open-telemetry/opentelemetry-rust/pull/901).

### Changed

- Update `opentelemetry` to 0.19.
- Update `opentelemetry-semantic-conventions` to 0.11.
- Update `opentelemetry-http` to 0.8.
- Bump MSRV to 1.57 [#953](https://github.com/open-telemetry/opentelemetry-rust/pull/953).
- Add `User-Agent` header on all exporters [#896](https://github.com/open-telemetry/opentelemetry-rust/pull/896).
- Improve OTLP exporter environment variable handling [#912](https://github.com/open-telemetry/opentelemetry-rust/pull/912).
- Fix the issue where tonic exporter builder ignored provided metadata [#937](https://github.com/open-telemetry/opentelemetry-rust/pull/937).
- Export `MetricsExporterBuilder` [#943](https://github.com/open-telemetry/opentelemetry-rust/pull/943).
- Report OTLP http export errors [#945](https://github.com/open-telemetry/opentelemetry-rust/pull/945).
- Change to export using v0.19.0 protobuf definitions. [#989](https://github.com/open-telemetry/opentelemetry-rust/pull/989).
- Update dependencies and bump MSRV to 1.60 [#969](https://github.com/open-telemetry/opentelemetry-rust/pull/969).

## v0.11.0

### Changed

- reduce `tokio` feature requirements #750
- Update to opentelemetry v0.18.0
- Update to opentelemetry-http v0.7.0
- Update `tonic` to 0.7 #783
- Automatically add traces / metrics paths #806

## v0.10.0

### Changed

- Update to opentelemetry v0.17.0
- Update to opentelemetry-http v0.6.0
- Update `tonic` to 0.6 #660

## v0.9.0

### Changed

- Merge metrics and tracing pipeline #585
- Update to opentelemetry v0.16.0

### Fixed

- `MetricsExporterBuilder` drops `exporter_pipeline` #590
- Improve error messages #603
- Upgrade `tonic` to `0.5.x` #597

## v0.8.0

### Changed

- Update grpcio version and add the coverage badge #556
- Update to opentelemetry v0.15.0

## v0.7.0

### Added

- adding otlp http transport, using proto binary #516

### Fixed

- docs cannot compile #507
- exporter cannot merge IntSum correctly. #518
- update metrics proto and metric transformation #535

### Changed

- Allow users to bring their own tonic channel #515
- Remove default surf features #546
- Update to opentelemetry v0.14.0

### v0.6.0

### Added

- Examples on how to connect to an external otlp using tonic, tls and tokio #449
- Examples on how to connect to an external otlp using grpcio and tls #450
- `with_env` method for `OtlpPipelineBuilder` to use environment variables to config otlp pipeline #451
- Update `tracing-grpc` example to include extractors and injectors #464
- Mentioned `service.name` resource in README #476

### Changed

- Update to opentelemetry v0.13.0
- Update `tonic-build` dependency to 0.4 #463
- Update the opentelemetry pipeline to use API to choose grpc layer instead of feature #467
- Rename trace config with_default_sampler to with_sampler #482

### Removed

- Removed `from_env` and use environment variables to initialize the configurations by default #459
- Removed support for running tonic without tokio runtime #483

## v0.5.0

### Added

- Otlp metric exporter #402
- Otlp exporter integration test #424

### Changed

- Update to opentelemetry v0.12.0
- Update tokio to v1 #421

## v0.4.0

### Added

- Tonic support #352
- Add openssl feature flags for grpcio #367

### Changed

- Update to opentelemetry v0.11.0
- Update default otlp port to `4317` #388

### Fixed

- Propagate `Resource` information #366
- Propagate `Resource` in tonic as well #390

## v0.3.0

### Changed

- Update to opentelemetry v0.10.0

## v0.2.0

### Changed

- Update to opentelemetry v0.9.0
- Add exporter pipeline #210

## v0.1.0

### Added

- Initial Alpha implementation<|MERGE_RESOLUTION|>--- conflicted
+++ resolved
@@ -1,6 +1,8 @@
 # Changelog
 
 ## vNext
+
+- TLS configuration via environment variables for GRPC exporters.
 
 ## 0.30.0
 
@@ -11,16 +13,12 @@
 - Update `opentelemetry-http` dependency version to 0.30
 - Update `opentelemetry-proto` dependency version to 0.30
 - Update `tonic` dependency version to 0.13
-<<<<<<< HEAD
-- TLS configuration via environment variables for GRPC exporters.
-=======
 - Re-export `tonic` types under `tonic_types`
   [2898](https://github.com/open-telemetry/opentelemetry-rust/pull/2898)
 - Publicly re-exported `MetricExporterBuilder`, `SpanExporterBuilder`, and
   `LogExporterBuilder` types, enabling users to directly reference and use these
   builder types for metrics, traces, and logs exporters.
   [2966](https://github.com/open-telemetry/opentelemetry-rust/pull/2966)
->>>>>>> d59aded3
 
 ## 0.29.0
 
