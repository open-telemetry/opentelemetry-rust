--- conflicted
+++ resolved
@@ -5,18 +5,13 @@
 use opentelemetry::KeyValue;
 use opentelemetry_appender_log::OpenTelemetryLogBridge;
 use opentelemetry_otlp::LogExporter;
-<<<<<<< HEAD
-use opentelemetry_sdk::logs::LoggerProvider;
-=======
 use opentelemetry_sdk::logs::{LogError, LoggerProvider};
->>>>>>> ca6c67e7
 use opentelemetry_sdk::{logs as sdklogs, runtime, Resource};
 use std::error::Error;
 use std::fs::File;
 use std::os::unix::fs::MetadataExt;
 
 fn init_logs() -> Result<sdklogs::LoggerProvider, LogError> {
-<<<<<<< HEAD
     let exporter_builder = LogExporter::builder();
     #[cfg(feature = "tonic-client")]
     let exporter_builder = exporter_builder.with_tonic();
@@ -28,10 +23,6 @@
     let exporter_builder = exporter_builder.with_http();
 
     let exporter = exporter_builder.build()?;
-    //let exporter = LogExporter::builder().with_tonic().build()?;
-=======
-    let exporter = LogExporter::builder().with_tonic().build()?;
->>>>>>> ca6c67e7
 
     Ok(LoggerProvider::builder()
         .with_batch_exporter(exporter, runtime::Tokio)
