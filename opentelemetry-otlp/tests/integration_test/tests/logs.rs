#![cfg(unix)]

use integration_test_runner::logs_asserter::{read_logs_from_json, LogsAsserter};
use log::{info, Level};
use opentelemetry::KeyValue;
use opentelemetry_appender_log::OpenTelemetryLogBridge;
<<<<<<< HEAD
use opentelemetry_sdk::{logs as sdklogs, Resource};
=======
use opentelemetry_otlp::LogExporter;
use opentelemetry_sdk::logs::{LogError, LoggerProvider};
use opentelemetry_sdk::{logs as sdklogs, runtime, Resource};
>>>>>>> e8a28788
use std::error::Error;
use std::fs::File;
use std::os::unix::fs::MetadataExt;

fn init_logs() -> Result<sdklogs::LoggerProvider, LogError> {
    let exporter_builder = LogExporter::builder();
    #[cfg(feature = "tonic-client")]
    let exporter_builder = exporter_builder.with_tonic();
    #[cfg(not(feature = "tonic-client"))]
    #[cfg(any(
        feature = "hyper-client",
        feature = "reqwest-client",
        feature = "reqwest-blocking-client"
    ))]
    let exporter_builder = exporter_builder.with_http();

    let exporter = exporter_builder.build()?;

    Ok(LoggerProvider::builder()
        .with_batch_exporter(exporter, runtime::Tokio)
        .with_resource(Resource::new(vec![KeyValue::new(
            opentelemetry_semantic_conventions::resource::SERVICE_NAME,
            "logs-integration-test",
        )]))
<<<<<<< HEAD
        .install_batch()
=======
        .build())
>>>>>>> e8a28788
}

pub async fn logs() -> Result<(), Box<dyn Error + Send + Sync + 'static>> {
    let logger_provider = init_logs().unwrap();
    let otel_log_appender = OpenTelemetryLogBridge::new(&logger_provider);
    log::set_boxed_logger(Box::new(otel_log_appender))?;
    log::set_max_level(Level::Info.to_level_filter());

    info!(target: "my-target", "hello from {}. My price is {}.", "banana", 2.99);
    let _ = logger_provider.shutdown();
    Ok(())
}

pub fn assert_logs_results(result: &str, expected: &str) {
    let left = read_logs_from_json(File::open(expected).unwrap());
    let right = read_logs_from_json(File::open(result).unwrap());

    LogsAsserter::new(left, right).assert();

    assert!(File::open(result).unwrap().metadata().unwrap().size() > 0)
}

#[test]
#[should_panic(expected = "assertion `left == right` failed: body does not match")]
pub fn test_assert_logs_eq_failure() {
    let left = read_logs_from_json(File::open("./expected/logs.json").unwrap());
    let right = read_logs_from_json(File::open("./expected/failed_logs.json").unwrap());
    LogsAsserter::new(right, left).assert();
}

#[test]
pub fn test_assert_logs_eq() {
    let logs = read_logs_from_json(File::open("./expected/logs.json").unwrap());
    LogsAsserter::new(logs.clone(), logs).assert();
}<|MERGE_RESOLUTION|>--- conflicted
+++ resolved
@@ -4,13 +4,9 @@
 use log::{info, Level};
 use opentelemetry::KeyValue;
 use opentelemetry_appender_log::OpenTelemetryLogBridge;
-<<<<<<< HEAD
-use opentelemetry_sdk::{logs as sdklogs, Resource};
-=======
 use opentelemetry_otlp::LogExporter;
 use opentelemetry_sdk::logs::{LogError, LoggerProvider};
-use opentelemetry_sdk::{logs as sdklogs, runtime, Resource};
->>>>>>> e8a28788
+use opentelemetry_sdk::{logs as sdklogs, Resource};
 use std::error::Error;
 use std::fs::File;
 use std::os::unix::fs::MetadataExt;
@@ -35,11 +31,7 @@
             opentelemetry_semantic_conventions::resource::SERVICE_NAME,
             "logs-integration-test",
         )]))
-<<<<<<< HEAD
-        .install_batch()
-=======
         .build())
->>>>>>> e8a28788
 }
 
 pub async fn logs() -> Result<(), Box<dyn Error + Send + Sync + 'static>> {
