--- conflicted
+++ resolved
@@ -16,9 +16,4 @@
 log = { workspace = true }
 tokio = { version = "1.0", features = ["full"] }
 serde_json = "1"
-testcontainers = "0.15.0"
-<<<<<<< HEAD
-env_logger = "0.11.3"
-=======
-# env_logger = "0.11.3" // uncomment if needed for local debugging.
->>>>>>> 2863632a
+testcontainers = "0.15.0"