--- conflicted
+++ resolved
@@ -102,8 +102,7 @@
                 opentelemetry_otlp::SpanExporter::builder()
                     .with_tonic()
                     .with_compression(opentelemetry_otlp::Compression::Gzip)
-<<<<<<< HEAD
-                    .with_endpoint(format!("http://{}", addr))
+                    .with_endpoint(format!("http://{addr}"))
                     .with_insecure()
                     .with_metadata(metadata)
                     .build()
@@ -223,9 +222,6 @@
                             .expect("Missing client certificate"),
                     )
                     .with_client_key(client_key_file.path().to_str().expect("Missing client key"))
-=======
-                    .with_endpoint(format!("http://{addr}"))
->>>>>>> d59aded3
                     .with_metadata(metadata)
                     .build()
                     .expect("gzip-tonic SpanExporter failed to build"),
