[package]
name = "opentelemetry-otlp"
<<<<<<< HEAD
version = "0.10.0"
authors = ["OpenTelemetry Authors <cncf-opentelemetry-contributors@lists.cncf.io>"]
=======
version = "0.9.0"
>>>>>>> 605d6c04
description = "Exporter for the OpenTelemetry Collector"
homepage = "https://github.com/open-telemetry/opentelemetry-rust/tree/main/opentelemetry-otlp"
repository = "https://github.com/open-telemetry/opentelemetry-rust/tree/main/opentelemetry-otlp"
readme = "README.md"
categories = [
    "development-tools::debugging",
    "development-tools::profiling",
    "asynchronous",
]
keywords = ["opentelemetry", "otlp", "logging", "tracing", "metrics"]
license = "Apache-2.0"
edition = "2018"
build = "build.rs"
autotests = false

[lib]
doctest = false

[[test]]
name = "smoke"
path = "tests/smoke.rs"
required-features = ["integration-testing"]

[[test]]
name = "grpc_build"
path = "tests/grpc_build.rs"
required-features = ["grpc-sys"]

[package.metadata.docs.rs]
all-features = true
rustdoc-args = ["--cfg", "docsrs"]

[dependencies]
async-trait = "0.1"
futures = { version = "0.3", default-features = false, features = ["std"] }
futures-util = { version = "0.3", default-features = false, features = ["std"] }
grpcio = { version = "0.9", optional = true }
<<<<<<< HEAD
http = "0.2"
opentelemetry = { version = "0.17", default-features = false, features = ["trace"], path = "../opentelemetry" }
opentelemetry-http = { version = "0.6", path = "../opentelemetry-http", optional = true }
prost = { version = "0.8", optional = true }
protobuf = { version = "2.18", optional = true }
=======
opentelemetry = { version = "0.16", default-features = false, features = ["trace"], path = "../opentelemetry" }
prost = { version = "0.9", optional = true }
protobuf = { version = "2.18", optional = true }
thiserror = "1.0"
tonic = { version = "0.6.2", optional = true }
tokio = { version = "1.0", features = ["full"], optional = true }
opentelemetry-http = { version = "0.5", path = "../opentelemetry-http", optional = true }
>>>>>>> 605d6c04
reqwest = { version = "0.11", optional = true, default-features = false }
serde = { version = "1.0", features = ["derive"], optional = true }
surf = { version = "2.0", optional = true, default-features = false }
thiserror = "1.0"
tokio = { version = "1.0", features = ["full"], optional = true }
tonic = { version = "0.5", optional = true }

[dev-dependencies]
tokio-stream = { version = "0.1", features = ["net"] }
# need tokio runtime to run smoke tests.
opentelemetry = { features = ["trace", "rt-tokio"], path = "../opentelemetry" }
protobuf-codegen = { version = "2.16"}
protoc-grpcio = { version = "3.0"}
time = { version = "0.3", features = ["macros"] }

[features]
trace = ["opentelemetry/trace"]
metrics = ["opentelemetry/metrics", "default"]
serialize = ["serde"]

default = ["tonic", "tonic-build", "prost", "tokio"]
tls = ["tonic/tls"]
tls-roots = ["tls", "tonic/tls-roots"]

grpc-sys = ["grpcio", "protobuf"]
openssl = ["grpcio/openssl"]
openssl-vendored = ["grpcio/openssl-vendored"]
integration-testing = ["tonic", "tonic-build", "prost", "tokio/full", "opentelemetry/trace"]

http-proto = ["prost-build", "prost", "opentelemetry-http"]
reqwest-blocking-client = ["reqwest/blocking", "opentelemetry-http/reqwest"]
reqwest-client = ["reqwest", "opentelemetry-http/reqwest"]
reqwest-rustls = ["reqwest", "reqwest/rustls-tls-native-roots"]
surf-client = ["surf", "opentelemetry-http/surf"]

[build-dependencies]
tonic-build = { version = "0.6.2", default-features = false, features = ["transport", "prost"], optional = true }
prost-build = { version = "0.9", optional = true }<|MERGE_RESOLUTION|>--- conflicted
+++ resolved
@@ -1,11 +1,6 @@
 [package]
 name = "opentelemetry-otlp"
-<<<<<<< HEAD
 version = "0.10.0"
-authors = ["OpenTelemetry Authors <cncf-opentelemetry-contributors@lists.cncf.io>"]
-=======
-version = "0.9.0"
->>>>>>> 605d6c04
 description = "Exporter for the OpenTelemetry Collector"
 homepage = "https://github.com/open-telemetry/opentelemetry-rust/tree/main/opentelemetry-otlp"
 repository = "https://github.com/open-telemetry/opentelemetry-rust/tree/main/opentelemetry-otlp"
@@ -43,27 +38,17 @@
 futures = { version = "0.3", default-features = false, features = ["std"] }
 futures-util = { version = "0.3", default-features = false, features = ["std"] }
 grpcio = { version = "0.9", optional = true }
-<<<<<<< HEAD
 http = "0.2"
 opentelemetry = { version = "0.17", default-features = false, features = ["trace"], path = "../opentelemetry" }
 opentelemetry-http = { version = "0.6", path = "../opentelemetry-http", optional = true }
-prost = { version = "0.8", optional = true }
-protobuf = { version = "2.18", optional = true }
-=======
-opentelemetry = { version = "0.16", default-features = false, features = ["trace"], path = "../opentelemetry" }
 prost = { version = "0.9", optional = true }
 protobuf = { version = "2.18", optional = true }
-thiserror = "1.0"
-tonic = { version = "0.6.2", optional = true }
-tokio = { version = "1.0", features = ["full"], optional = true }
-opentelemetry-http = { version = "0.5", path = "../opentelemetry-http", optional = true }
->>>>>>> 605d6c04
 reqwest = { version = "0.11", optional = true, default-features = false }
 serde = { version = "1.0", features = ["derive"], optional = true }
 surf = { version = "2.0", optional = true, default-features = false }
 thiserror = "1.0"
 tokio = { version = "1.0", features = ["full"], optional = true }
-tonic = { version = "0.5", optional = true }
+tonic = { version = "0.6.2", optional = true }
 
 [dev-dependencies]
 tokio-stream = { version = "0.1", features = ["net"] }
