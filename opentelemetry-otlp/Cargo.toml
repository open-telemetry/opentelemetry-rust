--- conflicted
+++ resolved
@@ -20,13 +20,8 @@
 async-trait = "0.1"
 futures = "0.3.5"
 grpcio = "0.6"
-<<<<<<< HEAD
 opentelemetry = { version = "0.9.0", default-features = false, features = ["trace"], path = ".." }
-protobuf = "~2"
-=======
-opentelemetry = { version = "0.8.0", default-features = false, features = ["trace"], path = ".." }
 protobuf = "2.18"
->>>>>>> 934e76a3
 
 [build-dependencies]
 protobuf-codegen = "2.16"
