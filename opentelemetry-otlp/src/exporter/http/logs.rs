use std::sync::Arc;

use http::{header::CONTENT_TYPE, Method};
use opentelemetry::otel_debug;
use opentelemetry_sdk::export::logs::{LogBatch, LogExporter};
use opentelemetry_sdk::logs::{LogError, LogResult};

use super::OtlpHttpClient;

impl LogExporter for OtlpHttpClient {
    #[allow(clippy::manual_async_fn)]
    fn export<'a>(
        &'a self,
        batch: &'a LogBatch<'a>,
    ) -> impl std::future::Future<Output = LogResult<()>> + Send + 'a {
        async move {
            let client = self
                .client
                .lock()
                .map_err(|e| LogError::Other(e.to_string().into()))
                .and_then(|g| match &*g {
                    Some(client) => Ok(Arc::clone(client)),
                    _ => Err(LogError::Other("exporter is already shut down".into())),
                })?;

            let (body, content_type) = { self.build_logs_export_body(batch)? };
            let mut request = http::Request::builder()
                .method(Method::POST)
                .uri(&self.collector_endpoint)
                .header(CONTENT_TYPE, content_type)
                .body(body)
                .map_err(|e| crate::Error::RequestFailed(Box::new(e)))?;

            for (k, v) in &self.headers {
                request.headers_mut().insert(k.clone(), v.clone());
            }

            let request_uri = request.uri().to_string();
            let response = client.send(request).await?;

            if !response.status().is_success() {
                let error = format!(
                    "OpenTelemetry logs export failed. Url: {}, Status Code: {}, Response: {:?}",
                    response.status().as_u16(),
                    request_uri,
                    response.body()
                );
                return Err(LogError::Other(error.into()));
            }

            Ok(())
        }
<<<<<<< HEAD
=======

        let request_uri = request.uri().to_string();
        otel_debug!(name: "HttpLogsClient.CallingExport");
        let response = client.send(request).await?;

        if !response.status().is_success() {
            let error = format!(
                "OpenTelemetry logs export failed. Url: {}, Status Code: {}, Response: {:?}",
                response.status().as_u16(),
                request_uri,
                response.body()
            );
            return Err(LogError::Other(error.into()));
        }

        Ok(())
>>>>>>> acf16ed4
    }

    fn shutdown(&mut self) {
        let _ = self.client.lock().map(|mut c| c.take());
    }

    fn set_resource(&mut self, resource: &opentelemetry_sdk::Resource) {
        self.resource = resource.into();
    }
}<|MERGE_RESOLUTION|>--- conflicted
+++ resolved
@@ -36,6 +36,7 @@
             }
 
             let request_uri = request.uri().to_string();
+            otel_debug!(name: "HttpLogsClient.CallingExport");
             let response = client.send(request).await?;
 
             if !response.status().is_success() {
@@ -50,25 +51,6 @@
 
             Ok(())
         }
-<<<<<<< HEAD
-=======
-
-        let request_uri = request.uri().to_string();
-        otel_debug!(name: "HttpLogsClient.CallingExport");
-        let response = client.send(request).await?;
-
-        if !response.status().is_success() {
-            let error = format!(
-                "OpenTelemetry logs export failed. Url: {}, Status Code: {}, Response: {:?}",
-                response.status().as_u16(),
-                request_uri,
-                response.body()
-            );
-            return Err(LogError::Other(error.into()));
-        }
-
-        Ok(())
->>>>>>> acf16ed4
     }
 
     fn shutdown(&mut self) {
