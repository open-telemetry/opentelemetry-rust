use std::sync::Arc;

use async_trait::async_trait;
use http::{header::CONTENT_TYPE, Method};
use opentelemetry::logs::{LogError, LogResult};
use opentelemetry_sdk::export::logs::{LogData, LogExporter};

use super::OtlpHttpClient;

#[async_trait]
impl LogExporter for OtlpHttpClient {
    async fn export(&mut self, batch: Vec<LogData>) -> LogResult<()> {
        let client = self
            .client
            .lock()
            .map_err(|e| LogError::Other(e.to_string().into()))
            .and_then(|g| match &*g {
                Some(client) => Ok(Arc::clone(client)),
                _ => Err(LogError::Other("exporter is already shut down".into())),
            })?;

<<<<<<< HEAD
        let (body, content_type) = { build_body(batch, &self.resource)? };
=======
        let (body, content_type) = self.build_logs_export_body(batch)?;
>>>>>>> 8a9a569d
        let mut request = http::Request::builder()
            .method(Method::POST)
            .uri(&self.collector_endpoint)
            .header(CONTENT_TYPE, content_type)
            .body(body)
            .map_err(|e| crate::Error::RequestFailed(Box::new(e)))?;

        for (k, v) in &self.headers {
            request.headers_mut().insert(k.clone(), v.clone());
        }

        let request_uri = request.uri().to_string();
        let response = client.send(request).await?;

        if !response.status().is_success() {
            let error = format!(
                "OpenTelemetry logs export failed. Url: {}, Status Code: {}, Response: {:?}",
                response.status().as_u16(),
                request_uri,
                response.body()
            );
            return Err(LogError::Other(error.into()));
        }

        Ok(())
    }

    fn shutdown(&mut self) {
        let _ = self.client.lock().map(|mut c| c.take());
    }
<<<<<<< HEAD

    fn set_resource(&mut self, resource: &opentelemetry_sdk::Resource) {
        self.resource = resource.into();
    }
}

#[cfg(feature = "http-proto")]
fn build_body(
    logs: Vec<LogData>,
    resource: &opentelemetry_proto::transform::common::tonic::ResourceAttributesWithSchema,
) -> LogResult<(Vec<u8>, &'static str)> {
    use opentelemetry_proto::tonic::collector::logs::v1::ExportLogsServiceRequest;
    use prost::Message;
    let resource_logs = logs
        .into_iter()
        .map(|log_event| (log_event, resource).into())
        .collect::<Vec<_>>();

    let req = ExportLogsServiceRequest { resource_logs };
    let mut buf = vec![];
    req.encode(&mut buf).map_err(crate::Error::from)?;

    Ok((buf, "application/x-protobuf"))
}

#[cfg(not(feature = "http-proto"))]
fn build_body(
    logs: Vec<LogData>,
    resource: &opentelemetry_sdk::Resource,
) -> LogResult<(Vec<u8>, &'static str)> {
    Err(LogsError::Other(
        "No http protocol configured. Enable one via `http-proto`".into(),
    ))
=======
>>>>>>> 8a9a569d
}<|MERGE_RESOLUTION|>--- conflicted
+++ resolved
@@ -19,11 +19,7 @@
                 _ => Err(LogError::Other("exporter is already shut down".into())),
             })?;
 
-<<<<<<< HEAD
-        let (body, content_type) = { build_body(batch, &self.resource)? };
-=======
-        let (body, content_type) = self.build_logs_export_body(batch)?;
->>>>>>> 8a9a569d
+        let (body, content_type) = {self.build_logs_export_body(batch, &self.resource)?};
         let mut request = http::Request::builder()
             .method(Method::POST)
             .uri(&self.collector_endpoint)
@@ -54,40 +50,8 @@
     fn shutdown(&mut self) {
         let _ = self.client.lock().map(|mut c| c.take());
     }
-<<<<<<< HEAD
 
     fn set_resource(&mut self, resource: &opentelemetry_sdk::Resource) {
         self.resource = resource.into();
     }
-}
-
-#[cfg(feature = "http-proto")]
-fn build_body(
-    logs: Vec<LogData>,
-    resource: &opentelemetry_proto::transform::common::tonic::ResourceAttributesWithSchema,
-) -> LogResult<(Vec<u8>, &'static str)> {
-    use opentelemetry_proto::tonic::collector::logs::v1::ExportLogsServiceRequest;
-    use prost::Message;
-    let resource_logs = logs
-        .into_iter()
-        .map(|log_event| (log_event, resource).into())
-        .collect::<Vec<_>>();
-
-    let req = ExportLogsServiceRequest { resource_logs };
-    let mut buf = vec![];
-    req.encode(&mut buf).map_err(crate::Error::from)?;
-
-    Ok((buf, "application/x-protobuf"))
-}
-
-#[cfg(not(feature = "http-proto"))]
-fn build_body(
-    logs: Vec<LogData>,
-    resource: &opentelemetry_sdk::Resource,
-) -> LogResult<(Vec<u8>, &'static str)> {
-    Err(LogsError::Other(
-        "No http protocol configured. Enable one via `http-proto`".into(),
-    ))
-=======
->>>>>>> 8a9a569d
 }