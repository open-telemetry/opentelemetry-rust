--- conflicted
+++ resolved
@@ -80,16 +80,6 @@
 
             let resource_logs = group_logs_by_resource_and_scope(batch, &self.resource);
 
-<<<<<<< HEAD
-            client
-                .export(Request::from_parts(
-                    metadata,
-                    extensions,
-                    ExportLogsServiceRequest { resource_logs },
-                ))
-                .await
-                .map_err(crate::Error::from)?;
-=======
         otel_debug!(name: "TonicsLogsClient.CallingExport");
 
         client
@@ -100,8 +90,6 @@
             ))
             .await
             .map_err(crate::Error::from)?;
->>>>>>> ce550e36
-
             Ok(())
         }
     }
