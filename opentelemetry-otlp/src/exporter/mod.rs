//! OTLP exporter builder and configurations.
//!
//! OTLP supports sending data via different protocols and formats.

#[cfg(any(feature = "http-proto", feature = "http-json"))]
use crate::exporter::http::HttpExporterBuilder;
#[cfg(feature = "grpc-tonic")]
use crate::exporter::tonic::TonicExporterBuilder;
use crate::{Error, Protocol};
#[cfg(feature = "serialize")]
use serde::{Deserialize, Serialize};
use std::fmt::{Display, Formatter};
use std::str::FromStr;
use std::time::Duration;

/// Target to which the exporter is going to send signals, defaults to https://localhost:4317.
/// Learn about the relationship between this constant and metrics/spans/logs at
/// <https://github.com/open-telemetry/opentelemetry-specification/blob/main/specification/protocol/exporter.md#endpoint-urls-for-otlphttp>
pub const OTEL_EXPORTER_OTLP_ENDPOINT: &str = "OTEL_EXPORTER_OTLP_ENDPOINT";
/// Default target to which the exporter is going to send signals.
pub const OTEL_EXPORTER_OTLP_ENDPOINT_DEFAULT: &str = OTEL_EXPORTER_OTLP_HTTP_ENDPOINT_DEFAULT;
/// Key-value pairs to be used as headers associated with gRPC or HTTP requests
/// Example: `k1=v1,k2=v2`
/// Note: as of now, this is only supported for HTTP requests.
pub const OTEL_EXPORTER_OTLP_HEADERS: &str = "OTEL_EXPORTER_OTLP_HEADERS";
/// Protocol the exporter will use. Either `http/protobuf` or `grpc`.
pub const OTEL_EXPORTER_OTLP_PROTOCOL: &str = "OTEL_EXPORTER_OTLP_PROTOCOL";
/// Compression algorithm to use, defaults to none.
pub const OTEL_EXPORTER_OTLP_COMPRESSION: &str = "OTEL_EXPORTER_OTLP_COMPRESSION";

#[cfg(all(
    feature = "trace",
    not(feature = "http-proto"),
    not(feature = "grpc-tonic")
))]
/// Default protocol, using http-json.
pub const OTEL_EXPORTER_OTLP_PROTOCOL_DEFAULT: &str = OTEL_EXPORTER_OTLP_PROTOCOL_HTTP_JSON;
#[cfg(feature = "http-proto")]
/// Default protocol, using http-proto.
pub const OTEL_EXPORTER_OTLP_PROTOCOL_DEFAULT: &str = OTEL_EXPORTER_OTLP_PROTOCOL_HTTP_PROTOBUF;
#[cfg(all(
    feature = "grpc-tonic",
    not(all(feature = "http-proto", feature = "http-json"))
))]
/// Default protocol, using grpc as http-proto or http-json feature is not enabled.
pub const OTEL_EXPORTER_OTLP_PROTOCOL_DEFAULT: &str = OTEL_EXPORTER_OTLP_PROTOCOL_GRPC;
#[cfg(not(any(any(feature = "grpc-tonic", feature = "http-proto", feature = "http-json"))))]
/// Default protocol if no features are enabled.
pub const OTEL_EXPORTER_OTLP_PROTOCOL_DEFAULT: &str = "";

const OTEL_EXPORTER_OTLP_PROTOCOL_HTTP_PROTOBUF: &str = "http/protobuf";
const OTEL_EXPORTER_OTLP_PROTOCOL_GRPC: &str = "grpc";
const OTEL_EXPORTER_OTLP_PROTOCOL_HTTP_JSON: &str = "http/json";

/// Max waiting time for the backend to process each signal batch, defaults to 10 seconds.
pub const OTEL_EXPORTER_OTLP_TIMEOUT: &str = "OTEL_EXPORTER_OTLP_TIMEOUT";
/// Default max waiting time for the backend to process each signal batch.
pub const OTEL_EXPORTER_OTLP_TIMEOUT_DEFAULT: u64 = 10;

// Endpoints per protocol https://github.com/open-telemetry/opentelemetry-specification/blob/main/specification/protocol/exporter.md
const OTEL_EXPORTER_OTLP_GRPC_ENDPOINT_DEFAULT: &str = "http://localhost:4317";
const OTEL_EXPORTER_OTLP_HTTP_ENDPOINT_DEFAULT: &str = "http://localhost:4318";

#[cfg(any(feature = "http-proto", feature = "http-json"))]
pub(crate) mod http;
#[cfg(feature = "grpc-tonic")]
pub(crate) mod tonic;

/// Configuration for the OTLP exporter.
#[derive(Debug)]
pub struct ExportConfig {
    /// The base address of the OTLP collector. If not set, the default address is used.
    pub endpoint: String,

    /// The protocol to use when communicating with the collector.
    pub protocol: Protocol,

    /// The timeout to the collector.
    pub timeout: Duration,
}

impl Default for ExportConfig {
    fn default() -> Self {
        let protocol = default_protocol();

        ExportConfig {
            endpoint: default_endpoint(protocol),
            protocol,
            timeout: Duration::from_secs(OTEL_EXPORTER_OTLP_TIMEOUT_DEFAULT),
        }
    }
}

/// The compression algorithm to use when sending data.
#[cfg_attr(feature = "serialize", derive(Deserialize, Serialize))]
#[derive(Clone, Copy, Debug, Eq, PartialEq)]
pub enum Compression {
    /// Compresses data using gzip.
    Gzip,
}

impl Display for Compression {
    fn fmt(&self, f: &mut Formatter<'_>) -> std::fmt::Result {
        match self {
            Compression::Gzip => write!(f, "gzip"),
        }
    }
}

impl FromStr for Compression {
    type Err = Error;

    fn from_str(s: &str) -> Result<Self, Self::Err> {
        match s {
            "gzip" => Ok(Compression::Gzip),
            _ => Err(Error::UnsupportedCompressionAlgorithm(s.to_string())),
        }
    }
}

/// default protocol based on enabled features
fn default_protocol() -> Protocol {
    match OTEL_EXPORTER_OTLP_PROTOCOL_DEFAULT {
        OTEL_EXPORTER_OTLP_PROTOCOL_HTTP_PROTOBUF => Protocol::HttpBinary,
        OTEL_EXPORTER_OTLP_PROTOCOL_GRPC => Protocol::Grpc,
        OTEL_EXPORTER_OTLP_PROTOCOL_HTTP_JSON => Protocol::HttpJson,
        _ => Protocol::HttpBinary,
    }
}

/// default endpoint for protocol
fn default_endpoint(protocol: Protocol) -> String {
    match protocol {
        Protocol::Grpc => OTEL_EXPORTER_OTLP_GRPC_ENDPOINT_DEFAULT.to_string(),
        Protocol::HttpBinary => OTEL_EXPORTER_OTLP_HTTP_ENDPOINT_DEFAULT.to_string(),
        Protocol::HttpJson => OTEL_EXPORTER_OTLP_HTTP_ENDPOINT_DEFAULT.to_string(),
    }
}

/// default user-agent headers
#[cfg(any(feature = "grpc-tonic", feature = "http-proto", feature = "http-json"))]
fn default_headers() -> std::collections::HashMap<String, String> {
    let mut headers = std::collections::HashMap::new();
    headers.insert(
        "User-Agent".to_string(),
        format!("OTel OTLP Exporter Rust/{}", env!("CARGO_PKG_VERSION")),
    );
    headers
}

/// Provide access to the export config field within the exporter builders.
pub trait HasExportConfig {
    /// Return a mutable reference to the export config within the exporter builders.
    fn export_config(&mut self) -> &mut ExportConfig;
}

#[cfg(feature = "grpc-tonic")]
impl HasExportConfig for TonicExporterBuilder {
    fn export_config(&mut self) -> &mut ExportConfig {
        &mut self.exporter_config
    }
}

#[cfg(any(feature = "http-proto", feature = "http-json"))]
impl HasExportConfig for HttpExporterBuilder {
    fn export_config(&mut self) -> &mut ExportConfig {
        &mut self.exporter_config
    }
}

/// Expose methods to override export configuration.
///
/// This trait will be implemented for every struct that implemented [`HasExportConfig`] trait.
///
/// ## Examples
/// ```
/// # #[cfg(all(feature = "trace", feature = "grpc-tonic"))]
/// # {
/// use crate::opentelemetry_otlp::WithExportConfig;
/// let exporter_builder = opentelemetry_otlp::new_exporter()
///     .tonic()
///     .with_endpoint("http://localhost:7201");
/// # }
/// ```
pub trait WithExportConfig {
    /// Set the address of the OTLP collector. If not set, the default address is used.
    fn with_endpoint<T: Into<String>>(self, endpoint: T) -> Self;
    /// Set the protocol to use when communicating with the collector.
    ///
    /// Note that protocols that are not supported by exporters will be ignore. The exporter
    /// will use default protocol in this case.
    ///
    /// ## Note
    /// All exporters in this crate are only support one protocol thus choosing the protocol is an no-op at the moment
    fn with_protocol(self, protocol: Protocol) -> Self;
    /// Set the timeout to the collector.
    fn with_timeout(self, timeout: Duration) -> Self;
    /// Set export config. This will override all previous configuration.
    fn with_export_config(self, export_config: ExportConfig) -> Self;
}

impl<B: HasExportConfig> WithExportConfig for B {
    fn with_endpoint<T: Into<String>>(mut self, endpoint: T) -> Self {
        self.export_config().endpoint = endpoint.into();
        self
    }

    fn with_protocol(mut self, protocol: Protocol) -> Self {
        self.export_config().protocol = protocol;
        self
    }

    fn with_timeout(mut self, timeout: Duration) -> Self {
        self.export_config().timeout = timeout;
        self
    }

    fn with_export_config(mut self, exporter_config: ExportConfig) -> Self {
        self.export_config().endpoint = exporter_config.endpoint;
        self.export_config().protocol = exporter_config.protocol;
        self.export_config().timeout = exporter_config.timeout;
        self
    }
}

<<<<<<< HEAD
#[cfg(any(feature = "grpc-tonic", feature = "http-proto", feature = "http-json"))]
fn parse_header_string(value: &str) -> impl Iterator<Item = (&str, &str)> {
=======
#[cfg(any(feature = "grpc-tonic", feature = "http-proto"))]
fn url_decode(value: &str) -> Option<String> {
    let mut result = String::with_capacity(value.len());
    let mut chars_to_decode = Vec::<u8>::new();
    let mut all_chars = value.chars();

    loop {
        let ch = all_chars.next();

        if ch.is_some() && ch.unwrap() == '%' {
            chars_to_decode.push(
                u8::from_str_radix(&format!("{}{}", all_chars.next()?, all_chars.next()?), 16)
                    .ok()?,
            );
            continue;
        }

        if !chars_to_decode.is_empty() {
            result.push_str(std::str::from_utf8(&chars_to_decode).ok()?);
            chars_to_decode.clear();
        }

        if let Some(c) = ch {
            result.push(c);
        } else {
            return Some(result);
        }
    }
}

#[cfg(any(feature = "grpc-tonic", feature = "http-proto"))]
fn parse_header_string(value: &str) -> impl Iterator<Item = (&str, String)> {
>>>>>>> 58ec379c
    value
        .split_terminator(',')
        .map(str::trim)
        .filter_map(parse_header_key_value_string)
}

<<<<<<< HEAD
#[cfg(any(feature = "grpc-tonic", feature = "http-proto", feature = "http-json"))]
fn parse_header_key_value_string(key_value_string: &str) -> Option<(&str, &str)> {
=======
#[cfg(any(feature = "grpc-tonic", feature = "http-proto"))]
fn parse_header_key_value_string(key_value_string: &str) -> Option<(&str, String)> {
>>>>>>> 58ec379c
    key_value_string
        .split_once('=')
        .map(|(key, value)| {
            (
                key.trim(),
                url_decode(value.trim()).unwrap_or(value.to_string()),
            )
        })
        .filter(|(key, value)| !key.is_empty() && !value.is_empty())
}

#[cfg(test)]
#[cfg(any(feature = "grpc-tonic", feature = "http-proto", feature = "http-json"))]
mod tests {

    pub(crate) fn run_env_test<T, F>(env_vars: T, f: F)
    where
        F: FnOnce(),
        T: Into<Vec<(&'static str, &'static str)>>,
    {
        temp_env::with_vars(
            env_vars
                .into()
                .iter()
                .map(|&(k, v)| (k, Some(v)))
                .collect::<Vec<(&'static str, Option<&'static str>)>>(),
            f,
        )
    }

    #[cfg(any(feature = "http-proto", feature = "http-json"))]
    #[test]
    fn test_default_http_endpoint() {
        let exporter_builder = crate::new_exporter().http();

        assert_eq!(
            exporter_builder.exporter_config.endpoint,
            "http://localhost:4318"
        );
    }

    #[cfg(feature = "grpc-tonic")]
    #[test]
    fn test_default_tonic_endpoint() {
        let exporter_builder = crate::new_exporter().tonic();

        assert_eq!(
            exporter_builder.exporter_config.endpoint,
            "http://localhost:4317"
        );
    }

    #[test]
    fn test_url_decode() {
        let test_cases = vec![
            // Format: (encoded, expected_decoded)
            ("v%201", Some("v 1")),
            ("v 1", Some("v 1")),
            ("%C3%B6%C3%A0%C2%A7%C3%96abcd%C3%84", Some("öà§ÖabcdÄ")),
            ("v%XX1", None),
        ];

        for (encoded, expected_decoded) in test_cases {
            assert_eq!(
                super::url_decode(encoded),
                expected_decoded.map(|v| v.to_string()),
            )
        }
    }

    #[test]
    fn test_parse_header_string() {
        let test_cases = vec![
            // Format: (input_str, expected_headers)
            ("k1=v1", vec![("k1", "v1")]),
            ("k1=v1,k2=v2", vec![("k1", "v1"), ("k2", "v2")]),
            ("k1=v1=10,k2,k3", vec![("k1", "v1=10")]),
            ("k1=v1,,,k2,k3=10", vec![("k1", "v1"), ("k3", "10")]),
        ];

        for (input_str, expected_headers) in test_cases {
            assert_eq!(
                super::parse_header_string(input_str).collect::<Vec<_>>(),
                expected_headers
                    .into_iter()
                    .map(|(k, v)| (k, v.to_string()))
                    .collect::<Vec<_>>(),
            )
        }
    }

    #[test]
    fn test_parse_header_key_value_string() {
        let test_cases = vec![
            // Format: (input_str, expected_header)
            ("k1=v1", Some(("k1", "v1"))),
            (
                "Authentication=Basic AAA",
                Some(("Authentication", "Basic AAA")),
            ),
            (
                "Authentication=Basic%20AAA",
                Some(("Authentication", "Basic AAA")),
            ),
            ("k1=%XX", Some(("k1", "%XX"))),
            ("", None),
            ("=v1", None),
            ("k1=", None),
        ];

        for (input_str, expected_headers) in test_cases {
            assert_eq!(
                super::parse_header_key_value_string(input_str),
                expected_headers.map(|(k, v)| (k, v.to_string())),
            )
        }
    }
}<|MERGE_RESOLUTION|>--- conflicted
+++ resolved
@@ -223,11 +223,15 @@
     }
 }
 
-<<<<<<< HEAD
 #[cfg(any(feature = "grpc-tonic", feature = "http-proto", feature = "http-json"))]
-fn parse_header_string(value: &str) -> impl Iterator<Item = (&str, &str)> {
-=======
-#[cfg(any(feature = "grpc-tonic", feature = "http-proto"))]
+fn parse_header_string(value: &str) -> impl Iterator<Item = (&str, String)> {
+    value
+        .split_terminator(',')
+        .map(str::trim)
+        .filter_map(parse_header_key_value_string)
+}
+
+#[cfg(any(feature = "grpc-tonic", feature = "http-proto", feature="http-json"))]
 fn url_decode(value: &str) -> Option<String> {
     let mut result = String::with_capacity(value.len());
     let mut chars_to_decode = Vec::<u8>::new();
@@ -257,22 +261,8 @@
     }
 }
 
-#[cfg(any(feature = "grpc-tonic", feature = "http-proto"))]
-fn parse_header_string(value: &str) -> impl Iterator<Item = (&str, String)> {
->>>>>>> 58ec379c
-    value
-        .split_terminator(',')
-        .map(str::trim)
-        .filter_map(parse_header_key_value_string)
-}
-
-<<<<<<< HEAD
 #[cfg(any(feature = "grpc-tonic", feature = "http-proto", feature = "http-json"))]
-fn parse_header_key_value_string(key_value_string: &str) -> Option<(&str, &str)> {
-=======
-#[cfg(any(feature = "grpc-tonic", feature = "http-proto"))]
 fn parse_header_key_value_string(key_value_string: &str) -> Option<(&str, String)> {
->>>>>>> 58ec379c
     key_value_string
         .split_once('=')
         .map(|(key, value)| {
