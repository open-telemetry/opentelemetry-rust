--- conflicted
+++ resolved
@@ -20,13 +20,9 @@
 rustdoc-args = ["--cfg", "docsrs"]
 
 [dependencies]
-<<<<<<< HEAD
 once_cell = "1.17"
-opentelemetry_api = { version = "0.18", path = "../opentelemetry-api", default-features = false, features = ["metrics"] }
-opentelemetry_sdk = { version = "0.18", path = "../opentelemetry-sdk", default-features = false, features = ["metrics"] }
-=======
-opentelemetry = { version = "0.19", path = "../opentelemetry", default-features = false, features = ["metrics"] }
->>>>>>> 879d6ff9
+opentelemetry_api = { version = "0.19", path = "../opentelemetry-api", default-features = false, features = ["metrics"] }
+opentelemetry_sdk = { version = "0.19", path = "../opentelemetry-sdk", default-features = false, features = ["metrics"] }
 prometheus = "0.13"
 protobuf = "2.14"
 
