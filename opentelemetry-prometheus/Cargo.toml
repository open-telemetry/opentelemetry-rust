--- conflicted
+++ resolved
@@ -20,13 +20,8 @@
 rustdoc-args = ["--cfg", "docsrs"]
 
 [dependencies]
-<<<<<<< HEAD
 opentelemetry = { version = "0.12", path = "../opentelemetry", default-features = false, features = ["metrics"] }
-prometheus = "0.10"
-=======
-opentelemetry = { version = "0.11", path = "../opentelemetry", default-features = false, features = ["metrics"] }
 prometheus = "0.11"
->>>>>>> af93ee1d
 protobuf = "2.14"
 
 [dev-dependencies]
