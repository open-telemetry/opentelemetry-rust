use std::fs;
use std::path::Path;
use std::time::Duration;

use opentelemetry_api::metrics::{Meter, MeterProvider as _, Unit};
use opentelemetry_api::KeyValue;
use opentelemetry_api::{Context, Key};
use opentelemetry_prometheus::ExporterBuilder;
use opentelemetry_sdk::metrics::{new_view, Aggregation, Instrument, MeterProvider, Stream};
use opentelemetry_sdk::resource::{
    EnvResourceDetector, SdkProvidedResourceDetector, TelemetryResourceDetector,
};
use opentelemetry_sdk::Resource;
use opentelemetry_semantic_conventions::resource::{SERVICE_NAME, TELEMETRY_SDK_VERSION};
use prometheus::{Encoder, TextEncoder};

#[test]
fn prometheus_exporter_integration() {
    struct TestCase {
        name: &'static str,
        empty_resource: bool,
        custom_resource_attrs: Vec<KeyValue>,
        #[allow(clippy::type_complexity)]
        record_metrics: Box<dyn Fn(&Context, Meter)>,
        builder: ExporterBuilder,
        expected_file: &'static str,
    }

    impl Default for TestCase {
        fn default() -> Self {
            TestCase {
                name: "",
                empty_resource: false,
                custom_resource_attrs: Vec::new(),
                record_metrics: Box::new(|_, _| {}),
                builder: ExporterBuilder::default(),
                expected_file: "",
            }
        }
    }

    let test_cases = vec![
        TestCase {
            name: "counter",
            expected_file: "counter.txt",
            record_metrics: Box::new(|cx, meter| {
                let attrs = vec![
                    Key::new("A").string("B"),
                    Key::new("C").string("D"),
                    Key::new("E").bool(true),
                    Key::new("F").i64(42),
                ];
                let counter = meter
                    .f64_counter("foo")
                    .with_description("a simple counter")
                    .with_unit(Unit::new("ms"))
                    .init();
                counter.add(cx, 5.0, &attrs);
                counter.add(cx, 10.3, &attrs);
                counter.add(cx, 9.0, &attrs);
                let attrs2 = vec![
                    Key::new("A").string("D"),
                    Key::new("C").string("B"),
                    Key::new("E").bool(true),
                    Key::new("F").i64(42),
                ];
                counter.add(cx, 5.0, &attrs2);
            }),
            ..Default::default()
        },
        TestCase {
            name: "gauge",
            expected_file: "gauge.txt",
            record_metrics: Box::new(|cx, meter| {
                let attrs = vec![Key::new("A").string("B"), Key::new("C").string("D")];
                let gauge = meter
                    .f64_up_down_counter("bar")
                    .with_description("a fun little gauge")
                    .with_unit(Unit::new("1"))
                    .init();
                gauge.add(cx, 1.0, &attrs);
                gauge.add(cx, -0.25, &attrs);
            }),
            ..Default::default()
        },
        TestCase {
            name: "histogram",
            expected_file: "histogram.txt",
            record_metrics: Box::new(|cx, meter| {
                let attrs = vec![Key::new("A").string("B"), Key::new("C").string("D")];
                let histogram = meter
                    .f64_histogram("histogram_baz")
                    .with_description("a very nice histogram")
                    .with_unit(Unit::new("By"))
                    .init();
                histogram.record(cx, 23.0, &attrs);
                histogram.record(cx, 7.0, &attrs);
                histogram.record(cx, 101.0, &attrs);
                histogram.record(cx, 105.0, &attrs);
            }),
            ..Default::default()
        },
        TestCase {
            name: "sanitized attributes to labels",
            expected_file: "sanitized_labels.txt",
            builder: ExporterBuilder::default().without_units(),
            record_metrics: Box::new(|cx, meter| {
                let attrs = vec![
                    // exact match, value should be overwritten
                    Key::new("A.B").string("X"),
                    Key::new("A.B").string("Q"),
                    // unintended match due to sanitization, values should be concatenated
                    Key::new("C.D").string("Y"),
                    Key::new("C/D").string("Z"),
                ];
                let counter = meter
                    .f64_counter("foo")
                    .with_description("a sanitary counter")
                    // This unit is not added to
                    .with_unit(Unit::new("By"))
                    .init();
                counter.add(cx, 5.0, &attrs);
                counter.add(cx, 10.3, &attrs);
                counter.add(cx, 9.0, &attrs);
            }),
            ..Default::default()
        },
        TestCase {
            name: "invalid instruments are renamed",
            expected_file: "sanitized_names.txt",
            record_metrics: Box::new(|cx, meter| {
                let attrs = vec![Key::new("A").string("B"), Key::new("C").string("D")];
                // Valid.
                let mut gauge = meter
                    .f64_up_down_counter("bar")
                    .with_description("a fun little gauge")
                    .init();
                gauge.add(cx, 100., &attrs);
                gauge.add(cx, -25.0, &attrs);

                // Invalid, will be renamed.
                gauge = meter
                    .f64_up_down_counter("invalid.gauge.name")
                    .with_description("a gauge with an invalid name")
                    .init();
                gauge.add(cx, 100.0, &attrs);

                let counter = meter
                    .f64_counter("0invalid.counter.name")
                    .with_description("a counter with an invalid name")
                    .init();
                counter.add(cx, 100.0, &attrs);

                let histogram = meter
                    .f64_histogram("invalid.hist.name")
                    .with_description("a histogram with an invalid name")
                    .init();
                histogram.record(cx, 23.0, &attrs);
            }),
            ..Default::default()
        },
        TestCase {
            name: "empty resource",
            empty_resource: true,
            expected_file: "empty_resource.txt",
            record_metrics: Box::new(|cx, meter| {
                let attrs = vec![
                    Key::new("A").string("B"),
                    Key::new("C").string("D"),
                    Key::new("E").bool(true),
                    Key::new("F").i64(42),
                ];
                let counter = meter
                    .f64_counter("foo")
                    .with_description("a simple counter")
                    .init();
                counter.add(cx, 5.0, &attrs);
                counter.add(cx, 10.3, &attrs);
                counter.add(cx, 9.0, &attrs);
            }),
            ..Default::default()
        },
        TestCase {
            name: "custom resource",
            custom_resource_attrs: vec![Key::new("A").string("B"), Key::new("C").string("D")],
            expected_file: "custom_resource.txt",
            record_metrics: Box::new(|cx, meter| {
                let attrs = vec![
                    Key::new("A").string("B"),
                    Key::new("C").string("D"),
                    Key::new("E").bool(true),
                    Key::new("F").i64(42),
                ];
                let counter = meter
                    .f64_counter("foo")
                    .with_description("a simple counter")
                    .init();
                counter.add(cx, 5., &attrs);
                counter.add(cx, 10.3, &attrs);
                counter.add(cx, 9.0, &attrs);
            }),
            ..Default::default()
        },
        TestCase {
            name: "without target_info",
            builder: ExporterBuilder::default().without_target_info(),
            expected_file: "without_target_info.txt",
            record_metrics: Box::new(|cx, meter| {
                let attrs = vec![
                    Key::new("A").string("B"),
                    Key::new("C").string("D"),
                    Key::new("E").bool(true),
                    Key::new("F").i64(42),
                ];
                let counter = meter
                    .f64_counter("foo")
                    .with_description("a simple counter")
                    .init();
                counter.add(cx, 5.0, &attrs);
                counter.add(cx, 10.3, &attrs);
                counter.add(cx, 9.0, &attrs);
            }),
            ..Default::default()
        },
        TestCase {
            name: "without scope_info",
            builder: ExporterBuilder::default().without_scope_info(),
            expected_file: "without_scope_info.txt",
            record_metrics: Box::new(|cx, meter| {
                let attrs = vec![Key::new("A").string("B"), Key::new("C").string("D")];
                let gauge = meter
                    .i64_up_down_counter("bar")
                    .with_description("a fun little gauge")
                    .with_unit(Unit::new("1"))
                    .init();
                gauge.add(cx, 2, &attrs);
                gauge.add(cx, -1, &attrs);
            }),
            ..Default::default()
        },
        TestCase {
            name: "without scope_info and target_info",
            builder: ExporterBuilder::default()
                .without_scope_info()
                .without_target_info(),
            expected_file: "without_scope_and_target_info.txt",
            record_metrics: Box::new(|cx, meter| {
                let attrs = vec![Key::new("A").string("B"), Key::new("C").string("D")];
                let counter = meter
                    .u64_counter("bar")
                    .with_description("a fun little counter")
                    .with_unit(Unit::new("By"))
                    .init();
                counter.add(cx, 2, &attrs);
                counter.add(cx, 1, &attrs);
            }),
            ..Default::default()
        },
    ];

    for tc in test_cases {
        let cx = Context::default();
        let registry = prometheus::Registry::new();
        let exporter = tc.builder.with_registry(registry.clone()).build().unwrap();

        let res = if tc.empty_resource {
            Resource::empty()
        } else {
            Resource::from_detectors(
                Duration::from_secs(0),
                vec![
                    Box::new(SdkProvidedResourceDetector),
                    Box::new(EnvResourceDetector::new()),
                    Box::new(TelemetryResourceDetector),
                ],
            )
            .merge(&mut Resource::new(
                vec![
                    // always specify service.name because the default depends on the running OS
                    SERVICE_NAME.string("prometheus_test"),
                    // Overwrite the semconv.TelemetrySDKVersionKey value so we don't need to update every version
                    TELEMETRY_SDK_VERSION.string("latest"),
                ]
                .into_iter()
                .chain(tc.custom_resource_attrs.into_iter()),
            ))
        };

        let provider = MeterProvider::builder()
            .with_resource(res)
            .with_reader(exporter)
            .with_view(
                new_view(
                    Instrument::new().name("histogram_*"),
                    Stream::new().aggregation(Aggregation::ExplicitBucketHistogram {
                        boundaries: vec![
                            0.0, 5.0, 10.0, 25.0, 50.0, 75.0, 100.0, 250.0, 500.0, 1000.0,
                        ],
                        record_min_max: true,
                    }),
                )
                .unwrap(),
            )
            .build();
<<<<<<< HEAD
        let meter = provider.versioned_meter("testmeter", Some("v0.1.0"), None, None);
=======
        let meter = provider.versioned_meter("testmeter".into(), Some("v0.1.0".into()), None);
>>>>>>> 39d95f54
        (tc.record_metrics)(&cx, meter);

        let content = fs::read_to_string(Path::new("./tests/data").join(tc.expected_file))
            .expect(tc.expected_file);
        gather_and_compare(registry, content, tc.name);
    }
}

fn gather_and_compare(registry: prometheus::Registry, expected: String, name: &'static str) {
    let mut output = Vec::new();
    let encoder = TextEncoder::new();
    let metric_families = registry.gather();
    encoder.encode(&metric_families, &mut output).unwrap();
    let output_string = String::from_utf8(output).unwrap();

    assert_eq!(output_string, expected, "{name}");
}

#[test]
fn multiple_scopes() {
    let cx = Context::new();
    let registry = prometheus::Registry::new();
    let exporter = ExporterBuilder::default()
        .with_registry(registry.clone())
        .build()
        .unwrap();

    let resource = Resource::from_detectors(
        Duration::from_secs(0),
        vec![
            Box::new(SdkProvidedResourceDetector),
            Box::new(EnvResourceDetector::new()),
            Box::new(TelemetryResourceDetector),
        ],
    )
    .merge(&mut Resource::new(
        vec![
            // always specify service.name because the default depends on the running OS
            SERVICE_NAME.string("prometheus_test"),
            // Overwrite the semconv.TelemetrySDKVersionKey value so we don't need to update every version
            TELEMETRY_SDK_VERSION.string("latest"),
        ]
        .into_iter(),
    ));

    let provider = MeterProvider::builder()
        .with_reader(exporter)
        .with_resource(resource)
        .build();

    let foo_counter = provider
<<<<<<< HEAD
        .versioned_meter("meterfoo", Some("v0.1.0"), None, None)
=======
        .versioned_meter("meterfoo".into(), Some("v0.1.0".into()), None)
>>>>>>> 39d95f54
        .u64_counter("foo")
        .with_unit(Unit::new("ms"))
        .with_description("meter foo counter")
        .init();
    foo_counter.add(&cx, 100, &[KeyValue::new("type", "foo")]);

    let bar_counter = provider
<<<<<<< HEAD
        .versioned_meter("meterbar", Some("v0.1.0"), None, None)
=======
        .versioned_meter("meterbar".into(), Some("v0.1.0".into()), None)
>>>>>>> 39d95f54
        .u64_counter("bar")
        .with_unit(Unit::new("ms"))
        .with_description("meter bar counter")
        .init();
    bar_counter.add(&cx, 200, &[KeyValue::new("type", "bar")]);

    let content = fs::read_to_string("./tests/data/multi_scopes.txt").unwrap();
    gather_and_compare(registry, content, "multi_scope");
}

#[test]
fn duplicate_metrics() {
    struct TestCase {
        name: &'static str,
        custom_resource_attrs: Vec<KeyValue>,
        #[allow(clippy::type_complexity)]
        record_metrics: Box<dyn Fn(&Context, Meter, Meter)>,
        builder: ExporterBuilder,
        expected_files: Vec<&'static str>,
    }

    impl Default for TestCase {
        fn default() -> Self {
            TestCase {
                name: "",
                custom_resource_attrs: Vec::new(),
                record_metrics: Box::new(|_, _, _| {}),
                builder: ExporterBuilder::default(),
                expected_files: Vec::new(),
            }
        }
    }

    let test_cases = vec![
        TestCase {
            name: "no_conflict_two_counters",
            record_metrics: Box::new(|cx, meter_a, meter_b| {
                let foo_a = meter_a
                    .u64_counter("foo")
                    .with_unit(Unit::new("By"))
                    .with_description("meter counter foo")
                    .init();

                foo_a.add(cx, 100, &[KeyValue::new("A", "B")]);

                let foo_b = meter_b
                    .u64_counter("foo")
                    .with_unit(Unit::new("By"))
                    .with_description("meter counter foo")
                    .init();

                foo_b.add(cx, 100, &[KeyValue::new("A", "B")]);
            }),
            expected_files: vec!["no_conflict_two_counters.txt"],
            ..Default::default()
        },
        TestCase {
            name: "no_conflict_two_updowncounters",
            record_metrics: Box::new(|cx, meter_a, meter_b| {
                let foo_a = meter_a
                    .i64_up_down_counter("foo")
                    .with_unit(Unit::new("By"))
                    .with_description("meter gauge foo")
                    .init();

                foo_a.add(cx, 100, &[KeyValue::new("A", "B")]);

                let foo_b = meter_b
                    .i64_up_down_counter("foo")
                    .with_unit(Unit::new("By"))
                    .with_description("meter gauge foo")
                    .init();

                foo_b.add(cx, 100, &[KeyValue::new("A", "B")]);
            }),
            expected_files: vec!["no_conflict_two_updowncounters.txt"],
            ..Default::default()
        },
        TestCase {
            name: "no_conflict_two_histograms",
            record_metrics: Box::new(|cx, meter_a, meter_b| {
                let foo_a = meter_a
                    .i64_histogram("foo")
                    .with_unit(Unit::new("By"))
                    .with_description("meter histogram foo")
                    .init();

                foo_a.record(cx, 100, &[KeyValue::new("A", "B")]);

                let foo_b = meter_b
                    .i64_histogram("foo")
                    .with_unit(Unit::new("By"))
                    .with_description("meter histogram foo")
                    .init();

                foo_b.record(cx, 100, &[KeyValue::new("A", "B")]);
            }),
            expected_files: vec!["no_conflict_two_histograms.txt"],
            ..Default::default()
        },
        TestCase {
            name: "conflict_help_two_counters",
            record_metrics: Box::new(|cx, meter_a, meter_b| {
                let bar_a = meter_a
                    .u64_counter("bar")
                    .with_unit(Unit::new("By"))
                    .with_description("meter a bar")
                    .init();

                bar_a.add(cx, 100, &[KeyValue::new("type", "bar")]);

                let bar_b = meter_b
                    .u64_counter("bar")
                    .with_unit(Unit::new("By"))
                    .with_description("meter b bar")
                    .init();

                bar_b.add(cx, 100, &[KeyValue::new("type", "bar")]);
            }),
            expected_files: vec![
                "conflict_help_two_counters_1.txt",
                "conflict_help_two_counters_2.txt",
            ],
            ..Default::default()
        },
        TestCase {
            name: "conflict_help_two_updowncounters",
            record_metrics: Box::new(|cx, meter_a, meter_b| {
                let bar_a = meter_a
                    .i64_up_down_counter("bar")
                    .with_unit(Unit::new("By"))
                    .with_description("meter a bar")
                    .init();

                bar_a.add(cx, 100, &[KeyValue::new("type", "bar")]);

                let bar_b = meter_b
                    .i64_up_down_counter("bar")
                    .with_unit(Unit::new("By"))
                    .with_description("meter b bar")
                    .init();

                bar_b.add(cx, 100, &[KeyValue::new("type", "bar")]);
            }),
            expected_files: vec![
                "conflict_help_two_updowncounters_1.txt",
                "conflict_help_two_updowncounters_2.txt",
            ],
            ..Default::default()
        },
        TestCase {
            name: "conflict_help_two_histograms",
            record_metrics: Box::new(|cx, meter_a, meter_b| {
                let bar_a = meter_a
                    .i64_histogram("bar")
                    .with_unit(Unit::new("By"))
                    .with_description("meter a bar")
                    .init();

                bar_a.record(cx, 100, &[KeyValue::new("A", "B")]);

                let bar_b = meter_b
                    .i64_histogram("bar")
                    .with_unit(Unit::new("By"))
                    .with_description("meter b bar")
                    .init();

                bar_b.record(cx, 100, &[KeyValue::new("A", "B")]);
            }),
            expected_files: vec![
                "conflict_help_two_histograms_1.txt",
                "conflict_help_two_histograms_2.txt",
            ],
            ..Default::default()
        },
        TestCase {
            name: "conflict_unit_two_counters",
            record_metrics: Box::new(|cx, meter_a, meter_b| {
                let baz_a = meter_a
                    .u64_counter("bar")
                    .with_unit(Unit::new("By"))
                    .with_description("meter bar")
                    .init();

                baz_a.add(cx, 100, &[KeyValue::new("type", "bar")]);

                let baz_b = meter_b
                    .u64_counter("bar")
                    .with_unit(Unit::new("ms"))
                    .with_description("meter bar")
                    .init();

                baz_b.add(cx, 100, &[KeyValue::new("type", "bar")]);
            }),
            builder: ExporterBuilder::default().without_units(),
            expected_files: vec!["conflict_unit_two_counters.txt"],
            ..Default::default()
        },
        TestCase {
            name: "conflict_unit_two_updowncounters",
            record_metrics: Box::new(|cx, meter_a, meter_b| {
                let bar_a = meter_a
                    .i64_up_down_counter("bar")
                    .with_unit(Unit::new("By"))
                    .with_description("meter gauge bar")
                    .init();

                bar_a.add(cx, 100, &[KeyValue::new("type", "bar")]);

                let bar_b = meter_b
                    .i64_up_down_counter("bar")
                    .with_unit(Unit::new("ms"))
                    .with_description("meter gauge bar")
                    .init();

                bar_b.add(cx, 100, &[KeyValue::new("type", "bar")]);
            }),
            builder: ExporterBuilder::default().without_units(),
            expected_files: vec!["conflict_unit_two_updowncounters.txt"],
            ..Default::default()
        },
        TestCase {
            name: "conflict_unit_two_histograms",
            record_metrics: Box::new(|cx, meter_a, meter_b| {
                let bar_a = meter_a
                    .i64_histogram("bar")
                    .with_unit(Unit::new("By"))
                    .with_description("meter histogram bar")
                    .init();

                bar_a.record(cx, 100, &[KeyValue::new("A", "B")]);

                let bar_b = meter_b
                    .i64_histogram("bar")
                    .with_unit(Unit::new("ms"))
                    .with_description("meter histogram bar")
                    .init();

                bar_b.record(cx, 100, &[KeyValue::new("A", "B")]);
            }),
            builder: ExporterBuilder::default().without_units(),
            expected_files: vec!["conflict_unit_two_histograms.txt"],
            ..Default::default()
        },
        TestCase {
            name: "conflict_type_counter_and_updowncounter",
            record_metrics: Box::new(|cx, meter_a, _meter_b| {
                let counter = meter_a
                    .u64_counter("foo")
                    .with_unit(Unit::new("By"))
                    .with_description("meter foo")
                    .init();

                counter.add(cx, 100, &[KeyValue::new("type", "foo")]);

                let gauge = meter_a
                    .i64_up_down_counter("foo_total")
                    .with_unit(Unit::new("By"))
                    .with_description("meter foo")
                    .init();

                gauge.add(cx, 200, &[KeyValue::new("type", "foo")]);
            }),
            builder: ExporterBuilder::default().without_units(),
            expected_files: vec![
                "conflict_type_counter_and_updowncounter_1.txt",
                "conflict_type_counter_and_updowncounter_2.txt",
            ],
            ..Default::default()
        },
        TestCase {
            name: "conflict_type_histogram_and_updowncounter",
            record_metrics: Box::new(|cx, meter_a, _meter_b| {
                let foo_a = meter_a
                    .i64_up_down_counter("foo")
                    .with_unit(Unit::new("By"))
                    .with_description("meter gauge foo")
                    .init();

                foo_a.add(cx, 100, &[KeyValue::new("A", "B")]);

                let foo_histogram_a = meter_a
                    .i64_histogram("foo")
                    .with_unit(Unit::new("By"))
                    .with_description("meter histogram foo")
                    .init();

                foo_histogram_a.record(cx, 100, &[KeyValue::new("A", "B")]);
            }),
            expected_files: vec![
                "conflict_type_histogram_and_updowncounter_1.txt",
                "conflict_type_histogram_and_updowncounter_2.txt",
            ],
            ..Default::default()
        },
    ];

    for tc in test_cases {
        let cx = Context::default();
        let registry = prometheus::Registry::new();
        let exporter = tc.builder.with_registry(registry.clone()).build().unwrap();

        let resource = Resource::from_detectors(
            Duration::from_secs(0),
            vec![
                Box::new(SdkProvidedResourceDetector),
                Box::new(EnvResourceDetector::new()),
                Box::new(TelemetryResourceDetector),
            ],
        )
        .merge(&mut Resource::new(
            vec![
                // always specify service.name because the default depends on the running OS
                SERVICE_NAME.string("prometheus_test"),
                // Overwrite the semconv.TelemetrySDKVersionKey value so we don't need to update every version
                TELEMETRY_SDK_VERSION.string("latest"),
            ]
            .into_iter()
            .chain(tc.custom_resource_attrs.into_iter()),
        ));

        let provider = MeterProvider::builder()
            .with_resource(resource)
            .with_reader(exporter)
            .build();

<<<<<<< HEAD
        let meter_a = provider.versioned_meter("ma", Some("v0.1.0"), None, None);
        let meter_b = provider.versioned_meter("mb", Some("v0.1.0"), None, None);
=======
        let meter_a = provider.versioned_meter("ma".into(), Some("v0.1.0".into()), None);
        let meter_b = provider.versioned_meter("mb".into(), Some("v0.1.0".into()), None);
>>>>>>> 39d95f54

        (tc.record_metrics)(&cx, meter_a, meter_b);

        let possible_matches = tc
            .expected_files
            .into_iter()
            .map(|f| fs::read_to_string(Path::new("./tests/data").join(f)).expect(f))
            .collect();
        gather_and_compare_multi(registry, possible_matches, tc.name);
    }
}

fn gather_and_compare_multi(
    registry: prometheus::Registry,
    expected: Vec<String>,
    name: &'static str,
) {
    let mut output = Vec::new();
    let encoder = TextEncoder::new();
    let metric_families = registry.gather();
    encoder.encode(&metric_families, &mut output).unwrap();
    let output_string = String::from_utf8(output).unwrap();

    assert!(
        expected.contains(&output_string),
        "mismatched output in {name}"
    )
}<|MERGE_RESOLUTION|>--- conflicted
+++ resolved
@@ -302,12 +302,7 @@
                 .unwrap(),
             )
             .build();
-<<<<<<< HEAD
-        let meter = provider.versioned_meter("testmeter", Some("v0.1.0"), None, None);
-=======
-        let meter = provider.versioned_meter("testmeter".into(), Some("v0.1.0".into()), None);
->>>>>>> 39d95f54
-        (tc.record_metrics)(&cx, meter);
+        let meter = provider.versioned_meter("testmeter".into(), Some("v0.1.0".into()), None, None);
 
         let content = fs::read_to_string(Path::new("./tests/data").join(tc.expected_file))
             .expect(tc.expected_file);
@@ -358,23 +353,11 @@
         .build();
 
     let foo_counter = provider
-<<<<<<< HEAD
-        .versioned_meter("meterfoo", Some("v0.1.0"), None, None)
-=======
-        .versioned_meter("meterfoo".into(), Some("v0.1.0".into()), None)
->>>>>>> 39d95f54
-        .u64_counter("foo")
-        .with_unit(Unit::new("ms"))
-        .with_description("meter foo counter")
+        .versioned_meter("meterfoo".into(), Some("v0.1.0".into()), None, None)
         .init();
-    foo_counter.add(&cx, 100, &[KeyValue::new("type", "foo")]);
 
     let bar_counter = provider
-<<<<<<< HEAD
-        .versioned_meter("meterbar", Some("v0.1.0"), None, None)
-=======
-        .versioned_meter("meterbar".into(), Some("v0.1.0".into()), None)
->>>>>>> 39d95f54
+        .versioned_meter("meterbar".into(), Some("v0.1.0".into()), None, None)
         .u64_counter("bar")
         .with_unit(Unit::new("ms"))
         .with_description("meter bar counter")
@@ -383,11 +366,7 @@
 
     let content = fs::read_to_string("./tests/data/multi_scopes.txt").unwrap();
     gather_and_compare(registry, content, "multi_scope");
-}
-
-#[test]
 fn duplicate_metrics() {
-    struct TestCase {
         name: &'static str,
         custom_resource_attrs: Vec<KeyValue>,
         #[allow(clippy::type_complexity)]
@@ -701,13 +680,8 @@
             .with_reader(exporter)
             .build();
 
-<<<<<<< HEAD
-        let meter_a = provider.versioned_meter("ma", Some("v0.1.0"), None, None);
-        let meter_b = provider.versioned_meter("mb", Some("v0.1.0"), None, None);
-=======
-        let meter_a = provider.versioned_meter("ma".into(), Some("v0.1.0".into()), None);
-        let meter_b = provider.versioned_meter("mb".into(), Some("v0.1.0".into()), None);
->>>>>>> 39d95f54
+        let meter_a = provider.versioned_meter("ma".into(), Some("v0.1.0".into()), None, None);
+        let meter_b = provider.versioned_meter("mb".into(), Some("v0.1.0".into()), None, None);
 
         (tc.record_metrics)(&cx, meter_a, meter_b);
 
@@ -722,13 +696,8 @@
 
 fn gather_and_compare_multi(
     registry: prometheus::Registry,
-    expected: Vec<String>,
-    name: &'static str,
-) {
-    let mut output = Vec::new();
     let encoder = TextEncoder::new();
     let metric_families = registry.gather();
-    encoder.encode(&metric_families, &mut output).unwrap();
     let output_string = String::from_utf8(output).unwrap();
 
     assert!(
