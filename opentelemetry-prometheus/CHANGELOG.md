--- conflicted
+++ resolved
@@ -5,11 +5,8 @@
 ### Added
 
 - Add `with_namespace` option to exporter config.
-<<<<<<< HEAD
-- Add more units conversions between OTEL metrics and prometheus metrics[#1157](https://github.com/open-telemetry/opentelemetry-rust/pull/1157).
-=======
+- Add more units conversions between OTEL metrics and prometheus metrics [#1157](https://github.com/open-telemetry/opentelemetry-rust/pull/1157).
 - Add `without_counter_suffixes` option to exporter config.
->>>>>>> 25cce7ab
 
 ## v0.12.0
 
