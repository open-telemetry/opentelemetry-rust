--- conflicted
+++ resolved
@@ -57,14 +57,8 @@
 http = "0.2"
 isahc = { version = "1.4", default-features = false, optional = true }
 js-sys = { version = "0.3.5", optional = true }
-<<<<<<< HEAD
 opentelemetry = { version = "0.18", path = "../opentelemetry", default-features = false }
 opentelemetry-http = { version = "0.7", path = "../opentelemetry-http", default-features = false }
-pin-project = { version = "1.0", optional = true }
-=======
-opentelemetry = { version = "0.17", path = "../opentelemetry", default-features = false }
-opentelemetry-http = { version = "0.6", path = "../opentelemetry-http", default-features = false }
->>>>>>> 6c1e4876
 reqwest = { version = "0.11", default-features = false, optional = true }
 surf = { version = "2.0", default-features = false, optional = true }
 thiserror = "1.0"
