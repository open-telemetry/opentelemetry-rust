--- conflicted
+++ resolved
@@ -722,102 +722,7 @@
         );
         let start_time = SystemTime::now();
         let end_time = SystemTime::now().checked_add(Duration::new(30, 0)).unwrap();
-<<<<<<< HEAD
         let cx = Context::new();
-=======
-
-        // Array
-        {
-            let descriptor = Descriptor::new(
-                "test_array".to_string(),
-                "test",
-                None,
-                None,
-                InstrumentKind::Counter,
-                NumberKind::I64,
-            );
-            let aggregator = ArrayAggregator::default();
-            let val = Number::from(12_i64);
-            aggregator.update(&val, &descriptor)?;
-            let val = Number::from(24_i64);
-            aggregator.update(&val, &descriptor)?;
-            let wrapped_aggregator: Arc<dyn Aggregator + Send + Sync> = Arc::new(aggregator);
-            let record = record(
-                &descriptor,
-                &attribute_set,
-                &resource,
-                Some(&wrapped_aggregator),
-                start_time,
-                end_time,
-            );
-
-            let metric_line_data =
-                record_to_metric_line(&record, &ExportKindSelector::Cumulative, None, None, true)?;
-
-            let dimensions = DimensionSet::from(vec![
-                KeyValue::new("KEY", "VALUE"),
-                KeyValue::new("test.abc_123-", "value.123_foo-bar"),
-                KeyValue::new(METRICS_SOURCE, "opentelemetry"),
-            ]);
-
-            let expect = vec![
-                MetricLine {
-                    key: MetricKey::new("test_array"),
-                    kind: NumberKind::I64,
-                    dimensions: Some(dimensions.clone()),
-                    min: None,
-                    max: None,
-                    sum: None,
-                    count: None,
-                    delta: None,
-                    gauge: Some(Number::from(12_i64)),
-                    timestamp: Some(get_time(end_time)),
-                },
-                MetricLine {
-                    key: MetricKey::new("test_array"),
-                    kind: NumberKind::I64,
-                    dimensions: Some(dimensions),
-                    min: None,
-                    max: None,
-                    sum: None,
-                    count: None,
-                    delta: None,
-                    gauge: Some(Number::from(24_i64)),
-                    timestamp: Some(get_time(end_time)),
-                },
-            ];
-
-            assert_eq!(expect, metric_line_data);
-
-            let mut metric_lines: Vec<String> = metric_line_data
-                .iter()
-                .map(|export_line| format!("{}", export_line))
-                .collect();
-            metric_lines.sort_unstable();
-
-            let mut iter = metric_lines.iter();
-
-            assert_eq!(
-                Some(&format!(
-                    "test_array,key=VALUE,{}={},test.abc_123-=value.123_foo-bar gauge,12 {}",
-                    METRICS_SOURCE,
-                    "opentelemetry",
-                    get_time(end_time),
-                )),
-                iter.next()
-            );
-            assert_eq!(
-                Some(&format!(
-                    "test_array,key=VALUE,{}={},test.abc_123-=value.123_foo-bar gauge,24 {}",
-                    METRICS_SOURCE,
-                    "opentelemetry",
-                    get_time(end_time),
-                )),
-                iter.next()
-            );
-            assert_eq!(None, iter.next());
-        }
->>>>>>> be0e1f64
 
         // Sum
         {
@@ -1004,78 +909,6 @@
             assert_eq!(None, iter.next());
         }
 
-<<<<<<< HEAD
-=======
-        // MinMaxSumCount
-        {
-            let descriptor = Descriptor::new(
-                "test_min_max_sum_count".to_string(),
-                "test",
-                None,
-                None,
-                InstrumentKind::UpDownSumObserver,
-                NumberKind::I64,
-            );
-            let aggregator = min_max_sum_count(&descriptor);
-            let vals = vec![1i64.into(), 2i64.into(), 3i64.into()];
-            for val in vals.iter() {
-                aggregator.update(val, &descriptor)?;
-            }
-            let wrapped_aggregator: Arc<dyn Aggregator + Send + Sync> = Arc::new(aggregator);
-            let record = record(
-                &descriptor,
-                &attribute_set,
-                &resource,
-                Some(&wrapped_aggregator),
-                start_time,
-                end_time,
-            );
-
-            let metric_line_data =
-                record_to_metric_line(&record, &ExportKindSelector::Cumulative, None, None, true)?;
-
-            let dimensions = DimensionSet::from(vec![
-                KeyValue::new("KEY", "VALUE"),
-                KeyValue::new("test.abc_123-", "value.123_foo-bar"),
-                KeyValue::new(METRICS_SOURCE, "opentelemetry"),
-            ]);
-
-            let expect = vec![MetricLine {
-                key: MetricKey::new("test_min_max_sum_count"),
-                kind: NumberKind::I64,
-                dimensions: Some(dimensions),
-                min: Some(Number::from(1_i64)),
-                max: Some(Number::from(3_i64)),
-                sum: Some(Number::from(6_i64)),
-                count: Some(3),
-                delta: None,
-                gauge: None,
-                timestamp: Some(get_time(end_time)),
-            }];
-
-            assert_eq!(expect, metric_line_data);
-
-            let mut metric_lines: Vec<String> = metric_line_data
-                .iter()
-                .map(|export_line| format!("{}", export_line))
-                .collect();
-            metric_lines.sort_unstable();
-
-            let mut iter = metric_lines.iter();
-
-            assert_eq!(
-                Some(&format!(
-                    "test_min_max_sum_count,key=VALUE,{}={},test.abc_123-=value.123_foo-bar gauge,min=1,max=3,sum=6,count=3 {}",
-                    METRICS_SOURCE,
-                    "opentelemetry",
-                    get_time(end_time),
-                )),
-                iter.next()
-            );
-            assert_eq!(None, iter.next());
-        }
-
->>>>>>> be0e1f64
         // Histogram
         {
             let descriptor = Descriptor::new(
